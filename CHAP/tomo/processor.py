--- conflicted
+++ resolved
@@ -105,7 +105,6 @@
         extracted data to create a `MapConfig` for the tomography
         experiment.
 
-<<<<<<< HEAD
         :param data: Input data.
         :type data: list[PipelineData]
         :param config: Any additional input data required to create a
@@ -113,14 +112,13 @@
         :type config: dict
         :return: Metadata from the tomography experiment.
         :rtype: CHAP.common.models.map.MapConfig
-=======
+        """
+
     def process(self, data):
         return self._process(data)
 
     #@profile
     def _process(self, data):
->>>>>>> c4d1d4a5
-        """
         # Local modules
         from CHAP.common.models.map import MapConfig
 
@@ -170,6 +168,10 @@
     and bright field configurations to an NeXus style input format.
     """
     def process(self, data):
+        return self._process(data)
+
+    #@profile
+    def _process(self, data):
         """Process the input map and configuration and return a
         `nexusformat.nexus.NXroot` object based on the
         `nexusformat.nexus.NXtomo` style format.
@@ -201,10 +203,7 @@
         from CHAP.common.models.map import MapConfig
         from CHAP.utils.general import index_nearest
 
-<<<<<<< HEAD
         # Load and validate the tomography fields
-        tomofields = get_nxroot(data, 'tomofields')
-=======
         darkfield = get_nxroot(data, schema='darkfield', logger=self.logger)
         brightfield = get_nxroot(data, schema='brightfield', logger=self.logger)
         tomofields = get_nxroot(data, schema='tomofields', logger=self.logger)
@@ -220,7 +219,6 @@
             brightfield = brightfield[brightfield.default]
         if not isinstance(brightfield, NXentry):
             raise ValueError(f'Invalid parameter brightfield ({brightfield})')
->>>>>>> c4d1d4a5
         if isinstance(tomofields, NXroot):
             tomofields = tomofields[tomofields.default]
         if not isinstance(tomofields, NXentry):
@@ -625,13 +623,10 @@
             self, data, outputdir='.', interactive=False, reduce_data=False,
             find_center=False, calibrate_center=False, reconstruct_data=False,
             combine_data=False, save_figs='no'):
-<<<<<<< HEAD
-        """Process the input map or configuration with the step
-        specific instructions and return either a dictionary or a
-=======
         return self._process(
-            data, outputdir=outputdir, interactive=interactive, reduce_data=reduce_data,
-            find_center=find_center, calibrate_center=calibrate_center,
+            data, outputdir=outputdir, interactive=interactive,
+            reduce_data=reduce_data, find_center=find_center,
+            calibrate_center=calibrate_center,
             reconstruct_data=reconstruct_data, combine_data=combine_data,
             save_figs=save_figs)
 
@@ -640,10 +635,10 @@
             self, data, outputdir='.', interactive=False, reduce_data=False,
             find_center=False, calibrate_center=False, reconstruct_data=False,
             combine_data=False, save_figs='no'):
-        """
+        """Process the input map or configuration with the step
+        specific instructions and return either a dictionary or a
         Process the input map or configuration with the step specific
         instructions and return either a dictionary or a
->>>>>>> c4d1d4a5
         `nexusformat.nexus.NXroot` object with the processed result.
 
         :param data: Input configuration and specific step instructions
