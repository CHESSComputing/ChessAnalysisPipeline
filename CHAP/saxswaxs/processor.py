--- conflicted
+++ resolved
@@ -10,11 +10,7 @@
 class FluxCorrectionProcessor(ExpressionProcessor):
     """Processor for flux correction."""
     def process(self, data, presample_intensity_reference_rate=None,
-<<<<<<< HEAD
                 nxprocess=False):
-=======
-            nxprocess=False):
->>>>>>> 797f0444
         """Given input data for `'intensity'`,
         `'presample_intensity'`, and `'dwell_time_actual'`, return
         flux corrected intensity signal.
