--- conflicted
+++ resolved
@@ -7,11 +7,7 @@
 Description: Module for Processors used only by GIWAXS experiments
 """
 # System modules
-<<<<<<< HEAD
 from json import loads
-=======
-from copy import deepcopy
->>>>>>> ed50bdcd
 import os
 
 # Third party modules
@@ -619,72 +615,17 @@
                     **config, inputdir=inputdir)
             except Exception as exc:
                 raise RuntimeError from exc
-
-<<<<<<< HEAD
+        print(f'\n\nnxroot:\n{nxroot.tree}')
+        print(f'\n\nconfig {type(config)}:\n{config}\n\n')
+
         # Validate the azimuthal integrator configuration and check
         # against the input data (availability and shape)
-        experiment_type = loads(
-            str(nxroot[nxroot.default].map_config))['experiment_type']
         data = {}
         independent_dims = {}
-        if (experiment_type == 'GIWAXS'
-                and f'{nxroot.default}_converted' in nxroot):
-=======
-        return self.integrate_data(
-            nxroot, giwaxs_config, save_figures=save_figures,
-            interactive=interactive, outputdir=outputdir)
-
-    def integrate_data(
-            self, nxroot, config, save_figures=False, interactive=False,
-            outputdir='.'):
-        """Return a 'nexusformat.nexus.NXroot` object containing the
-        integrates GIWAXS images.
-
-        :param nxroot: GIWAXS map with the raw detector data.
-        :type nxroot: nexusformat.nexus.NXroot
-        :param config: GIWAXS integration configuration.
-        :type config: CHAP.giwaxs.models.IntegrationConfig
-        :param save_figures: Save .pngs of plots for checking inputs &
-            outputs of this Processor, defaults to `False`.
-        :type save_figures: bool, optional
-        :param interactive: Allows for user interactions, defaults to
-            `False`.
-        :type interactive: bool, optional
-        :param outputdir: Directory to which any output figures will
-            be saved, defaults to `'.'`.
-        :type outputdir: str, optional
-        :return: Integrated GIWAXS images.
-        :rtype: nexusformat.nexus.NXroot
-        """
-        # Third party modules
-        from json import loads
-        if interactive or save_figures:
-            import matplotlib.pyplot as plt
-        from nexusformat.nexus import (
-            NXdata,
-            NXfield,
-            NXprocess,
-        )
-
-        # Add the NXprocess object to the NXroot
-        nxprocess = NXprocess()
-        try:
-            nxroot[f'{nxroot.default}_{config.integration_type}'] = nxprocess
-        except:
-            # Local imports
-            from CHAP.utils.general import nxcopy
-
-            # Copy nxroot if nxroot is read as read-only
-            nxroot = nxcopy(nxroot)
-            nxroot[f'{nxroot.default}_{config.integration_type}'] = nxprocess
-        nxprocess.integration_config = config.model_dump_json()
-
-        # Validate the detector and independent dimensions
         try:
             # Local imports
             from CHAP.giwaxs.models import Detector
 
->>>>>>> ed50bdcd
             nxprocess_converted = nxroot[f'{nxroot.default}_converted']
             conversion_config = loads(
                 str(nxprocess_converted.conversion_config))
@@ -718,7 +659,6 @@
             nxdata = nxprocess_converted.data
             axes = nxdata.attrs['axes']
             if len(nxdata.attrs['axes']) != 3:
-<<<<<<< HEAD
                 raise RuntimeError('More than one independent dimension '
                                    'not yet implemented')
             axes = axes[0]
@@ -726,22 +666,12 @@
                 nxcopy(nxdata[axes])
             data[config.azimuthal_integrators[0].id] = np.flip(
                 nxdata.converted.nxdata, axis=1)
-        else:
+        except:
+            experiment_type = loads(
+                str(nxroot[nxroot.default].map_config))['experiment_type']
             if experiment_type == 'GIWAXS':
                 self.logger.warning(
                     'No converted data found, use raw data for integration')
-=======
-                raise RuntimeError(
-                    'More than one independent dimension not yet implemented')
-            thetas = nxdata[nxdata.attrs['axes'][0]]
-            data = np.flip(nxdata.converted, axis=1)
-            config = deepcopy(config)
-            config.detectors = [Detector(**detector.model_dump())
-                                for detector in config.detectors]
-            nxprocess.attrs['data_source'] = nxdata.converted.nxpath
-        except Exception as exc:
-            self.logger.warning(f'{exc}, use raw data for integration')
->>>>>>> ed50bdcd
             nxentry = nxroot[nxroot.default]
             detector_ids = [
                 #str(id, 'utf-8') for id in nxentry.detector_ids.nxdata]
