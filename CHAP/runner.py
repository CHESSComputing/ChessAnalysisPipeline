"""
File       : runner.py
Author     : Valentin Kuznetsov <vkuznet AT gmail dot com>
Description:
"""

# system modules
import argparse
import logging
from yaml import safe_load

# local modules
from CHAP.pipeline import Pipeline


class OptionParser():
    """User based option parser"""
    def __init__(self):
        """OptionParser class constructor"""
        self.parser = argparse.ArgumentParser(prog='PROG')
        self.parser.add_argument(
            '--config', action='store', dest='config', default='',
            help='Input configuration file')
        self.parser.add_argument(
            '--interactive', action='store_true', dest='interactive',
            help='Allow interactive processes')
        self.parser.add_argument(
            '--log-level', choices=logging._nameToLevel.keys(),
            dest='log_level', default='INFO', help='logging level')
        self.parser.add_argument(
            '--profile', action='store_true', dest='profile',
            help='profile output')


def main():
    """Main function"""
    optmgr = OptionParser()
    opts = optmgr.parser.parse_args()
    if opts.profile:
        from cProfile import runctx  # python profiler
        from pstats import Stats     # profiler statistics
        cmd = 'runner(opts)'
        runctx(cmd, globals(), locals(), 'profile.dat')
        info = Stats('profile.dat')
<<<<<<< HEAD
#        info.strip_dirs()
=======
>>>>>>> f9c9472a
        info.sort_stats('cumulative')
        info.print_stats()
    else:
        runner(opts)


def runner(opts):
    """Main runner function

    :param opts: object containing input parameters
    :type opts: OptionParser
    """

    log_level = opts.log_level.upper()
    logger, log_handler = setLogger(log_level)
    config = {}
    with open(opts.config) as file:
        config = safe_load(file)
    logger.info(f'Input configuration: {config}\n')
    pipeline_config = config.get('pipeline', [])
    run(pipeline_config, opts.interactive, logger, log_level, log_handler)

def setLogger(log_level="INFO"):
    """
    Helper function to set CHAP logger

    :param log_level: logger level, default INFO
    """
    logger = logging.getLogger(__name__)
    log_level = getattr(logging, log_level.upper())
    logger.setLevel(log_level)
    log_handler = logging.StreamHandler()
    log_handler.setFormatter(logging.Formatter(
        '{name:20}: {message}', style='{'))
    logger.addHandler(log_handler)
    return logger, log_handler

def run(pipeline_config, interactive=False, logger=None, log_level=None, log_handler=None):
    """
    Run given pipeline_config

    :param pipeline_config: CHAP pipeline config
    """
    objects = []
    kwds = []
    for item in pipeline_config:
        # load individual object with given name from its module
        kwargs = {'interactive': interactive}
        if isinstance(item, dict):
            name = list(item.keys())[0]
            # Combine the "interactive" command line argument with the object's keywords
            # giving precedence of "interactive" in the latter
            kwargs = {**kwargs, **item[name]}
        else:
            name = item
        modName, clsName = name.split('.')
        module = __import__(f'CHAP.{modName}', fromlist=[clsName])
        obj = getattr(module, clsName)()
        if log_level:
            obj.logger.setLevel(log_level)
        if log_handler:
            obj.logger.addHandler(log_handler)
        if logger:
            logger.info(f'Loaded {obj}')
        objects.append(obj)
        kwds.append(kwargs)
    pipeline = Pipeline(objects, kwds)
    if log_level:
        pipeline.logger.setLevel(log_level)
    if log_handler:
        pipeline.logger.addHandler(log_handler)
    if logger:
        logger.info(f'Loaded {pipeline} with {len(objects)} items\n')
        logger.info(f'Calling "execute" on {pipeline}')
    pipeline.execute()


if __name__ == '__main__':
    main()<|MERGE_RESOLUTION|>--- conflicted
+++ resolved
@@ -42,10 +42,7 @@
         cmd = 'runner(opts)'
         runctx(cmd, globals(), locals(), 'profile.dat')
         info = Stats('profile.dat')
-<<<<<<< HEAD
 #        info.strip_dirs()
-=======
->>>>>>> f9c9472a
         info.sort_stats('cumulative')
         info.print_stats()
     else:
