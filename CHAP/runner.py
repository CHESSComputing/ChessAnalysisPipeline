--- conflicted
+++ resolved
@@ -79,20 +79,12 @@
     logger.addHandler(log_handler)
     return logger, log_handler
 
-<<<<<<< HEAD
-    config = {}
-    with open(opts.config) as file:
-        config = safe_load(file)
-    logger.info(f'Input configuration: {config}\n')
-    pipeline_config = config.get('pipeline', [])
-=======
 def run(pipeline_config, logger=None, log_level=None, log_handler=None):
     """
     Run given pipeline_config
 
     :param pipeline_config: CHAP pipeline config
     """
->>>>>>> 48600052
     objects = []
     kwds = []
     for item in pipeline_config:
@@ -100,21 +92,6 @@
         kwargs = {'interactive': opts.interactive}
         if isinstance(item, dict):
             name = list(item.keys())[0]
-<<<<<<< HEAD
-            # Combine the "interactive" command line argument with the
-            # object's keywords giving precedence of "interactive" in
-            # the latter
-            kwargs = {**kwargs, **item[name]}
-        else:
-            name = item
-            kwargs = {}
-        mod_name, cls_name = name.split('.')
-        module = __import__(f'CHAP.{mod_name}', fromlist=[cls_name])
-        obj = getattr(module, cls_name)()
-        obj.logger.setLevel(log_level)
-        obj.logger.addHandler(log_handler)
-        logger.info(f'Loaded {obj}')
-=======
             # Combine the "interactive" command line argument with the object's keywords
             # giving precedence of "interactive" in the latter
             kwargs = {**kwargs, **item[name]}
@@ -129,7 +106,6 @@
             obj.logger.addHandler(log_handler)
         if logger:
             logger.info(f'Loaded {obj}')
->>>>>>> 48600052
         objects.append(obj)
         kwds.append(kwargs)
     pipeline = Pipeline(objects, kwds)
