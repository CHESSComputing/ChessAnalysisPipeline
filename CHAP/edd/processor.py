--- conflicted
+++ resolved
@@ -1197,17 +1197,7 @@
         self.logger.debug(
             f'Selected energy ranges to fit: {fit_energy_ranges}')
 
-<<<<<<< HEAD
-        if mask is None:
-            spectrum_fit = Fit(spectrum, x=uncalibrated_energies)
-        else:
-            spectrum_fit = Fit(spectrum[mask], x=uncalibrated_energies[mask])
-            
-        self.logger.debug('ARW: Add initial guess and min, max for peak sigmas in MCAEnergyCalibrationProcessor.calibrate')
-
-=======
         spectrum_fit = Fit(spectrum[mask], x=uncalibrated_energies[mask])
->>>>>>> fc35dc32
         for i, (peak_energy, initial_guess) in enumerate(
                 zip(peak_energies, peak_initial_guesses)):
             spectrum_fit.add_model(
@@ -1216,11 +1206,7 @@
                     {'name': 'center', 'value': initial_guess,
                      'min': initial_guess - peak_center_fit_delta,
                      'max': initial_guess + peak_center_fit_delta},
-<<<<<<< HEAD
-                    {'name': 'sigma', 'value' : 0.2, 'min':0.01, 'max':0.42 }
-=======
                     {'name': 'sigma', 'value': 0.2, 'min': 0.01, 'max': 0.42},
->>>>>>> fc35dc32
                 ))
         self.logger.debug('Fitting spectrum')
         spectrum_fit.fit()
