#!/usr/bin/env python
#-*- coding: utf-8 -*-
#pylint: disable=
"""
File       : processor.py
Author     : Keara Soloway, Rolf Verberg
Description: Module for Processors used only by EDD experiments
"""

# System modules
from copy import deepcopy
from json import dumps
import os

# Third party modules
import numpy as np

# Local modules
from CHAP.processor import Processor


class DiffractionVolumeLengthProcessor(Processor):
    """A Processor using a steel foil raster scan to calculate the
    length of the diffraction volume for an EDD setup.
    """

    def process(self,
                data,
                config=None,
                save_figures=False,
                inputdir='.',
                outputdir='.',
                interactive=False):
        """Return the calculated value of the DV length.

        :param data: Input configuration for the raw scan data & DVL
            calculation procedure.
        :type data: list[PipelineData]
        :param config: Initialization parameters for an instance of
            CHAP.edd.models.DiffractionVolumeLengthConfig, defaults to
            `None`.
        :type config: dict, optional
        :param save_figures: Save .pngs of plots for checking inputs &
            outputs of this Processor, defaults to False.
        :type save_figures: bool, optional
        :param outputdir: Directory to which any output figures will
            be saved, defaults to '.'
        :type outputdir: str, optional
        :param inputdir: Input directory, used only if files in the
            input configuration are not absolute paths,
            defaults to '.'.
        :type inputdir: str, optional
        :param interactive: Allows for user interactions, defaults to
            False.
        :type interactive: bool, optional
        :raises RuntimeError: Unable to get a valid DVL configuration.
        :return: Complete DVL configuraiton dictionary.
        :rtype: dict
        """

        try:
            dvl_config = self.get_config(
                data, 'edd.models.DiffractionVolumeLengthConfig',
                inputdir=inputdir)
        except Exception as data_exc:
            self.logger.error(data_exc)
            self.logger.info('No valid DVL config in input pipeline data, '
                             + 'using config parameter instead.')
            try:
                # Local modules
                from CHAP.edd.models import DiffractionVolumeLengthConfig

                dvl_config = DiffractionVolumeLengthConfig(
                    **config, inputdir=inputdir)
            except Exception as dict_exc:
                self.logger.error('Could not get a valid DVL config')
                raise RuntimeError from dict_exc

        for detector in dvl_config.detectors:
            dvl = self.measure_dvl(dvl_config, detector,
                                   save_figures=save_figures,
                                   interactive=interactive,
                                   outputdir=outputdir)
            detector.dvl_measured = dvl

        return dvl_config.dict()

    def measure_dvl(self,
                    dvl_config,
                    detector,
                    save_figures=False,
                    outputdir='.',
                    interactive=False):
        """Return a measured value for the length of the diffraction
        volume. Use the iron foil raster scan data provided in
        `dvl_config` and fit a gaussian to the sum of all MCA channel
        counts vs scanned motor position in the raster scan. The
        computed diffraction volume length is approximately equal to
        the standard deviation of the fitted peak.

        :param dvl_config: Configuration for the DVL calculation
            procedure.
        :type dvl_config: CHAP.edd.models.DiffractionVolumeLengthConfig
        :param detector: A single MCA detector element configuration.
        :type detector:
            CHAP.edd.models.MCAElementDiffractionVolumeLengthConfig
        :param save_figures: Save .pngs of plots for checking inputs &
            outputs of this Processor, defaults to False.
        :type save_figures: bool, optional
        :param outputdir: Directory to which any output figures will
            be saved, defaults to '.'.
        :type outputdir: str, optional
        :param interactive: Allows for user interactions, defaults to
            False.
        :type interactive: bool, optional
        :raises ValueError: No value provided for included bin ranges
            for the MCA detector element.
        :return: Calculated diffraction volume length.
        :rtype: float
        """
        # Local modules
        from CHAP.utils.fit import Fit
        from CHAP.utils.general import (
            index_nearest,
            select_mask_1d,
        )

        # Get raw MCA data from raster scan
        mca_data = dvl_config.mca_data(detector)

        # Blank out data below bin 500 (~25keV) as well as the last bin
        energy_mask = np.ones(detector.num_bins, dtype=np.int16)
        energy_mask[:500] = 0
        energy_mask[-1] = 0
        mca_data = mca_data*energy_mask

        # Interactively set or update mask, if needed & possible.
        if interactive or save_figures:
            if interactive:
                self.logger.info(
                    'Interactively select a mask in the matplotlib figure')
            if save_figures:
                filename = os.path.join(
                    outputdir, f'{detector.detector_name}_dvl_mask.png')
            else:
                filename = None
            _, detector.include_bin_ranges = select_mask_1d(
                np.sum(mca_data, axis=0),
                x=np.arange(detector.num_bins, dtype=np.int16),
                label='Sum of MCA spectra over all scan points',
                preselected_index_ranges=detector.include_bin_ranges,
                title='Click and drag to select data range to include when '
                      'measuring diffraction volume length',
                xlabel='Uncalibrated energy (keV)',
                ylabel='MCA intensity (counts)',
                min_num_index_ranges=1,
                interactive=interactive, filename=filename)
            self.logger.debug(
                'Mask selected. Including detector bin ranges: '
                + str(detector.include_bin_ranges))
        if not detector.include_bin_ranges:
            raise ValueError(
                'No value provided for include_bin_ranges. '
                'Provide them in the Diffraction Volume Length '
                'Measurement Configuration, or re-run the pipeline '
                'with the --interactive flag.')

        # Reduce the raw MCA data in 3 ways:
        # 1) sum of intensities in all detector bins
        # 2) max of intensities in detector bins after mask is applied
        # 3) sum of intensities in detector bins after mask is applied
        unmasked_sum = np.sum(mca_data, axis=1)
        mask = detector.mca_mask()
        masked_mca_data = mca_data[:,mask]
        masked_max = np.amax(masked_mca_data, axis=1)
        masked_sum = np.sum(masked_mca_data, axis=1)

        # Find the motor position corresponding roughly to the center
        # of the diffraction volume
        scanned_vals = dvl_config.scanned_vals
        scan_center = np.sum(scanned_vals * masked_sum) / np.sum(masked_sum)
        x = scanned_vals - scan_center

        # Normalize the data
        unmasked_sum = unmasked_sum / max(unmasked_sum)
        masked_max = masked_max / max(masked_max)
        masked_sum = masked_sum / max(masked_sum)

        # Fit the masked summed data with a gaussian
        fit = Fit.fit_data(masked_sum, ('constant', 'gaussian'), x=x)

        # Calculate / manually select diffraction volume length
        dvl = fit.best_values['sigma'] * detector.sigma_to_dvl_factor \
              - dvl_config.sample_thickness
        detector.fit_amplitude = fit.best_values['amplitude']
        detector.fit_center = scan_center + fit.best_values['center']
        detector.fit_sigma = fit.best_values['sigma']
        if detector.measurement_mode == 'manual':
            if interactive:
                _, dvl_bounds = select_mask_1d(
                    masked_sum, x=x,
                    label='Total (masked & normalized)',
                    preselected_index_ranges=[
                        (index_nearest(x, -dvl/2), index_nearest(x, dvl/2))],
                    title=('Click and drag to indicate the boundary '
                           'of the diffraction volume'),
                    xlabel=('Beam direction (offset from scan "center")'),
                    ylabel='MCA intensity (normalized)',
                    min_num_index_ranges=1,
                    max_num_index_ranges=1,
                    interactive=interactive)
                dvl_bounds = dvl_bounds[0]
                dvl = abs(x[dvl_bounds[1]] - x[dvl_bounds[0]])
            else:
                self.logger.warning(
                    'Cannot manually indicate DVL when running CHAP '
                    + 'non-interactively. '
                    + 'Using default DVL calcluation instead.')

        if interactive or save_figures:
            # Third party modules
            import matplotlib.pyplot as plt

            fig, ax = plt.subplots()
            ax.set_title(f'Diffraction Volume ({detector.detector_name})')
            ax.set_xlabel('Beam direction (offset from scan "center")')
            ax.set_ylabel('MCA intensity (normalized)')
            ax.plot(x, masked_sum, label='total (masked & normalized)')
            ax.plot(x, fit.best_fit, label='gaussian fit (to total)')
            ax.plot(x, masked_max, label='maximum (masked)')
            ax.plot(x, unmasked_sum, label='total (unmasked)')
            ax.axvspan(
                fit.best_values['center']- dvl/2.,
                fit.best_values['center'] + dvl/2.,
                color='gray', alpha=0.5,
                label=f'diffraction volume ({detector.measurement_mode})')
            ax.legend()
            plt.figtext(
                0.5, 0.95,
                f'Diffraction volume length: {dvl:.2f}',
                fontsize='x-large',
                horizontalalignment='center',
                verticalalignment='bottom')
            if save_figures:
                fig.tight_layout(rect=(0, 0, 1, 0.95))
                figfile = os.path.join(
                    outputdir, f'{detector.detector_name}_dvl.png')
                plt.savefig(figfile)
                self.logger.info(f'Saved figure to {figfile}')
            if interactive:
                plt.show()

        return dvl


class LatticeParameterRefinementProcessor(Processor):
    """Processor to get a refined estimate for a sample's lattice
    parameters"""
    def process(self,
                data,
                config=None,
                save_figures=False,
                outputdir='.',
                inputdir='.',
                interactive=False):
        """Given a strain analysis configuration, return a copy
        contining refined values for the materials' lattice
        parameters."""
        calibration_config = self.get_config(
            data, 'edd.models.MCATthCalibrationConfig', inputdir=inputdir)
        try:
            strain_analysis_config = self.get_config(
                data, 'edd.models.StrainAnalysisConfig', inputdir=inputdir)
        except Exception as data_exc:
            # Local modules
            from CHAP.edd.models import StrainAnalysisConfig

            self.logger.info('No valid strain analysis config in input '
                             + 'pipeline data, using config parameter instead')
            try:
                strain_analysis_config = StrainAnalysisConfig(
                    **config, inputdir=inputdir)
            except Exception as dict_exc:
                raise RuntimeError from dict_exc

        if len(strain_analysis_config.materials) > 1:
            msg = 'Not implemented for multiple materials'
            self.logger.error('Not implemented for multiple materials')
            raise NotImplementedError(msg)

        lattice_parameters = self.refine_lattice_parameters(
            strain_analysis_config, calibration_config, 0, interactive,
            save_figures, outputdir)
        self.logger.debug(f'Refined lattice parameters: {lattice_parameters}')

        strain_analysis_config.materials[0].lattice_parameters = \
            lattice_parameters
        return strain_analysis_config.dict()

    def refine_lattice_parameters(
            self, strain_analysis_config, calibration_config, detector_i,
            interactive, save_figures, outputdir):
        """Return refined values for the lattice parameters of the
        materials indicated in `strain_analysis_config`. Method: given
        a scan of a material, fit the peaks of each MCA
        spectrum. Based on those fitted peak locations, calculate the
        lattice parameters that would produce them. Return the
        avearaged value of the calculated lattice parameters across
        all spectra.

        :param strain_analysis_config: Strain analysis configuration
        :type strain_analysis_config: CHAP.edd.models.StrainAnalysisConfig
        :param detector_i: Index of the detector in
            `strain_analysis_config` whose data will be used for the
            refinement
        :type detector_i: int
        :param interactive: Boolean to indicate whether interactive
            matplotlib figures should be presented
        :type interactive: bool
        :param save_figures: Boolean to indicate whether figures
            indicating the selection should be saved
        :type save_figures: bool
        :param outputdir: Where to save figures (if `save_figures` is
            `True`)
        :type outputdir: str
        :returns: List of refined lattice parameters for materials in
            `strain_analysis_config`
        :rtype: list[numpy.ndarray]
        """
        # Third party modules
        from scipy.constants import physical_constants

        # Local modules
        from CHAP.edd.utils import (
            get_unique_hkls_ds,
            get_spectra_fits,
        )

        self.add_detector_calibrations(
            strain_analysis_config, calibration_config)

        detector = strain_analysis_config.detectors[detector_i]
        mca_bin_energies = self.get_mca_bin_energies(strain_analysis_config)
        mca_data = strain_analysis_config.mca_data()
        hkls, ds = get_unique_hkls_ds(
            strain_analysis_config.materials,
            tth_tol=detector.hkl_tth_tol,
            tth_max=detector.tth_max)

        self.select_material_params(
            strain_analysis_config, detector_i, mca_data, mca_bin_energies,
            interactive, save_figures, outputdir)
        self.logger.debug(
            'Starting lattice parameters: '
            + str(strain_analysis_config.materials[0].lattice_parameters))
        self.select_fit_mask_hkls(
            strain_analysis_config, detector_i, mca_data, mca_bin_energies,
            hkls, ds,
            interactive, save_figures, outputdir)

        (uniform_fit_centers, uniform_fit_centers_errors,
         uniform_fit_amplitudes, uniform_fit_amplitudes_errors,
         uniform_fit_sigmas, uniform_fit_sigmas_errors,
         uniform_best_fit, uniform_residuals,
         uniform_redchi, uniform_success,
         unconstrained_fit_centers, unconstrained_fit_centers_errors,
         unconstrained_fit_amplitudes, unconstrained_fit_amplitudes_errors,
         unconstrained_fit_sigmas, unconstrained_fit_sigmas_errors,
         unconstrained_best_fit, unconstrained_residuals,
         unconstrained_redchi, unconstrained_success) = \
            self.get_spectra_fits(
                strain_analysis_config, detector_i,
                mca_data, mca_bin_energies, hkls, ds)

        # Get the interplanar spacings measured for each fit HKL peak
        # at every point in the map.
        hc = 1e7 * physical_constants['Planck constant in eV/Hz'][0] \
             * physical_constants['speed of light in vacuum'][0]
        d_measured = hc / \
             (2.0 \
              * unconstrained_fit_centers \
              * np.sin(np.radians(detector.tth_calibrated / 2.0)))
        # Convert interplanar spacings to lattice parameters
        self.logger.warning('Implemented for cubic materials only!')
        fit_hkls  = np.asarray([hkls[i] for i in detector.hkl_indices])
        Rs = np.sqrt(np.sum(fit_hkls**2, 1))
        a_measured = Rs[:, None] * d_measured
        # Average all computed lattice parameters for every fit HKL
        # peak at every point in the map to get the refined estimate
        # for the material's lattice parameter
        a_refined = float(np.mean(a_measured))
        return [a_refined, a_refined, a_refined, 90.0, 90.0, 90.0]

    def get_mca_bin_energies(self, strain_analysis_config):
        """Return a list of the MCA bin energies for each detector.

        :param strain_analysis_config: Strain analysis configuration
            containing a list of detectors to return the bin energies
            for.
        :type strain_analysis_config: CHAP.edd.models.StrainAnalysisConfig
        :returns: List of MCA bin energies
        :rtype: list[numpy.ndarray]
        """
        raise RuntimeError(
            'Needs to be updated and tested for energy calibration.')
        mca_bin_energies = []
        for i, detector in enumerate(strain_analysis_config.detectors):
            mca_bin_energies.append(
                detector.slope_calibrated
                * np.linspace(0, detector.max_energy_kev, detector.num_bins)
                + detector.intercept_calibrated)
        return mca_bin_energies

    def add_detector_calibrations(
            self, strain_analysis_config, calibration_config):
        """Add calibrated quantities to the detectors configured in
        `strain_analysis_config`, modifying `strain_analysis_config`
        in place.

        :param strain_analysis_config: Strain analysisi configuration
            containing a list of detectors to add calibration values
            to.
        :type strain_analysis_config: CHAP.edd.models.StrainAnalysisConfig
        :param calibration_config: Configuration of a completed
            energy/tth calibration containing a list of detector swith the
            same names as those in `strain_analysis_config`
        :returns: None"""
        for detector in strain_analysis_config.detectors:
            calibration = [
                d for d in calibration_config.detectors \
                if d.detector_name == detector.detector_name][0]
            detector.add_calibration(calibration)

    def select_fit_mask_hkls(
            self, strain_analysis_config, detector_i,
            mca_data, mca_bin_energies, hkls, ds,
            interactive, save_figures, outputdir):
        """Select the maks & HKLs to use for fitting for each
        detector. Update `strain_analysis_config` with new values for
        `hkl_indices` and `include_bin_ranges` if needed.

        :param strain_analysis_config: Strain analysis configuration
        :type strain_analysis_config: CHAP.edd.models.StrainAnalysisConfig
        :param detector_i: Index of the detector in
            `strain_analysis_config` to select mask & HKLs for.
        :type detector_i: int
        :param mca_data: List of maps of MCA spectra for all detectors
            in `strain_analysis_config`
        :type mca_data: list[numpy.ndarray]
        :param mca_bin_energies: List of MCA bin energies for all
            detectors in `strain_analysis_config`
        :type mca_bin_energies: list[numpy.ndarray]
        :param hkls: Nominal HKL peak energy locations for the
            material in `strain_analysis_config`
        :type hkls: list[float]
        :param ds: Nominal d-spacing for the material in
            `strain_analysis_config`
        :type ds: list[float]
        :param interactive: Boolean to indicate whether interactive
            matplotlib figures should be presented
        :type interactive: bool
        :param save_figures: Boolean to indicate whether figures
            indicating the selection should be saved
        :type save_figures: bool
        :param outputdir: Where to save figures (if `save_figures` is
            `True`)
        :type outputdir: str
        :returns: None
        """
        if not interactive and not save_figures:
            return

        # Third party modules
        import matplotlib.pyplot as plt

        # Local modules
        from CHAP.edd.utils import select_mask_and_hkls

        detector = strain_analysis_config.detectors[detector_i]
        fig, include_bin_ranges, hkl_indices = \
            select_mask_and_hkls(
                mca_bin_energies[detector_i],
                np.sum(mca_data[detector_i], axis=0),
                hkls, ds,
                detector.tth_calibrated,
                detector.include_bin_ranges, detector.hkl_indices,
                detector.detector_name, mca_data[detector_i],
                calibration_bin_ranges=detector.calibration_bin_ranges,
                label='Sum of all spectra in the map',
                interactive=interactive)
        detector.include_energy_ranges = detector.get_include_energy_ranges(
            include_bin_ranges)
        detector.hkl_indices = hkl_indices
        if save_figures:
            fig.savefig(os.path.join(
                outputdir,
                f'{detector.detector_name}_strainanalysis_fit_mask_hkls.png'))
        plt.close()

    def select_material_params(self, strain_analysis_config, detector_i,
                               mca_data, mca_bin_energies,
                               interactive, save_figures, outputdir):
        """Select initial material parameters to use for determining
        nominal HKL peak locations. Modify `strain_analysis_config` in
        place if needed.

        :param strain_analysis_config: Strain analysis configuration
        :type strain_analysis_config: CHAP.edd.models.StrainAnalysisConfig
        :param detector_i: Index of the detector in
            `strain_analysis_config` to select mask & HKLs for.
        :type detector_i: int
        :param mca_data: List of maps of MCA spectra for all detectors
            in `strain_analysis_config`
        :type mca_data: list[numpy.ndarray]
        :param mca_bin_energies: List of MCA bin energies for all
            detectors in `strain_analysis_config`
        :type mca_bin_energies: list[numpy.ndarray]
        :param interactive: Boolean to indicate whether interactive
            matplotlib figures should be presented
        :type interactive: bool
        :param save_figures: Boolean to indicate whether figures
            indicating the selection should be saved
        :type save_figures: bool
        :param outputdir: Where to save figures (if `save_figures` is
            `True`)
        :type outputdir: str
        :returns: None
        """
        if not interactive and not save_figures:
            return

        # Third party modules
        import matplotlib.pyplot as plt

        # Local modules
        from CHAP.edd.utils import select_material_params

        fig, strain_analysis_config.materials = select_material_params(
            mca_bin_energies[detector_i], np.sum(mca_data[detector_i], axis=0),
            strain_analysis_config.detectors[detector_i].tth_calibrated,
            strain_analysis_config.materials,
            label='Sum of all spectra in the map', interactive=interactive)
        self.logger.debug(
                f'materials: {strain_analysis_config.materials}')
        if save_figures:
            detector_name = \
                strain_analysis_config.detectors[detector_i].detector_name
            fig.savefig(os.path.join(
                outputdir,
                f'{detector_name}_strainanalysis_material_config.png'))
        plt.close()

    def get_spectra_fits(
            self, strain_analysis_config, detector_i,
            mca_data, mca_bin_energies, hkls, ds):
        """Return uniform and unconstrained fit results for all
        spectra from a single detector.

        :param strain_analysis_config: Strain analysis configuration
        :type strain_analysis_config: CHAP.edd.models.StrainAnalysisConfig
        :param detector_i: Index of the detector in
            `strain_analysis_config` to select mask & HKLs for.
        :type detector_i: int
        :param mca_data: List of maps of MCA spectra for all detectors
            in `strain_analysis_config`
        :type mca_data: list[numpy.ndarray]
        :param mca_bin_energies: List of MCA bin energies for all
            detectors in `strain_analysis_config`
        :type mca_bin_energies: list[numpy.ndarray]
        :param hkls: Nominal HKL peak energy locations for the
            material in `strain_analysis_config`
        :type hkls: list[float]
        :param ds: Nominal d-spacing for the material in
            `strain_analysis_config`
        :type ds: list[float]
        :returns: Uniform and unconstrained centers, amplitdues,
            sigmas (and errors for all three), best fits, residuals
            between the best fits and the input spectra, reduced chi,
            and fit success statuses.
        :rtype: tuple[numpy.ndarray, numpy.ndarray, numpy.ndarray,
            numpy.ndarray, numpy.ndarray, numpy.ndarray,
            numpy.ndarray, numpy.ndarray, numpy.ndarray,
            numpy.ndarray, numpy.ndarray, numpy.ndarray,
            numpy.ndarray, numpy.ndarray, numpy.ndarray,
            numpy.ndarray, numpy.ndarray, numpy.ndarray,
            numpy.ndarray, numpy.ndarray]
        """
        # Local modules
        from CHAP.edd.utils import (
            get_peak_locations,
            get_spectra_fits,
        )

        detector = strain_analysis_config.detectors[detector_i]
        self.logger.debug(
            f'Fitting spectra from detector {detector.detector_name}')
        mask = detector.mca_mask()
        energies = mca_bin_energies[detector_i][mask]
        intensities = np.empty(
            (*strain_analysis_config.map_config.shape, len(energies)),
            dtype='uint16')
        for j, map_index in \
            enumerate(np.ndindex(strain_analysis_config.map_config.shape)):
            intensities[map_index] = \
                mca_data[detector_i][j].astype('uint16')[mask]
        fit_hkls  = np.asarray([hkls[i] for i in detector.hkl_indices])
        fit_ds  = np.asarray([ds[i] for i in detector.hkl_indices])
        peak_locations = get_peak_locations(
            fit_ds, detector.tth_calibrated)
        return get_spectra_fits(
            intensities, energies, peak_locations, detector)


class MCAEnergyCalibrationProcessor(Processor):
    """Processor to return parameters for linearly transforming MCA
    channel indices to energies (in keV). Procedure: provide a
    spectrum from the MCA element to be calibrated and the theoretical
    location of at least one peak present in that spectrum (peak
    locations must be given in keV). It is strongly recommended to use
    the location of fluorescence peaks whenever possible, _not_
    diffraction peaks, as this Processor does not account for
    2&theta."""
    def process(self,
                data,
                config=None,
                peak_index_fit_delta=20,
                max_energy_kev=200.0,
                background=None,
                save_figures=False,
                interactive=False,
                inputdir='.',
                outputdir='.'):
        """For each detector in the `MCAEnergyCalibrationConfig`
        provided with `data`, fit the specified peaks in the MCA
        spectrum specified. Using the difference between the provided
        peak locations and the fit centers of those peaks, compute
        the correction coefficients to convert uncalibrated MCA
        channel energies to calibrated channel energies. For each
        detector, set `energy_calibration_coeffs` in the calibration
        config provided to these values and return the updated
        configuration.

        :param data: An energy Calibration configuration.
        :type data: PipelineData
        :param config: Initialization parameters for an instance of
            CHAP.edd.models.MCAEnergyCalibrationConfig, defaults to
            `None`.
        :type config: dict, optional
        :param peak_index_fit_delta: Set boundaries on the fit peak
            centers when performing the fit. The min/max possible
            values for the peak centers will be the initial values
            &pm; `peak_index_fit_delta`. Defaults to `20`.
        :type peak_index_fit_delta: int, optional
        :param max_energy_kev: Maximum channel energy of the MCA in
            keV, defaults to 200.0.
        :type max_energy_kev: float, optional
        :param background: Background model for peak fitting.
        :type background: str, list[str], optional
        :param save_figures: Save .pngs of plots for checking inputs &
            outputs of this Processor, defaults to `False`.
        :type save_figures: bool, optional
        :param interactive: Allows for user interactions, defaults to
            `False`.
        :type interactive: bool, optional
        :param inputdir: Input directory, used only if files in the
            input configuration are not absolute paths,
            defaults to `'.'`.
        :type inputdir: str, optional
        :param outputdir: Directory to which any output figures will
            be saved, defaults to `'.'`.
        :type outputdir: str, optional
        :returns: Dictionary representing the energy-calibrated
            version of the calibrated configuration.
        :rtype: dict
        """
        # Local modules
        from CHAP.utils.general import (
            is_int,
            is_int_pair,
            is_num_series,
        )

        # Load the validated energy calibration configuration
        try:
            calibration_config = self.get_config(
                data, 'edd.models.MCAEnergyCalibrationConfig',
                inputdir=inputdir)
        except Exception as data_exc:
            self.logger.info('No valid calibration config in input pipeline '
                             'data, using config parameter instead.')
            try:
                # Local modules
                from CHAP.edd.models import MCAEnergyCalibrationConfig

                calibration_config = MCAEnergyCalibrationConfig(
                    **config, inputdir=inputdir)
            except Exception as dict_exc:
                raise RuntimeError from dict_exc

        # Validate the fit index range
        if calibration_config.fit_index_ranges is None and not interactive:
            self.logger.exception(
                RuntimeError(
                    'If `fit_index_ranges` is not explicitly provided, '
                    + self.__class__.__name__
                    + ' must be run with `interactive=True`.'),
                exc_info=False)

        # Calibrate detector channel energies based on fluorescence peaks.
        for detector in calibration_config.detectors:
            if background is not None:
                detector.background = background
            detector.energy_calibration_coeffs = self.calibrate(
                calibration_config, detector, peak_index_fit_delta,
                max_energy_kev, save_figures, interactive, outputdir)

        return calibration_config.dict()

    def calibrate(self, calibration_config, detector, peak_index_fit_delta,
            max_energy_kev, save_figures, interactive, outputdir):
        """Return energy_calibration_coeffs (a, b, and c) for
        quadratically converting the current detector's MCA channels
        to bin energies.

        :param calibration_config: Energy calibration configuration.
        :type calibration_config: MCAEnergyCalibrationConfig
        :param detector: Configuration of the current detector.
        :type detector: MCAElementCalibrationConfig
        :param peak_index_fit_delta: Set boundaries on the fit peak
            centers when performing the fit. The min/max possible
            values for the peak centers will be the initial values
            &pm; `peak_index_fit_delta`.
        :type peak_index_fit_delta: int
        :param max_energy_kev: Maximum channel energy of the MCA in
            keV, defaults to 200.0.
        :type max_energy_kev: float
        :param save_figures: Save .pngs of plots for checking inputs &
            outputs of this Processor.
        :type save_figures: bool
        :param interactive: Allows for user interactions.
        :type interactive: bool
        :param outputdir: Directory to which any output figures will
            be saved.
        :type outputdir: str
        :returns: Slope and intercept for linearly correcting the
            detector's MCA channels to bin energies.
        :rtype: tuple[float, float]
        """
        # Local modules
        from CHAP.utils.fit import Fit
        from CHAP.utils.general import (
            index_nearest,
            index_nearest_down,
            index_nearest_up,
            select_mask_1d,
        )

        self.logger.info(f'Calibrating detector {detector.detector_name}')

        spectrum = calibration_config.mca_data(detector)
        uncalibrated_energies = np.linspace(
            0, max_energy_kev, detector.num_bins)
        bins = np.arange(detector.num_bins, dtype=np.int16)

        # Blank out data below bin 500 (~25keV) as well as the last bin
        energy_mask = np.ones(detector.num_bins, dtype=np.int16)
        energy_mask[:500] = 0
        energy_mask[-1] = 0
        spectrum = spectrum*energy_mask

        # Select the mask/detector channel ranges for fitting
        if save_figures:
            filename = os.path.join(
                outputdir,
                f'{detector.detector_name}_mca_energy_calibration_mask.png')
        else:
            filename = None
        mask, fit_index_ranges = select_mask_1d(
            spectrum, x=bins,
            preselected_index_ranges=calibration_config.fit_index_ranges,
            xlabel='Detector channel', ylabel='Intensity',
            min_num_index_ranges=1, interactive=interactive,
            filename=filename)
        self.logger.debug(
            f'Selected index ranges to fit: {fit_index_ranges}')

        # Get the intial peak positions for fitting
        max_peak_energy = calibration_config.peak_energies[
            calibration_config.max_peak_index]
        peak_energies = list(np.sort(calibration_config.peak_energies))
        max_peak_index = peak_energies.index(max_peak_energy)
        if save_figures:
            filename = os.path.join(
                outputdir,
                f'{detector.detector_name}'
                    '_mca_energy_calibration_initial_peak_positions.png')
        else:
            filename = None
        input_indices = [index_nearest(uncalibrated_energies, energy)
                         for energy in peak_energies]
        initial_peak_indices = self._get_initial_peak_positions(
            spectrum*np.asarray(mask).astype(np.int32), fit_index_ranges,
            input_indices, max_peak_index, interactive, filename,
            detector.detector_name)

        spectrum_fit = Fit(spectrum[mask], x=bins[mask])
        if detector.background is not None:
            if isinstance(detector.background, str):
                spectrum_fit.add_model(detector.background)
            else:
                for model in detector.background:
                    spectrum_fit.add_model(model)
        for i, index in enumerate(initial_peak_indices):
            spectrum_fit.add_model(
                'gaussian', prefix=f'peak{i+1}_', parameters=(
                    {'name': 'amplitude', 'min': 0.0},
                    {'name': 'center', 'value': index,
                     'min': index - peak_index_fit_delta,
                     'max': index + peak_index_fit_delta},
                    {'name': 'sigma', 'value': 1.0, 'min': 0.2, 'max': 8.0},
                ))
        self.logger.debug('Fitting spectrum')
        spectrum_fit.fit()
        
        fit_peak_indices = sorted([
            spectrum_fit.best_values[f'peak{i+1}_center']
            for i in range(len(initial_peak_indices))])
        self.logger.debug(f'Fit peak centers: {fit_peak_indices}')

        #RV for now stick with a linear energy correction
        energy_fit = Fit.fit_data(
            peak_energies, 'linear', x=fit_peak_indices, nan_policy='omit')
        a = 0.0
        b = float(energy_fit.best_values['slope'])
        c = float(energy_fit.best_values['intercept'])

        # Reference plot to see fit results:
        if interactive or save_figures:
            # Third part modules
            import matplotlib.pyplot as plt

            fig, axs = plt.subplots(1, 2, figsize=(11, 4.25))
            fig.suptitle(
                f'Detector {detector.detector_name} Energy Calibration')
            # Left plot: raw MCA data & best fit of peaks
            axs[0].set_title(f'MCA Spectrum Peak Fit')
            axs[0].set_xlabel('Detector channel')
            axs[0].set_ylabel('Intensity (a.u)')
            axs[0].plot(bins[mask], spectrum[mask], 'b.', label='MCA data')
            axs[0].plot(
                bins[mask], spectrum_fit.best_fit, 'r', label='Best fit')
            axs[0].legend()
            # Right plot: linear fit of theoretical peak energies vs
            # fit peak locations
            axs[1].set_title(
                'Channel Energies vs. Channel Indices')
            axs[1].set_xlabel('Detector channel')
            axs[1].set_ylabel('Channel energy (keV)')
            axs[1].plot(fit_peak_indices, peak_energies,
                        c='b', marker='o', ms=6, mfc='none', ls='',
                        label='Initial peak positions')
            axs[1].plot(fit_peak_indices, energy_fit.best_fit,
                        c='k', marker='+', ms=6, ls='',
                        label='Fitted peak positions')
            axs[1].plot(bins[mask], b*bins[mask] + c, 'r',
                        label='Best linear fit')
            axs[1].legend()
            # Add text box showing computed values of linear E
            # correction parameters
            axs[1].text(
                0.98, 0.02,
                'Calibrated values:\n\n'
                    f'Linear coefficient:\n    {b:.5f} $keV$/channel\n\n'
                    f'Constant offset:\n    {c:.5f} $keV$',
                ha='right', va='bottom', ma='left',
                transform=axs[1].transAxes,
                bbox=dict(boxstyle='round',
                          ec=(1., 0.5, 0.5),
                          fc=(1., 0.8, 0.8, 0.8)))

            fig.tight_layout()

            if save_figures:
                figfile = os.path.join(
                    outputdir,
                    f'{detector.detector_name}_energy_calibration_fit.png')
                plt.savefig(figfile)
                self.logger.info(f'Saved figure to {figfile}')
            if interactive:
                plt.show()

        return [a, b, c]

    def _get_initial_peak_positions(
            self, y, index_ranges, input_indices, input_max_peak_index,
            interactive, filename, detector_name, reset_flag=0):
        # Third party modules
        import matplotlib.pyplot as plt
        from matplotlib.widgets import TextBox, Button

        def change_fig_title(title):
            if fig_title:
                fig_title[0].remove()
                fig_title.pop()
            fig_title.append(plt.figtext(*title_pos, title, **title_props))

        def change_error_text(error=''):
            if error_texts:
                error_texts[0].remove()
                error_texts.pop()
            error_texts.append(plt.figtext(*error_pos, error, **error_props))

        def reset(event):
            """Callback function for the "Reset" button."""
            peak_indices.clear()
            plt.close()

        def confirm(event):
            """Callback function for the "Confirm" button."""
            if error_texts:
                error_texts[0].remove()
                error_texts.pop()
            plt.close()

        def find_peaks(min_height=0.05, min_width=5, tolerance=0.05):
            # Third party modules
            from scipy.signal import find_peaks as find_peaks_scipy

            # Find peaks
            peaks = find_peaks_scipy(y, height=min_height,
                prominence=0.05*y.max(), width=min_width)
            available_peak_indices = list(peaks[0])
            max_peak_index = np.asarray(peaks[1]).argmax()
            ratio = (available_peak_indices[max_peak_index]
                     / input_indices[input_max_peak_index])
            peak_indices = [-1]*num_peak
            peak_indices[input_max_peak_index] = \
                    available_peak_indices[max_peak_index]
            available_peak_indices.pop(max_peak_index)
            for i, input_index in enumerate(input_indices):
                if i != input_max_peak_index:
                    index_guess = int(input_index * ratio)
                    for index in available_peak_indices.copy():
                        if abs(index_guess-index) < tolerance*index:
                            index_guess = index
                            available_peak_indices.remove(index)
                            break
                    peak_indices[i] = index_guess
            return peak_indices

        def select_peaks():
            """Manually select initial peak indices."""
            peak_indices = []
            while len(set(peak_indices)) < num_peak:
                change_fig_title(f'Select {num_peak} peak positions')
                peak_indices = [
                    int(pt[0]) for pt in plt.ginput(num_peak, timeout=15)]
                if len(set(peak_indices)) < num_peak:
                    error_text = f'Choose {num_peak} unique position'
                    peak_indices.clear()
                outside_indices = []
                for index in peak_indices:
                    if not any(True if low <= index <= upp else False
                           for low, upp in index_ranges):
                        outside_indices.append(index)
                if len(outside_indices) == 1:
                    error_text = \
                        f'Index {outside_indices[0]} outside of selection ' \
                        f'region ({index_ranges}), try again'
                    peak_indices.clear()
                elif outside_indices:
                    error_text = \
                        f'Indices {outside_indices} outside of selection ' \
                        'region, try again'
                    peak_indices.clear()
                if not peak_indices:
                    plt.close()
                    fig, ax = plt.subplots(figsize=(11, 8.5))
                    ax.set_xlabel('Detector channel', fontsize='x-large')
                    ax.set_ylabel('Intensity', fontsize='x-large')
                    ax.set_xlim(index_ranges[0][0], index_ranges[-1][1])
                    fig.subplots_adjust(bottom=0.0, top=0.85)
                    ax.plot(np.arange(y.size), y, color='k')
                    fig.subplots_adjust(bottom=0.2)
                    change_error_text(error_text)
                plt.draw()
            return peak_indices

        peak_indices = []
        fig_title = []
        error_texts = []

        y = np.asarray(y)
        if detector_name is None:
            detector_name = ''
        elif not isinstance(detector_name, str):
            raise ValueError(
                f'Invalid parameter `detector_name`: {detector_name}')
        elif not reset_flag:
            detector_name = f' on detector {detector_name}'
        num_peak = len(input_indices)

        # Setup the Matplotlib figure
        title_pos = (0.5, 0.95)
        title_props = {'fontsize': 'xx-large', 'horizontalalignment': 'center',
                       'verticalalignment': 'bottom'}
        error_pos = (0.5, 0.90)
        error_props = {'fontsize': 'x-large', 'horizontalalignment': 'center',
                       'verticalalignment': 'bottom'}
        selected_peak_props = {
            'color': 'red', 'linestyle': '-', 'linewidth': 2,
            'marker': 10, 'markersize': 10, 'fillstyle': 'full'}

        fig, ax = plt.subplots(figsize=(11, 8.5))
        ax.plot(np.arange(y.size), y, color='k')
        ax.set_xlabel('Detector channel', fontsize='x-large')
        ax.set_ylabel('Intensity', fontsize='x-large')
        ax.set_xlim(index_ranges[0][0], index_ranges[-1][1])
        fig.subplots_adjust(bottom=0.0, top=0.85)

        if not interactive:

            peak_indices += find_peaks()

            for index in peak_indices:
                ax.axvline(index, **selected_peak_props)
            change_fig_title('Initial peak positions from peak finding '
                             f'routine{detector_name}')

        else:

            fig.subplots_adjust(bottom=0.2)

            # Get initial peak indices
            if not reset_flag:
                peak_indices += find_peaks()
                change_fig_title('Initial peak positions from peak finding '
                                 f'routine{detector_name}')
            if peak_indices:
                for index in peak_indices:
                    if not any(True if low <= index <= upp else False
                           for low, upp in index_ranges):
                        peak_indices.clear
                        break
            if not peak_indices:
                peak_indices += select_peaks()
                change_fig_title(
                    'Selected initial peak positions{detector_name}')

            for index in peak_indices:
                ax.axvline(index, **selected_peak_props)

            # Setup "Reset" button
            if not reset_flag:
                reset_btn = Button(
                    plt.axes([0.1, 0.05, 0.15, 0.075]), 'Manually select')
            else:
                reset_btn = Button(
                    plt.axes([0.1, 0.05, 0.15, 0.075]), 'Reset')
            reset_cid = reset_btn.on_clicked(reset)

            # Setup "Confirm" button
            confirm_btn = Button(
                plt.axes([0.75, 0.05, 0.15, 0.075]), 'Confirm')
            confirm_cid = confirm_btn.on_clicked(confirm)

            plt.show()

            # Disconnect all widget callbacks when figure is closed
            reset_btn.disconnect(reset_cid)
            confirm_btn.disconnect(confirm_cid)

            # ... and remove the buttons before returning the figure
            reset_btn.ax.remove()
            confirm_btn.ax.remove()

        if filename is not None:
            fig_title[0].set_in_layout(True)
            fig.tight_layout(rect=(0, 0, 1, 0.95))
            fig.savefig(filename)
        plt.close()

        if interactive and len(peak_indices) != num_peak:
            reset_flag += 1
            return self._get_initial_peak_positions(
                y, index_ranges, input_indices, max_peak_index, interactive,
                filename, detector_name, reset_flag=reset_flag)
        return peak_indices


class MCATthCalibrationProcessor(Processor):
    """Processor to calibrate the 2&theta angle and fine tune the
    energy calibration coefficients for an EDD experimental setup.
    """

    def process(self,
                data,
                config=None,
                tth_initial_guess=None,
                include_energy_ranges=None,
<<<<<<< HEAD
                calibration_method='direct_fit_residual',
=======
                background=None,
>>>>>>> 12acf694
                quadratic_energy_calibration=False,
                save_figures=False,
                inputdir='.',
                outputdir='.',
                interactive=False):
        """Return the calibrated 2&theta value and the fine tuned
        energy calibration coefficients to convert MCA channel
        indices to MCA channel energies.

        :param data: Input configuration for the raw data & tuning
            procedure.
        :type data: list[PipelineData]
        :param config: Initialization parameters for an instance of
            CHAP.edd.models.MCATthCalibrationConfig, defaults to
            None.
        :type config: dict, optional
        :param tth_initial_guess: Initial guess for 2&theta to supercede
            the values from the energy calibration detector cofiguration
            on each of the detectors.
        :type tth_initial_guess: float, optional
        :param include_energy_ranges: List of MCA channel energy ranges
            in keV whose data should be included after applying a mask
            (bounds are inclusive). If specified, these supercede the
            values from the energy calibration detector cofiguration on
            each of the detectors.
        :type include_energy_ranges: list[[float, float]], optional
<<<<<<< HEAD
        :param calibration_method: Type of calibration method,
            defaults to `'direct_fit_residual'`.
        :type calibration_method:
            Union['direct_fit_residual', 'iterate_tth'], optional
=======
        :param background: Background model for peak fitting.
        :type background: str, list[str], optional
>>>>>>> 12acf694
        :param quadratic_energy_calibration: Adds a quadratic term to
            the detector channel index to energy conversion, defaults
            to `False` (linear only).
        :type quadratic_energy_calibration: bool, optional
        :param save_figures: Save .pngs of plots for checking inputs &
            outputs of this Processor, defaults to False.
        :type save_figures: bool, optional
        :param outputdir: Directory to which any output figures will
            be saved, defaults to '.'.
        :type outputdir: str, optional
        :param inputdir: Input directory, used only if files in the
            input configuration are not absolute paths,
            defaults to '.'.
        :type inputdir: str, optional
        :param interactive: Allows for user interactions, defaults to
            False.
        :type interactive: bool, optional
        :raises RuntimeError: Invalid or missing input configuration.
        :return: Original configuration with the tuned values for
            2&theta and the linear correction parameters added.
        :rtype: dict[str,float]
        """
        try:
            calibration_config = self.get_config(
                data, 'edd.models.MCATthCalibrationConfig',
                inputdir=inputdir)
        except Exception as data_exc:
            self.logger.info('No valid calibration config in input pipeline '
                             'data, using config parameter instead.')
            try:
                # Local modules
                from CHAP.edd.models import MCATthCalibrationConfig

                calibration_config = MCATthCalibrationConfig(
                    **config, inputdir=inputdir)
            except Exception as dict_exc:
                raise RuntimeError from dict_exc
        calibration_config.calibration_method = calibration_method

        self.logger.debug(f'In process: save_figures = {save_figures}; '
                          f'interactive = {interactive}')

        for detector in calibration_config.detectors:
            if tth_initial_guess is not None:
                detector.tth_initial_guess = tth_initial_guess
            if include_energy_ranges is not None:
                detector.include_energy_ranges = include_energy_ranges
<<<<<<< HEAD
            self.calibrate(
=======
            if background is not None:
                detector.background = background
            tth, energy_calibration_coeffs = self.calibrate(
>>>>>>> 12acf694
                calibration_config, detector, 
                quadratic_energy_calibration=quadratic_energy_calibration,
                save_figures=save_figures, interactive=interactive,
                outputdir=outputdir)

        return calibration_config.dict()

    def calibrate(self,
                  calibration_config,
                  detector,
                  quadratic_energy_calibration=False,
                  save_figures=False,
                  outputdir='.',
                  interactive=False):
        """Iteratively calibrate 2&theta by fitting selected peaks of
        an MCA spectrum until the computed strain is sufficiently
        small. Use the fitted peak locations to determine linear
        correction parameters for the MCA channel energies.

        :param calibration_config: Object configuring the CeO2
            calibration procedure for an MCA detector.
        :type calibration_config:
            CHAP.edd.models.MCATthCalibrationConfig
        :param detector: A single MCA detector element configuration.
        :type detector: CHAP.edd.models.MCAElementCalibrationConfig
        :param quadratic_energy_calibration: Adds a quadratic term to
            the detector channel index to energy conversion, defaults
            to `False` (linear only).
        :type quadratic_energy_calibration: bool, optional
        :param save_figures: Save .pngs of plots for checking inputs &
            outputs of this Processor, defaults to False.
        :type save_figures: bool, optional
        :param outputdir: Directory to which any output figures will
            be saved, defaults to '.'.
        :type outputdir: str, optional
        :param interactive: Allows for user interactions, defaults to
            False.
        :type interactive: bool, optional
        :raises ValueError: No value provided for included bin ranges
            or the fitted HKLs for the MCA detector element.
        """
        # System modules
        from sys import float_info

        # Third party modules
        from scipy.constants import physical_constants

        # Local modules
        if interactive or save_figures:
            from CHAP.edd.utils import (
                select_tth_initial_guess,
                select_mask_and_hkls,
            )
        from CHAP.edd.utils import get_peak_locations
        from CHAP.utils.fit import Fit
        from CHAP.utils.general import index_nearest

<<<<<<< HEAD
        calibration_method = calibration_config.calibration_method
=======
        self.logger.info('Calibrating detector {detector.detector_name}')

        # Get the unique HKLs and lattice spacings for the calibration
        # material
        hkls, ds = calibration_config.material.unique_hkls_ds(
            tth_tol=detector.hkl_tth_tol, tth_max=detector.tth_max)
>>>>>>> 12acf694

        # Collect raw MCA data of interest
        mca_bin_energies = detector.energies
        mca_data = calibration_config.mca_data(detector)

        # Blank out data below 25 keV as well as the last bin
        energy_mask = np.where(mca_bin_energies >= 25.0, 1, 0)
        energy_mask[-1] = 0
        mca_data = mca_data*energy_mask

        # Get the unique HKLs and lattice spacings for the calibration
        # material
        hkls, ds = calibration_config.material.unique_hkls_ds(
            tth_tol=detector.hkl_tth_tol, tth_max=detector.tth_max)

        # Adjust initial tth guess
        if save_figures:
            filename = os.path.join(
               outputdir,
               f'{detector.detector_name}_calibration_tth_initial_guess.png')
        else:
            filename = None
        tth_init = select_tth_initial_guess(
            mca_bin_energies, mca_data, hkls, ds,
            detector.tth_initial_guess, interactive, filename)
<<<<<<< HEAD
        detector.tth_initial_guess = tth_init
=======
>>>>>>> 12acf694
        self.logger.debug(f'tth_initial_guess = {detector.tth_initial_guess}')

        # Select the mask and HKLs for the Bragg peaks
        if save_figures:
            filename = os.path.join(
                outputdir,
                f'{detector.detector_name}_calibration_fit_mask_hkls.png')
        include_bin_ranges, hkl_indices = select_mask_and_hkls(
            mca_bin_energies, mca_data, hkls, ds,
            detector.tth_initial_guess, detector.include_bin_ranges,
            detector_name=detector.detector_name,
            flux_energy_range=calibration_config.flux_file_energy_range(),
            label='MCA data', interactive=interactive, filename=filename)

        # Add the mask for the fluorescence peaks
        if calibration_method != 'iterate_tth':
            include_bin_ranges = (
                calibration_config.fit_index_ranges + include_bin_ranges)

        # Apply the mask
        detector.include_energy_ranges = detector.get_include_energy_ranges(
            include_bin_ranges)
        detector.set_hkl_indices(hkl_indices)
        self.logger.debug(
            f'include_energy_ranges = {detector.include_energy_ranges}')
        self.logger.debug(
            f'hkl_indices = {detector.hkl_indices}')
        if not detector.include_energy_ranges:
            raise ValueError(
                'No value provided for include_energy_ranges. '
                'Provide them in the MCA Tth Calibration Configuration '
                'or re-run the pipeline with the --interactive flag.')
        if not detector.hkl_indices:
            raise ValueError(
                'Unable to get values for hkl_indices for the provided '
                'value of include_energy_ranges. Change its value in '
                'the detector\'s MCA Tth Calibration Configuration or '
                're-run the pipeline with the --interactive flag.')
        mca_mask = detector.mca_mask()
        mca_data_fit = mca_data[mca_mask]

        # Correct raw MCA data for variable flux at different energies
        flux_correct = \
            calibration_config.flux_correction_interpolation_function()
        if flux_correct is not None:
            mca_intensity_weights = flux_correct(
                 detector.energies[mca_mask])
            mca_data_fit = mca_data_fit / mca_intensity_weights

        # Get the Bragg peak HKLs, lattice spacings and energies
        hkls_fit  = np.asarray([hkls[i] for i in detector.hkl_indices])
        ds_fit  = np.asarray([ds[i] for i in detector.hkl_indices])
        c_1 = hkls_fit[:,0]**2 + hkls_fit[:,1]**2 + hkls_fit[:,2]**2
        E0_fit = get_peak_locations(ds_fit, tth_init)

        # Perform the fit
        if calibration_method == 'direct_fit_residual':

            # Setup the fit
            mca_bins_fit = np.arange(detector.num_bins)[mca_mask]
            fit = Fit(mca_data_fit, x=mca_bins_fit)

            # Get the initial free fit parameters
            tth_init = np.radians(tth_init)
            a_init, b_init, c_init = detector.energy_calibration_coeffs

            # For testing: hardwired limits:
            FLOAT_MIN = float_info.min
            if False:
                min_value = None
                tth_min = None
                tth_max = None
                b_min = None
                b_max = None
                sig_min = None
                sig_max = None
            else:
                min_value = FLOAT_MIN
                tth_min = 0.9*tth_init
                tth_max = 1.1*tth_init
                b_min = 0.9*b_init
                b_max = 1.1*b_init
                fwhm_min = 5
                fwhm_max = 100
                sig_min = fwhm_min/2.35482
                sig_max = fwhm_max/2.35482

            # Add the free fit parameters
            fit.add_parameter(
                name='tth', value=tth_init, min=tth_min, max=tth_max)
            if quadratic_energy_calibration:
                fit.add_parameter(name='a', value=a_init)
            fit.add_parameter(name='b', value=b_init, min=b_min, max=b_max)
            fit.add_parameter(name='c', value=c_init)

            # Add the background:
            #detector.background

<<<<<<< HEAD
            # Add the fluorescent peaks
            for i, e_peak in enumerate(calibration_config.peak_energies):
                expr = f'({e_peak}-c)/b'
                if quadratic_energy_calibration:
                    expr = '(' + expr + f')*(1.0-a*(({e_peak}-c)/(b*b)))'
                fit.add_model(
                    'gaussian',
                    prefix=f'xrf{i+1}_',
                    parameters=(
                        {'name': 'amplitude', 'min': min_value},
                        {'name': 'center', 'expr': expr},
                        {'name': 'sigma', 'min': sig_min, 'max': sig_max}))

            # Add the Bragg peaks
            hc = 1.e7 * physical_constants['Planck constant in eV/Hz'][0] \
                 * physical_constants['speed of light in vacuum'][0]
            for i, (e_peak, ds) in enumerate(zip(E0_fit, ds_fit)):
                norm = 0.5*hc/ds
                expr = f'(({norm}/sin(0.5*tth))-c)/b'
                if quadratic_energy_calibration:
                    expr = '(' + expr \
                           + f')*(1.0-a*((({norm}/sin(0.5*tth))-c)/(b*b)))'
                fit.add_model(
                    'gaussian',
                    prefix=f'peak{i+1}_',
                    parameters=(
                        {'name': 'amplitude', 'min': min_value},
                        {'name': 'center',
                         'expr': expr},
                        {'name': 'sigma', 'min': sig_min, 'max': sig_max}))

            # Perform the fit
=======
            # Run the uniform fit
            fit = Fit(fit_mca_intensities, x=fit_mca_energies)
            fit.create_multipeak_model(
                _fit_E0, fit_type='uniform', background=detector.background,
                centers_range=centers_range, fwhm_min=0.1, fwhm_max=1.0)
            fit.fit()

            # Extract values of interest from the best values for the
            # uniform fit parameters
            uniform_best_fit = fit.best_fit
            uniform_residual = fit.residual
            uniform_fit_centers = [
                fit.best_values[f'peak{i+1}_center']
                for i in range(len(fit_hkls))]
            uniform_a = fit.best_values['scale_factor']
            uniform_strain = -np.log(uniform_a)

            # Next, perform the unconstrained fit

            # Use the peak parameters from the uniform fit as the
            # initial guesses for peak locations in the unconstrained
            # fit
            fit.create_multipeak_model(fit_type='unconstrained')
>>>>>>> 12acf694
            fit.fit()
#            fit.print_fit_report()
#            fit.plot(skip_init=True)

            # Extract values of interest from the best values
            best_fit_uniform = fit.best_fit
            residual_uniform = fit.residual
            tth_fit = np.degrees(fit.best_values['tth'])
            if quadratic_energy_calibration:
                a_fit = fit.best_values['a']
            else:
                a_fit = 0.0
            b_fit = fit.best_values['b']
            c_fit = fit.best_values['c']
            peak_indices_fit = np.asarray(
                [fit.best_values[f'xrf{i+1}_center']
                 for i in range(len(calibration_config.peak_energies))]
                + [fit.best_values[f'peak{i+1}_center']
                   for i in range(len(E0_fit))])
            peak_energies_fit = ((a_fit*peak_indices_fit + b_fit)
                                * peak_indices_fit + c_fit)

        elif calibration_method == 'direct_fit_peak_energies':

            raise NotImplementedError(
                f'calibration_method ({calibration_method}) not implemented')

        elif calibration_method == 'iterate_tth':

            tth_fit = tth_init
            mca_bin_energies_fit = mca_bin_energies[mca_mask]
            for iter_i in range(calibration_config.max_iter):
                self.logger.debug(f'Tuning tth: iteration no. {iter_i}, '
                                  f'starting value = {tth_fit} ')

                # Setup the fit
                fit = Fit(mca_data_fit, x=mca_bin_energies_fit)

                # Perform the uniform fit first
                fit.create_multipeak_model(
                    E0_fit, fit_type='uniform', background=detector.background,
                    centers_range=0.25, fwhm_min=0.01, fwhm_max=1.0)
                fit.fit()

                # Extract values of interest from the best values for
                # the uniform fit parameters
                best_fit_uniform = fit.best_fit
                residual_uniform = fit.residual
                peak_energies_uniform = [
                    fit.best_values[f'peak{i+1}_center']
                    for i in range(len(hkls_fit))]

                # Next, perform the unconstrained fit

                # Use the peak parameters from the uniform fit as
                # the initial guesses for peak locations in the
                # unconstrained fit
                fit.create_multipeak_model(fit_type='unconstrained')
                fit.fit()

                # Extract values of interest from the best values for
                # the unconstrained fit parameters
                best_fit_unconstrained = fit.best_fit
                residual_unconstrained = fit.residual
                peak_energies_unconstrained = np.array(
                    [fit.best_values[f'peak{i+1}_center']
                     for i in range(len(hkls_fit))])
                unconstrained_a = np.sqrt(c_1)*abs(get_peak_locations(
                    peak_energies_unconstrained, tth_fit))
                unconstrained_strains = np.log(
                    (unconstrained_a
                     / calibration_config.material.lattice_parameters))
                unconstrained_strain = np.mean(unconstrained_strains)
                unconstrained_tth = tth_fit * (1.0 + unconstrained_strain)

                # Update tth for the next iteration of tuning
                prev_tth = tth_fit
                tth_fit = float(unconstrained_tth)

                # Update the peak energy locations for this iteration
                E0_fit = get_peak_locations(ds_fit, tth_fit)

                # Stop tuning tth at this iteration if differences are
                # small enough
                if abs(tth_fit - prev_tth) < calibration_config.tune_tth_tol:
                    break

            # Fit line to expected / computed peak locations from the
            # last unconstrained fit.
            a_init, b_init, c_init = detector.energy_calibration_coeffs
            if quadratic_energy_calibration:
                fit = Fit.fit_data(
                    E0_fit, 'quadratic', x=peak_energies_unconstrained,
                    nan_policy='omit')
                a = fit.best_values['a']
                b = fit.best_values['b']
                c = fit.best_values['c']
            else:
                fit = Fit.fit_data(
                    E0_fit, 'linear', x=peak_energies_unconstrained,
                     nan_policy='omit')
                a = 0.0
                b = fit.best_values['slope']
                c = fit.best_values['intercept']
            a_fit = float(a*b_init**2)
            b_fit = float(2*a*b_init*c_init + b*b_init*b)
            c_fit = float(a*c_init**2 + b*c_init + c)
            peak_indices_fit = peak_energies_unconstrained
            peak_energies_fit = ((a*peak_indices_fit + b)
                                * peak_indices_fit + c)

        # Store the results in the detector object
        detector.tth_calibrated = tth_fit
        detector.energy_calibration_coeffs = [a_fit, b_fit, c_fit]

        if interactive or save_figures:
            # Third party modules
            import matplotlib.pyplot as plt

            #RV FIX keep xrf and bragg peak separate
            # Update the peak energies and the MCA channel energies
            E0_fit = get_peak_locations(ds_fit, tth_fit)
            mca_energies_fit = detector.energies[mca_mask]

            # Get an unconstrained fit
            if calibration_method != 'iterate_tth':
                fit = Fit(mca_data_fit, x=mca_energies_fit)
                fit.create_multipeak_model(
                    peak_energies_fit, background=detector.background,
                    centers_range=0.25, fwhm_min=0.1, fwhm_max=1.0)
                fit.fit()
#                fit.print_fit_report()
#                fit.plot(skip_init=True)
                best_fit_unconstrained = fit.best_fit
                residual_unconstrained = fit.residual
                peak_energies_unconstrained = np.sort(
                    [fit.best_values[f'peak{i+1}_center']
                     for i in range(len(peak_indices_fit))])
                unconstrained_a = np.sqrt(c_1)*abs(get_peak_locations(
                    peak_energies_unconstrained[
                        len(calibration_config.peak_energies):], tth_fit))
                unconstrained_strains = np.log(
                    (unconstrained_a
                     / calibration_config.material.lattice_parameters))
                unconstrained_strain = np.mean(unconstrained_strains)

            # Create the figure
            fig, axs = plt.subplots(2, 2, sharex='all', figsize=(11, 8.5))
            fig.suptitle(
                f'Detector {detector.detector_name} '
                r'2$\theta$ Calibration')

            # Upper left axes: best fit with calibrated peak centers
            axs[0,0].set_title(r'2$\theta$ Calibration Fits')
            axs[0,0].set_xlabel('Energy (keV)')
            axs[0,0].set_ylabel('Intensity (a.u)')
            for i, e_peak in enumerate(E0_fit):
                axs[0,0].axvline(e_peak, c='k', ls='--')
                axs[0,0].text(e_peak, 1, str(hkls_fit[i])[1:-1],
                              ha='right', va='top', rotation=90,
                              transform=axs[0,0].get_xaxis_transform())
            if flux_correct is None:
                axs[0,0].plot(
                    mca_energies_fit, mca_data_fit, marker='.', c='C2', ms=3,
                    ls='', label='MCA data')
            else:
                axs[0,0].plot(
                    mca_energies_fit, mca_data_fit, marker='.', c='C2', ms=3,
                    ls='', label='Flux-corrected MCA data')
            if calibration_method == 'iterate_tth':
                label_uniform = 'Single strain'
                label_unconstrained = 'Unconstrained'
            else:
                label_uniform = 'Calibration fit'
                if quadratic_energy_calibration:
                    label_unconstrained = \
                        'Unconstrained fit using calibrated a, b, and c'
                else:
                    label_unconstrained = \
                        'Unconstrained fit using calibrated a and b'
            axs[0,0].plot(
                mca_energies_fit, best_fit_uniform, c='C0',
                label=label_uniform)
            axs[0,0].plot(
                mca_energies_fit, best_fit_unconstrained, c='C1', ls='--',
                label=label_unconstrained)
            axs[0,0].legend()

            # Lower left axes: fit residual
            axs[1,0].set_title('Fit Residuals')
            axs[1,0].set_xlabel('Energy (keV)')
            axs[1,0].set_ylabel('Residual (a.u)')
            axs[1,0].plot(
                mca_energies_fit, residual_uniform, label=label_uniform)
            axs[1,0].plot(
                mca_energies_fit, residual_unconstrained, ls='--',
                label=label_unconstrained)
            axs[1,0].legend()

            # Upper right axes: E vs strain for each fit
            axs[0,1].set_title('HKL Energy vs. Microstrain')
            axs[0,1].set_xlabel('Energy (keV)')
            axs[0,1].set_ylabel('Strain (\u03BC\u03B5)')
<<<<<<< HEAD
            axs[0,1].plot(E0_fit, unconstrained_strains * 1e6,
                          marker='o', mfc='none', label='Unconstrained')
=======
            axs[0,1].axhline(uniform_strain * 1e6,
                             linestyle='--', label='Single strain')
            axs[0,1].plot(fit_E0, unconstrained_strains * 1e6,
                          c='b', marker='o', ms=6, ls='',
                          label='Unconstrained')
>>>>>>> 12acf694
            axs[0,1].axhline(unconstrained_strain * 1e6,
                             c='C1', label='Unconstrained: unweighted mean')
            axs[0,1].legend()

            # Lower right axes: theoretical E vs fitted E for all peaks
            axs[1,1].set_title('Theoretical vs. Fitted Peak Energies')
            axs[1,1].set_xlabel('Energy (keV)')
            axs[1,1].set_ylabel('Energy (keV)')
<<<<<<< HEAD
            if calibration_method == 'iterate_tth':
                axs[1,1].plot(E0_fit, peak_energies_uniform,
                              marker='x', c='b', ms=6, mfc='none', ls='',
                              label='Single strain')
                if quadratic_energy_calibration:
                    label = 'Unconstrained: quadratic fit'
                else:
                    label = 'Unconstrained: linear fit'
=======
            axs[1,1].plot(fit_E0, uniform_fit_centers,
                          c='b', marker='x', ms=6, ls='',
                          label='Single strain')
            axs[1,1].plot(fit_E0, unconstrained_fit_centers,
                          c='b', marker='o', ms=6, mfc='none', ls='',
                          label='Unconstrained')
            if quadratic_energy_calibration:
                axs[1,1].plot(fit_E0, (a_fit*_fit_E0 + b_fit)*_fit_E0 + c_fit,
                              color='C1', label='Unconstrained: quadratic fit')
>>>>>>> 12acf694
            else:
                E0_fit = np.concatenate(
                    (calibration_config.peak_energies, E0_fit))
                if quadratic_energy_calibration:
                    label = 'Quadratic fit'
                else:
                    label = 'Linear fit'
            axs[1,1].plot(
               E0_fit, peak_energies_unconstrained,
               marker='o', mfc='none', ls='', label='Unconstrained')
            axs[1,1].plot(
                E0_fit, peak_energies_fit, c='C1', label=label)
            axs[1,1].legend()
            txt = 'Calibrated values:' \
                  f'\nTakeoff angle:\n    {tth_fit:.5f}$^\circ$'
            if quadratic_energy_calibration:
                txt += '\nQuadratic coefficient:' \
                       f'\n    {a_fit:.5e} $keV$/channel$^2$'
            txt += '\nLinear coefficient:' \
                   f'\n    {b_fit:.5f} $keV$/channel' \
                   f'\nConstant offset:\n    {c_fit:.5f}'
            axs[1,1].text(
                0.98, 0.02, txt,
                ha='right', va='bottom', ma='left',
                transform=axs[1,1].transAxes,
                bbox=dict(boxstyle='round',
                          ec=(1., 0.5, 0.5),
                          fc=(1., 0.8, 0.8, 0.8)))

            fig.tight_layout()

            if save_figures:
                figfile = os.path.join(
                    outputdir,
                    f'{detector.detector_name}_tth_calibration_fits.png')
                plt.savefig(figfile)
                self.logger.info(f'Saved figure to {figfile}')
            if interactive:
                plt.show()


class MCADataProcessor(Processor):
    """A Processor to return data from an MCA, restuctured to
    incorporate the shape & metadata associated with a map
    configuration to which the MCA data belongs, and linearly
    transformed according to the results of a energy/tth calibration.
    """

    def process(self,
                data,
                config=None,
                save_figures=False,
                inputdir='.',
                outputdir='.',
                interactive=False):
        """Process configurations for a map and MCA detector(s), and
        return the calibrated MCA data collected over the map.

        :param data: Input map configuration and results of
            energy/tth calibration.
        :type data: list[dict[str,object]]
        :return: Calibrated and flux-corrected MCA data.
        :rtype: nexusformat.nexus.NXentry
        """

        print(f'data:\n{data}')
        exit('Done Here')
        map_config = self.get_config(
            data, 'common.models.map.MapConfig', inputdir=inputdir)
        calibration_config = self.get_config(
            data, 'edd.models.MCATthCalibrationConfig', inputdir=inputdir)
        nxroot = self.get_nxroot(map_config, calibration_config)

        return nxroot

    def get_nxroot(self, map_config, calibration_config):
        """Get a map of the MCA data collected by the scans in
        `map_config`. The MCA data will be calibrated and
        flux-corrected according to the parameters included in
        `calibration_config`. The data will be returned along with
        relevant metadata in the form of a NeXus structure.

        :param map_config: The map configuration.
        :type map_config: CHAP.common.models.MapConfig.
        :param calibration_config: The calibration configuration.
        :type calibration_config:
            CHAP.edd.models.MCATthCalibrationConfig
        :return: A map of the calibrated and flux-corrected MCA data.
        :rtype: nexusformat.nexus.NXroot
        """
        # Third party modules
        from nexusformat.nexus import (
            NXdata,
            NXdetector,
            NXinstrument,
            NXroot,
        )

        # Local modules
        from CHAP.common import MapProcessor

        nxroot = NXroot()

        nxroot[map_config.title] = MapProcessor.get_nxentry(map_config)
        nxentry = nxroot[map_config.title]

        for detector in calibration_config.detectors:
            nxentry.instrument = NXinstrument()
            nxentry.instrument[detector.detector_name] = NXdetector()
            nxentry.instrument[detector.detector_name].calibration = dumps(
                detector.dict())

            nxentry.instrument[detector.detector_name].data = NXdata()
            nxdata = nxentry.instrument[detector.detector_name].data
            nxdata.raw = np.empty((*map_config.shape,
                                   detector.num_bins))
            nxdata.raw.attrs['units'] = 'counts'
            nxdata.channel_energy = detector.slope_calibrated \
                * np.linspace(0, detector.max_energy_kev, detector.num_bins) \
                + detector.intercept_calibrated
            nxdata.channel_energy.attrs['units'] = 'keV'

            for map_index in np.ndindex(map_config.shape):
                scans, scan_number, scan_step_index = \
                    map_config.get_scan_step_index(map_index)
                scanparser = scans.get_scanparser(scan_number)
                nxdata.raw[map_index] = scanparser.get_detector_data(
                    calibration_config.detector_name,
                    scan_step_index)

            nxentry.data.makelink(nxdata.raw, name=detector.detector_name)
            nxentry.data.makelink(
                nxdata.channel_energy,
                name=f'{detector.detector_name}_channel_energy')
            if isinstance(nxentry.data.attrs['axes'], str):
                nxentry.data.attrs['axes'] = [
                    nxentry.data.attrs['axes'],
                    f'{detector.detector_name}_channel_energy']
            else:
                nxentry.data.attrs['axes'] += [
                    f'{detector.detector_name}_channel_energy']
            nxentry.data.attrs['signal'] = detector.detector_name

        return nxroot


class MCACalibratedDataPlotter(Processor):
    """Convenience Processor for quickly visualizing calibrated MCA
       data from a single scan. Returns None!"""
    def process(self, data, spec_file, scan_number, scan_step_index=None,
                material=None, save_figures=False, interactive=False,
                outputdir='.'):
        """Show a maplotlib figure of the MCA data fom the scan
        provided on a calibrated energy axis. If `scan_step_index` is
        None, a plot of the sum of all spectra across the whole scan
        will be shown.

        :param data: PipelineData containing an MCA calibration.
        :type data: list[PipelineData]
        :param spec_file: SPEC file containing scan of interest.
        :type spec_file: str
        :param scan_number: Scan number of interest.
        :type scan_number: int
        :param scan_step_index: Scan step index of interest, defaults to None.
        :type scan_step_index: int, optional
        :param material: Material parameters to plot HKLs for.
        :type material: dict
        :param save_figures: Save .pngs of plots for checking inputs &
            outputs of this Processor.
        :type save_figures: bool
        :param interactive: Allows for user interactions.
        :type interactive: bool
        :param outputdir: Directory to which any output figures will
            be saved.
        :type outputdir: str
        :returns: None
        :rtype: None
        """
        # Third party modules
        import matplotlib.pyplot as plt

        # Local modules
        from CHAP.utils.scanparsers import SMBMCAScanParser as ScanParser

        if material is not None:
            self.logger.warning('Plotting HKL lines is not supported yet.')

        if scan_step_index is not None:
            if not isinstance(scan_step_index, int):
                try:
                    scan_step_index = int(scan_step_index)
                except:
                    msg = 'scan_step_index must be an int'
                    self.logger.error(msg)
                    raise TypeError(msg)

        calibration_config = self.get_config(
            data, 'edd.models.MCATthCalibrationConfig')
        scanparser = ScanParser(spec_file, scan_number)

        fig, ax = plt.subplots(1, 1, figsize=(11, 8.5))
        title = f'{scanparser.scan_title} MCA Data'
        if scan_step_index is None:
            title += ' (sum of all spectra in the scan)'
        ax.set_title(title)
        ax.set_xlabel('Calibrated energy (keV)')
        ax.set_ylabel('Intenstiy (a.u)')
        for detector in calibration_config.detectors:
            if scan_step_index is None:
                mca_data = np.sum(
                    scanparser.get_all_detector_data(detector.detector_name),
                    axis=0)
            else:
                mca_data = scanparser.get_detector_data(
                    detector.detector_name, scan_step_index=scan_step_index)
            ax.plot(detector.energies, mca_data,
                    label=f'Detector {detector.detector_name}')
        ax.legend()
        if interactive:
            plt.show()
        if save_figures:
            fig.savefig(os.path.join(
                outputdir, f'mca_data_{scanparser.scan_title}'))
        plt.close()
        return None


class StrainAnalysisProcessor(Processor):
    """Processor that takes a map of MCA data and returns a map of
    sample strains
    """
    def process(self,
                data,
                config=None,
                save_figures=False,
                inputdir='.',
                outputdir='.',
                interactive=False):
        """Return strain analysis maps & associated metadata in an NXprocess.

        :param data: Input data containing configurations for a map,
            completed energy/tth calibration, and parameters for strain
            analysis
        :type data: list[PipelineData]
        :param config: Initialization parameters for an instance of
            CHAP.edd.models.StrainAnalysisConfig, defaults to
            None.
        :type config: dict, optional
        :param save_figures: Save .pngs of plots for checking inputs &
            outputs of this Processor, defaults to False.
        :type save_figures: bool, optional
        :param outputdir: Directory to which any output figures will
            be saved, defaults to '.'.
        :type outputdir: str, optional
        :param inputdir: Input directory, used only if files in the
            input configuration are not absolute paths,
            defaults to '.'.
        :type inputdir: str, optional
        :param interactive: Allows for user interactions, defaults to
            False.
        :type interactive: bool, optional
        :raises RuntimeError: Unable to get a valid strain analysis
            configuration.
        :return: NXprocess containing metadata about strain analysis
            processing parameters and empty datasets for strain maps
            to be filled in later.
        :rtype: nexusformat.nexus.NXprocess

        """
        # Get required configuration models from input data
        calibration_config = self.get_config(
            data, 'edd.models.MCATthCalibrationConfig', inputdir=inputdir)
        try:
            strain_analysis_config = self.get_config(
                data, 'edd.models.StrainAnalysisConfig', inputdir=inputdir)
        except Exception as data_exc:
            # Local modules
            from CHAP.edd.models import StrainAnalysisConfig

            self.logger.info('No valid strain analysis config in input '
                             + 'pipeline data, using config parameter instead')
            try:
                strain_analysis_config = StrainAnalysisConfig(
                    **config, inputdir=inputdir)
            except Exception as dict_exc:
                raise RuntimeError from dict_exc

        nxroot = self.get_nxroot(
            strain_analysis_config.map_config,
            calibration_config,
            strain_analysis_config,
            save_figures=save_figures,
            outputdir=outputdir,
            interactive=interactive)
        self.logger.debug(nxroot.tree)

        return nxroot

    def get_nxroot(self,
                   map_config,
                   calibration_config,
                   strain_analysis_config,
                   save_figures=False,
                   outputdir='.',
                   interactive=False):
        """Return NXroot containing strain maps.


        :param map_config: The map configuration.
        :type map_config: CHAP.common.models.map.MapConfig
        :param calibration_config: The calibration configuration.
        :type calibration_config:
            'CHAP.edd.models.MCATthCalibrationConfig'
        :param strain_analysis_config: Strain analysis processing
            configuration.
        :type strain_analysis_config:
            CHAP.edd.models.StrainAnalysisConfig
        :param save_figures: Save .pngs of plots for checking inputs &
            outputs of this Processor, defaults to False.
        :type save_figures: bool, optional
        :param outputdir: Directory to which any output figures will
            be saved, defaults to '.'.
        :type outputdir: str, optional
        :param interactive: Allows for user interactions, defaults to
            False.
        :type interactive: bool, optional
        :return: NXroot containing strain maps.
        :rtype: nexusformat.nexus.NXroot
        """
        # Third party modules
        from nexusformat.nexus import (
            NXcollection,
            NXdata,
            NXdetector,
            NXfield,
            NXparameters,
            NXprocess,
            NXroot,
        )

        # Local modules
        from CHAP.common import MapProcessor
        from CHAP.edd.utils import (
            get_peak_locations,
            get_unique_hkls_ds,
            get_spectra_fits
        )
        if interactive or save_figures:
            from CHAP.edd.utils import (
                select_material_params,
                select_mask_and_hkls,
            )

        def linkdims(nxgroup, field_dims=[], oversampling_axis={}):
            if isinstance(field_dims, dict):
                field_dims = [field_dims]
            if map_config.map_type == 'structured':
                axes = deepcopy(map_config.dims)
                for dims in field_dims:
                    axes.append(dims['axes'])
            else:
                axes = ['map_index']
                for dims in field_dims:
                    axes.append(dims['axes'])
                nxgroup.attrs[f'map_index_indices'] = 0
            for dim in map_config.dims:
                if dim in oversampling_axis:
                    bin_name = dim.replace('fly_', 'bin_')
                    axes[axes.index(dim)] = bin_name
                    nxgroup[bin_name] = NXfield(
                        value=oversampling_axis[dim],
                        units=nxentry.data[dim].units,
                        attrs={
                            'long_name':
                                f'oversampled {nxentry.data[dim].long_name}',
                           'data_type': nxentry.data[dim].data_type,
                           'local_name':
                                f'oversampled {nxentry.data[dim].local_name}'})
                else:
                    nxgroup.makelink(nxentry.data[dim])
                    if f'{dim}_indices' in nxentry.data.attrs:
                        nxgroup.attrs[f'{dim}_indices'] = \
                            nxentry.data.attrs[f'{dim}_indices']
            nxgroup.attrs['axes'] = axes
            for dims in field_dims:
                nxgroup.attrs[f'{dims["axes"]}_indices'] = dims['index']

        if not interactive and not strain_analysis_config.materials:
            raise ValueError(
                'No material provided. Provide a material in the '
                'StrainAnalysis Configuration, or re-run the pipeline with '
                'the --interactive flag.')

        # Create the NXroot object
        nxroot = NXroot()
        nxroot[map_config.title] = MapProcessor.get_nxentry(map_config)
        nxentry = nxroot[map_config.title]
        nxroot[f'{map_config.title}_strainanalysis'] = NXprocess()
        nxprocess = nxroot[f'{map_config.title}_strainanalysis']
        nxprocess.strain_analysis_config = dumps(strain_analysis_config.dict())

        # Setup plottable data group
        nxprocess.data = NXdata()
        nxprocess.default = 'data'
        nxdata = nxprocess.data
        linkdims(nxdata)

        # Collect the raw MCA data
        mca_data = strain_analysis_config.mca_data()
        if mca_data.ndim == 2:
            mca_data_summed = mca_data
        else:
            mca_data_summed = np.sum(
                mca_data, axis=tuple(np.arange(1, mca_data.ndim-1)))
        effective_map_shape = mca_data.shape[1:-1]
        self.logger.debug(f'mca_data.shape: {mca_data.shape}')
        self.logger.debug(f'mca_data_summed.shape: {mca_data_summed.shape}')
        self.logger.debug(f'effective_map_shape: {effective_map_shape}')

        # Check for oversampling axis and create the binned coordinates
        oversampling_axis = {}
        if (map_config.attrs.get('scan_type') == 4
                and strain_analysis_config.sum_fly_axes):
            # Local modules
            from CHAP.utils.general import rolling_average

            fly_axis = map_config.attrs.get('fly_axis_labels')[0]
            oversampling = strain_analysis_config.oversampling
            oversampling_axis[fly_axis] = rolling_average(
                    nxdata[fly_axis].nxdata,
                    start=oversampling.get('start', 0),
                    end=oversampling.get('end'),
                    width=oversampling.get('width'),
                    stride=oversampling.get('stride'),
                    num=oversampling.get('num'),
                    mode=oversampling.get('mode', 'valid'))

        # Loop over the detectors to adjust the material properties
        # and the mask and HKLs used in the strain analysis
        for i, detector in enumerate(strain_analysis_config.detectors):

            # Get and add the calibration info to the detector
            calibration = [
                d for d in calibration_config.detectors \
                if d.detector_name == detector.detector_name][0]
            detector.add_calibration(calibration)

            # Get the MCA bin energies
            mca_bin_energies = detector.energies

            # Blank out data below 25 keV as well as the last bin
            energy_mask = np.where(mca_bin_energies >= 25.0, 1, 0)
            energy_mask[-1] = 0

            # Interactively adjust the material properties based on the
            # first detector calibration information and/or save figure
            # ASK: extend to multiple detectors?
            if not i and (interactive or save_figures):

                tth = detector.tth_calibrated
                if save_figures:
                    filename = os.path.join(
                        outputdir,
                        f'{detector.detector_name}_strainanalysis_'
                            'material_config.png')
                else:
                    filename = None
                strain_analysis_config.materials = select_material_params(
                    mca_bin_energies, mca_data_summed[i]*energy_mask, tth,
                    preselected_materials=strain_analysis_config.materials,
                    label='Sum of all spectra in the map',
                    interactive=interactive, filename=filename)
                self.logger.debug(
                    f'materials: {strain_analysis_config.materials}')

            # Mask during calibration
            calibration_bin_ranges = calibration.include_bin_ranges

            # Get the unique HKLs and lattice spacings for the strain
            # analysis materials
            hkls, ds = get_unique_hkls_ds(
                strain_analysis_config.materials,
                tth_tol=detector.hkl_tth_tol,
                tth_max=detector.tth_max)

            # Interactively adjust the mask and HKLs used in the
            # strain analysis
            if save_figures:
                filename = os.path.join(
                    outputdir,
                    f'{detector.detector_name}_strainanalysis_'
                        'fit_mask_hkls.png')
            else:
                filename = None
            include_bin_ranges, hkl_indices = \
                select_mask_and_hkls(
                    mca_bin_energies, mca_data_summed[i]*energy_mask,
                    hkls, ds, detector.tth_calibrated,
                    detector.include_bin_ranges, detector.hkl_indices,
                    detector.detector_name, mca_data[i]*energy_mask,
                    calibration_bin_ranges=calibration_bin_ranges,
                    label='Sum of all spectra in the map',
                    interactive=interactive, filename=filename)
            detector.include_energy_ranges = \
                detector.get_include_energy_ranges(include_bin_ranges)
            detector.hkl_indices = hkl_indices
            self.logger.debug(
                f'include_energy_ranges for detector {detector.detector_name}:'
                f' {detector.include_energy_ranges}')
            self.logger.debug(
                f'hkl_indices for detector {detector.detector_name}:'
                f' {detector.hkl_indices}')
            if not detector.include_energy_ranges:
                raise ValueError(
                    'No value provided for include_energy_ranges. '
                    'Provide them in the MCA Tth Calibration Configuration, '
                    'or re-run the pipeline with the --interactive flag.')
            if not detector.hkl_indices:
                raise ValueError(
                    'No value provided for hkl_indices. Provide them in '
                    'the detector\'s MCA Tth Calibration Configuration, or'
                    ' re-run the pipeline with the --interactive flag.')

        # Loop over the detectors to perform the strain analysis
        for i, detector in enumerate(strain_analysis_config.detectors):

            self.logger.info(f'Analysing detector {detector.detector_name}')

            # Get the MCA bin energies
            mca_bin_energies = detector.energies

            # Get the unique HKLs and lattice spacings for the strain
            # analysis materials
            hkls, ds = get_unique_hkls_ds(
                strain_analysis_config.materials,
                tth_tol=detector.hkl_tth_tol,
                tth_max=detector.tth_max)

            # Setup NXdata group
            self.logger.debug(
                f'Setting up NXdata group for {detector.detector_name}')
            nxprocess[detector.detector_name] = NXdetector()
            nxdetector = nxprocess[detector.detector_name]
            nxdetector.local_name = detector.detector_name
            nxdetector.detector_config = dumps(detector.dict())
            nxdetector.data = NXdata()
            det_nxdata = nxdetector.data
            linkdims(
                det_nxdata,
                {'axes': 'energy', 'index': len(effective_map_shape)},
                oversampling_axis=oversampling_axis)
            mask = detector.mca_mask()
            energies = mca_bin_energies[mask]
            det_nxdata.energy = NXfield(value=energies, attrs={'units': 'keV'})
            det_nxdata.intensity = NXfield(
                dtype='uint16',
                shape=(*effective_map_shape, len(energies)),
                attrs={'units': 'counts'})
            det_nxdata.tth = NXfield(
                dtype='float64',
                shape=effective_map_shape,
                attrs={'units':'degrees', 'long_name': '2\u03B8 (degrees)'}
            )
            det_nxdata.microstrain = NXfield(
                dtype='float64',
                shape=effective_map_shape,
                attrs={'long_name': 'Strain (\u03BC\u03B5)'})

            # Gather detector data
            self.logger.debug(
                f'Gathering detector data for {detector.detector_name}')
            for map_index in np.ndindex(effective_map_shape):
                det_nxdata.intensity[map_index] = \
                    mca_data[i][map_index].astype('uint16')[mask]
            det_nxdata.summed_intensity = det_nxdata.intensity.sum(axis=-1)

            # Perform strain analysis
            self.logger.debug(
                f'Beginning strain analysis for {detector.detector_name}')

            # Get the HKLs and lattice spacings that will be used for
            # fitting
            fit_hkls = np.asarray([hkls[i] for i in detector.hkl_indices])
            fit_ds = np.asarray([ds[i] for i in detector.hkl_indices])
            peak_locations = get_peak_locations(
                fit_ds, detector.tth_calibrated)

            (uniform_fit_centers, uniform_fit_centers_errors,
             uniform_fit_amplitudes, uniform_fit_amplitudes_errors,
             uniform_fit_sigmas, uniform_fit_sigmas_errors,
             uniform_best_fit, uniform_residuals,
             uniform_redchi, uniform_success,
             unconstrained_fit_centers, unconstrained_fit_centers_errors,
             unconstrained_fit_amplitudes, unconstrained_fit_amplitudes_errors,
             unconstrained_fit_sigmas, unconstrained_fit_sigmas_errors,
             unconstrained_best_fit, unconstrained_residuals,
             unconstrained_redchi, unconstrained_success) = \
                get_spectra_fits(
                    det_nxdata.intensity.nxdata, energies,
                    peak_locations, detector)

            # Add uniform fit results to the NeXus structure
            nxdetector.uniform_fit = NXcollection()
            fit_nxgroup = nxdetector.uniform_fit

            # Full map of results
            fit_nxgroup.results = NXdata()
            fit_nxdata = fit_nxgroup.results
            linkdims(
                fit_nxdata,
                {'axes': 'energy', 'index': len(map_config.shape)},
                oversampling_axis=oversampling_axis)
            fit_nxdata.makelink(det_nxdata.energy)
            fit_nxdata.best_fit= uniform_best_fit
            fit_nxdata.residuals = uniform_residuals
            fit_nxdata.redchi = uniform_redchi
            fit_nxdata.success = uniform_success

            # Peak-by-peak results
#            fit_nxgroup.fit_hkl_centers = NXdata()
#            fit_nxdata = fit_nxgroup.fit_hkl_centers
#            linkdims(fit_nxdata)
            for (hkl, center_guess, centers_fit, centers_error,
                    amplitudes_fit, amplitudes_error, sigmas_fit,
                    sigmas_error) in zip(
                        fit_hkls, peak_locations,
                        uniform_fit_centers, uniform_fit_centers_errors,
                        uniform_fit_amplitudes, uniform_fit_amplitudes_errors,
                        uniform_fit_sigmas, uniform_fit_sigmas_errors):
                hkl_name = '_'.join(str(hkl)[1:-1].split(' '))
                fit_nxgroup[hkl_name] = NXparameters()
                # Report initial HKL peak centers
                fit_nxgroup[hkl_name].center_initial_guess = center_guess
                fit_nxgroup[hkl_name].center_initial_guess.attrs['units'] = \
                    'keV'
                # Report HKL peak centers
                fit_nxgroup[hkl_name].centers = NXdata()
                linkdims(fit_nxgroup[hkl_name].centers)
                fit_nxgroup[hkl_name].centers.values = NXfield(
                    value=centers_fit, attrs={'units': 'keV'})
                fit_nxgroup[hkl_name].centers.errors = NXfield(
                    value=centers_error)
                fit_nxgroup[hkl_name].centers.attrs['signal'] = 'values'
#                fit_nxdata.makelink(
#                    fit_nxgroup[f'{hkl_name}/centers/values'], name=hkl_name)
                # Report HKL peak amplitudes
                fit_nxgroup[hkl_name].amplitudes = NXdata()
                linkdims(fit_nxgroup[hkl_name].amplitudes)
                fit_nxgroup[hkl_name].amplitudes.values = NXfield(
                    value=amplitudes_fit, attrs={'units': 'counts'})
                fit_nxgroup[hkl_name].amplitudes.errors = NXfield(
                    value=amplitudes_error)
                fit_nxgroup[hkl_name].amplitudes.attrs['signal'] = 'values'
                # Report HKL peak FWHM
                fit_nxgroup[hkl_name].sigmas = NXdata()
                linkdims(fit_nxgroup[hkl_name].sigmas)
                fit_nxgroup[hkl_name].sigmas.values = NXfield(
                    value=sigmas_fit, attrs={'units': 'keV'})
                fit_nxgroup[hkl_name].sigmas.errors = NXfield(
                    value=sigmas_error)
                fit_nxgroup[hkl_name].sigmas.attrs['signal'] = 'values'

            if interactive or save_figures:
                # Third party modules
                import matplotlib.animation as animation
                import matplotlib.pyplot as plt

                if save_figures:
                    path = os.path.join(
                        outputdir,
                        f'{detector.detector_name}_strainanalysis_'
                            'unconstrained_fits')
                    if not os.path.isdir(path):
                        os.mkdir(path)

                def animate(i):
                    map_index = np.unravel_index(i, effective_map_shape)
                    intensity.set_ydata(
                        det_nxdata.intensity.nxdata[map_index]
                        / det_nxdata.intensity.nxdata[map_index].max())
                    best_fit.set_ydata(
                        unconstrained_best_fit[map_index]
                        / unconstrained_best_fit[map_index].max())
                    # residual.set_ydata(unconstrained_residuals[map_index])
                    index.set_text('\n'.join(f'{k}[{i}] = {v}'
                        for k, v in map_config.get_coords(map_index).items()))
                    if save_figures:
                        plt.savefig(os.path.join(
                            path, f'frame_{str(i).zfill(num_digit)}.png'))
                    #return intensity, best_fit, residual, index
                    return intensity, best_fit, index

                fig, ax = plt.subplots()
                effective_map_shape
                map_index = np.unravel_index(0, effective_map_shape)
                data_normalized = (
                    det_nxdata.intensity.nxdata[map_index]
                    / det_nxdata.intensity.nxdata[map_index].max())
                intensity, = ax.plot(
                    energies, data_normalized, 'b.', label='data')
                fit_normalized = (unconstrained_best_fit[map_index]
                                  / unconstrained_best_fit[map_index].max())
                best_fit, = ax.plot(
                    energies, fit_normalized, 'k-', label='fit')
                # residual, = ax.plot(
                #     energies, unconstrained_residuals[map_index], 'r-',
                #     label='residual')
                ax.set(
                    title='Unconstrained fits',
                    xlabel='Energy (keV)',
                    ylabel='Normalized intensity (-)')
                ax.legend(loc='upper right')
                index = ax.text(
                    0.05, 0.95, '', transform=ax.transAxes, va='top')

                num_frame = int(det_nxdata.intensity.nxdata.size
                              / det_nxdata.intensity.nxdata.shape[-1])
                num_digit = len(str(num_frame))
                if not save_figures:
                    ani = animation.FuncAnimation(
                        fig, animate,
                        frames=int(det_nxdata.intensity.nxdata.size
                                   / det_nxdata.intensity.nxdata.shape[-1]),
                        interval=1000, blit=True, repeat=False)
                else:
                    for i in range(num_frame):
                        animate(i)

                    plt.close()
                    plt.subplots_adjust(top=1, bottom=0, left=0, right=1)

                    frames = []
                    for i in range(num_frame):
                        frame = plt.imread(
                            os.path.join(
                                path,
                                f'frame_{str(i).zfill(num_digit)}.png'))
                        im = plt.imshow(frame, animated=True)
                        if not i:
                            plt.imshow(frame)
                        frames.append([im])

                    ani = animation.ArtistAnimation(
                         plt.gcf(), frames, interval=1000, blit=True,
                         repeat=False)

                if interactive:
                    plt.show()

                if save_figures:
                    path = os.path.join(
                        outputdir,
                        f'{detector.detector_name}_strainanalysis_'
                            'unconstrained_fits.gif')
                    ani.save(path)
                plt.close()

            tth_map = detector.get_tth_map(effective_map_shape)
            det_nxdata.tth.nxdata = tth_map
            nominal_centers = np.asarray(
                [get_peak_locations(d0, tth_map) for d0 in fit_ds])
            unconstrained_strains = np.log(
                nominal_centers / unconstrained_fit_centers)
            unconstrained_strain = np.mean(unconstrained_strains, axis=0)
            det_nxdata.microstrain.nxdata = unconstrained_strain * 1e6

            # Add unconstrained fit results to the NeXus structure
            nxdetector.unconstrained_fit = NXcollection()
            fit_nxgroup = nxdetector.unconstrained_fit

            # Full map of results
            fit_nxgroup.results = NXdata()
            fit_nxdata = fit_nxgroup.results
            linkdims(
                fit_nxdata,
                {'axes': 'energy', 'index': len(map_config.shape)},
                oversampling_axis=oversampling_axis)
            fit_nxdata.makelink(det_nxdata.energy)
            fit_nxdata.best_fit= unconstrained_best_fit
            fit_nxdata.residuals = unconstrained_residuals
            fit_nxdata.redchi = unconstrained_redchi
            fit_nxdata.success = unconstrained_success

            # Peak-by-peak results
            fit_nxgroup.fit_hkl_centers = NXdata()
            fit_nxdata = fit_nxgroup.fit_hkl_centers
            linkdims(fit_nxdata)
            for (hkl, center_guesses, centers_fit, centers_error,
                amplitudes_fit, amplitudes_error, sigmas_fit,
                sigmas_error) in zip(
                    fit_hkls, uniform_fit_centers,
                    unconstrained_fit_centers,
                    unconstrained_fit_centers_errors,
                    unconstrained_fit_amplitudes,
                    unconstrained_fit_amplitudes_errors,
                    unconstrained_fit_sigmas, unconstrained_fit_sigmas_errors):
                hkl_name = '_'.join(str(hkl)[1:-1].split(' '))
                fit_nxgroup[hkl_name] = NXparameters()
                # Report initial guesses HKL peak centers
                fit_nxgroup[hkl_name].center_initial_guess = NXdata()
                linkdims(fit_nxgroup[hkl_name].center_initial_guess)
                fit_nxgroup[hkl_name].center_initial_guess.makelink(
                    nxdetector.uniform_fit[f'{hkl_name}/centers/values'],
                    name='values')
                fit_nxgroup[hkl_name].center_initial_guess.attrs['signal'] = \
                    'values'
                # Report HKL peak centers
                fit_nxgroup[hkl_name].centers = NXdata()
                linkdims(fit_nxgroup[hkl_name].centers)
                fit_nxgroup[hkl_name].centers.values = NXfield(
                    value=centers_fit, attrs={'units': 'keV'})
                fit_nxgroup[hkl_name].centers.errors = NXfield(
                    value=centers_error)
#                fit_nxdata.makelink(fit_nxgroup[f'{hkl_name}/centers/values'],
#                                    name=hkl_name)
                fit_nxgroup[hkl_name].centers.attrs['signal'] = 'values'
                # Report HKL peak amplitudes
                fit_nxgroup[hkl_name].amplitudes = NXdata()
                linkdims(fit_nxgroup[hkl_name].amplitudes)
                fit_nxgroup[hkl_name].amplitudes.values = NXfield(
                    value=amplitudes_fit, attrs={'units': 'counts'})
                fit_nxgroup[hkl_name].amplitudes.errors = NXfield(
                    value=amplitudes_error)
                fit_nxgroup[hkl_name].amplitudes.attrs['signal'] = 'values'
                # Report HKL peak sigmas
                fit_nxgroup[hkl_name].sigmas = NXdata()
                linkdims(fit_nxgroup[hkl_name].sigmas)
                fit_nxgroup[hkl_name].sigmas.values = NXfield(
                    value=sigmas_fit, attrs={'units': 'keV'})
                fit_nxgroup[hkl_name].sigmas.errors = NXfield(
                    value=sigmas_error)
                fit_nxgroup[hkl_name].sigmas.attrs['signal'] = 'values'

        return nxroot


class CreateStrainAnalysisConfigProcessor(Processor):
    """Processor that takes a basics stain analysis config file
    (the old style configuration without the map_config) and the output
    of EddMapReader and returns the old style stain analysis
    configuration.
    """
    def process(self, data, inputdir='.'):
        # Local modules
        from CHAP.common.models.map import MapConfig

        map_config = self.get_config(
            data, 'common.models.map.MapConfig', inputdir=inputdir)
        config = self.get_config(
            data, 'edd.models.StrainAnalysisConfig', inputdir=inputdir)
        config.map_config = map_config

        return config


if __name__ == '__main__':
    # Local modules
    from CHAP.processor import main

    main()<|MERGE_RESOLUTION|>--- conflicted
+++ resolved
@@ -1098,11 +1098,8 @@
                 config=None,
                 tth_initial_guess=None,
                 include_energy_ranges=None,
-<<<<<<< HEAD
                 calibration_method='direct_fit_residual',
-=======
                 background=None,
->>>>>>> 12acf694
                 quadratic_energy_calibration=False,
                 save_figures=False,
                 inputdir='.',
@@ -1129,15 +1126,12 @@
             values from the energy calibration detector cofiguration on
             each of the detectors.
         :type include_energy_ranges: list[[float, float]], optional
-<<<<<<< HEAD
         :param calibration_method: Type of calibration method,
             defaults to `'direct_fit_residual'`.
         :type calibration_method:
             Union['direct_fit_residual', 'iterate_tth'], optional
-=======
         :param background: Background model for peak fitting.
         :type background: str, list[str], optional
->>>>>>> 12acf694
         :param quadratic_energy_calibration: Adds a quadratic term to
             the detector channel index to energy conversion, defaults
             to `False` (linear only).
@@ -1185,13 +1179,9 @@
                 detector.tth_initial_guess = tth_initial_guess
             if include_energy_ranges is not None:
                 detector.include_energy_ranges = include_energy_ranges
-<<<<<<< HEAD
-            self.calibrate(
-=======
             if background is not None:
                 detector.background = background
-            tth, energy_calibration_coeffs = self.calibrate(
->>>>>>> 12acf694
+            self.calibrate(
                 calibration_config, detector, 
                 quadratic_energy_calibration=quadratic_energy_calibration,
                 save_figures=save_figures, interactive=interactive,
@@ -1249,16 +1239,14 @@
         from CHAP.utils.fit import Fit
         from CHAP.utils.general import index_nearest
 
-<<<<<<< HEAD
+        self.logger.info('Calibrating detector {detector.detector_name}')
+
         calibration_method = calibration_config.calibration_method
-=======
-        self.logger.info('Calibrating detector {detector.detector_name}')
 
         # Get the unique HKLs and lattice spacings for the calibration
         # material
         hkls, ds = calibration_config.material.unique_hkls_ds(
             tth_tol=detector.hkl_tth_tol, tth_max=detector.tth_max)
->>>>>>> 12acf694
 
         # Collect raw MCA data of interest
         mca_bin_energies = detector.energies
@@ -1268,11 +1256,6 @@
         energy_mask = np.where(mca_bin_energies >= 25.0, 1, 0)
         energy_mask[-1] = 0
         mca_data = mca_data*energy_mask
-
-        # Get the unique HKLs and lattice spacings for the calibration
-        # material
-        hkls, ds = calibration_config.material.unique_hkls_ds(
-            tth_tol=detector.hkl_tth_tol, tth_max=detector.tth_max)
 
         # Adjust initial tth guess
         if save_figures:
@@ -1284,10 +1267,7 @@
         tth_init = select_tth_initial_guess(
             mca_bin_energies, mca_data, hkls, ds,
             detector.tth_initial_guess, interactive, filename)
-<<<<<<< HEAD
         detector.tth_initial_guess = tth_init
-=======
->>>>>>> 12acf694
         self.logger.debug(f'tth_initial_guess = {detector.tth_initial_guess}')
 
         # Select the mask and HKLs for the Bragg peaks
@@ -1386,7 +1366,6 @@
             # Add the background:
             #detector.background
 
-<<<<<<< HEAD
             # Add the fluorescent peaks
             for i, e_peak in enumerate(calibration_config.peak_energies):
                 expr = f'({e_peak}-c)/b'
@@ -1419,31 +1398,6 @@
                         {'name': 'sigma', 'min': sig_min, 'max': sig_max}))
 
             # Perform the fit
-=======
-            # Run the uniform fit
-            fit = Fit(fit_mca_intensities, x=fit_mca_energies)
-            fit.create_multipeak_model(
-                _fit_E0, fit_type='uniform', background=detector.background,
-                centers_range=centers_range, fwhm_min=0.1, fwhm_max=1.0)
-            fit.fit()
-
-            # Extract values of interest from the best values for the
-            # uniform fit parameters
-            uniform_best_fit = fit.best_fit
-            uniform_residual = fit.residual
-            uniform_fit_centers = [
-                fit.best_values[f'peak{i+1}_center']
-                for i in range(len(fit_hkls))]
-            uniform_a = fit.best_values['scale_factor']
-            uniform_strain = -np.log(uniform_a)
-
-            # Next, perform the unconstrained fit
-
-            # Use the peak parameters from the uniform fit as the
-            # initial guesses for peak locations in the unconstrained
-            # fit
-            fit.create_multipeak_model(fit_type='unconstrained')
->>>>>>> 12acf694
             fit.fit()
 #            fit.print_fit_report()
 #            fit.plot(skip_init=True)
@@ -1647,16 +1601,8 @@
             axs[0,1].set_title('HKL Energy vs. Microstrain')
             axs[0,1].set_xlabel('Energy (keV)')
             axs[0,1].set_ylabel('Strain (\u03BC\u03B5)')
-<<<<<<< HEAD
             axs[0,1].plot(E0_fit, unconstrained_strains * 1e6,
                           marker='o', mfc='none', label='Unconstrained')
-=======
-            axs[0,1].axhline(uniform_strain * 1e6,
-                             linestyle='--', label='Single strain')
-            axs[0,1].plot(fit_E0, unconstrained_strains * 1e6,
-                          c='b', marker='o', ms=6, ls='',
-                          label='Unconstrained')
->>>>>>> 12acf694
             axs[0,1].axhline(unconstrained_strain * 1e6,
                              c='C1', label='Unconstrained: unweighted mean')
             axs[0,1].legend()
@@ -1665,26 +1611,11 @@
             axs[1,1].set_title('Theoretical vs. Fitted Peak Energies')
             axs[1,1].set_xlabel('Energy (keV)')
             axs[1,1].set_ylabel('Energy (keV)')
-<<<<<<< HEAD
             if calibration_method == 'iterate_tth':
-                axs[1,1].plot(E0_fit, peak_energies_uniform,
-                              marker='x', c='b', ms=6, mfc='none', ls='',
-                              label='Single strain')
                 if quadratic_energy_calibration:
                     label = 'Unconstrained: quadratic fit'
                 else:
                     label = 'Unconstrained: linear fit'
-=======
-            axs[1,1].plot(fit_E0, uniform_fit_centers,
-                          c='b', marker='x', ms=6, ls='',
-                          label='Single strain')
-            axs[1,1].plot(fit_E0, unconstrained_fit_centers,
-                          c='b', marker='o', ms=6, mfc='none', ls='',
-                          label='Unconstrained')
-            if quadratic_energy_calibration:
-                axs[1,1].plot(fit_E0, (a_fit*_fit_E0 + b_fit)*_fit_E0 + c_fit,
-                              color='C1', label='Unconstrained: quadratic fit')
->>>>>>> 12acf694
             else:
                 E0_fit = np.concatenate(
                     (calibration_config.peak_energies, E0_fit))
