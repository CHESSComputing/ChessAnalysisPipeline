#!/usr/bin/env python
"""
File       : reader.py
Author     : Valentin Kuznetsov <vkuznet AT gmail dot com>
Description: Module for Writers used in multiple experiment-specific
             workflows.
"""

# system modules
<<<<<<< HEAD
=======
import argparse
import inspect
import json
import logging
>>>>>>> 48600052
import sys
from time import time

# local modules
from CHAP import Reader


class BinaryFileReader(Reader):
    """Reader for binary files"""
    def _read(self, filename):
        """Return a content of a given file name

        :param filename: name of the binart file to read from
        :return: the content of `filename`
        :rtype: binary
        """

        with open(filename, 'rb') as file:
            data = file.read()
        return data


class MultipleReader(Reader):
<<<<<<< HEAD
    """Reader to deliver combined results from other Readers"""
    def read(self, readers, **_read_kwargs):
        """Return resuts from multiple `Reader`s.
=======
    def read(self, readers, **_read_kwargs):
        '''Return resuts from multiple `Reader`s.
>>>>>>> 48600052

        :param readers: a dictionary where the keys are specific names
            that are used by the next item in the `Pipeline`, and the
            values are `Reader` configurations.
        :type readers: list[dict]
        :return: The results of calling `Reader.read(**kwargs)` for
            each item configured in `readers`.
        :rtype: list[dict[str,object]]
        """

        t0 = time()
        self.logger.info(f'Executing "read" with {len(readers)} Readers')

        data = []
        for reader_config in readers:
            reader_name = list(reader_config.keys())[0]
            reader_class = getattr(sys.modules[__name__], reader_name)
            reader = reader_class()
            reader_kwargs = reader_config[reader_name]

<<<<<<< HEAD
            # Combine keyword arguments to MultipleReader.read with
            # those to the reader giving precedence to those in the
            # latter
=======
            # Combine keyword arguments to MultipleReader.read with those to the reader
            # giving precedence to those in the latter
>>>>>>> 48600052
            combined_kwargs = {**_read_kwargs, **reader_kwargs}
            data.extend(reader.read(**combined_kwargs))

        self.logger.info(f'Finished "read" in {time()-t0:.3f} seconds\n')

        return data


class NexusReader(Reader):
    """Reader for NeXus files"""
    def _read(self, filename, nxpath='/'):
        """Return the NeXus object stored at `nxpath` in the nexus
        file `filename`.

        :param filename: name of the NeXus file to read from
        :type filename: str
        :param nxpath: path to a specific loaction in the NeXus file
            to read from, defaults to `'/'`
        :type nxpath: str, optional
        :raises nexusformat.nexus.NeXusError: if `filename` is not a
            NeXus file or `nxpath` is not in `filename`.
        :return: the NeXus structure indicated by `filename` and `nxpath`.
        :rtype: nexusformat.nexus.NXobject
        """

        from nexusformat.nexus import nxload

        nxobject = nxload(filename)[nxpath]
        return nxobject


class URLReader(Reader):
    """Reader for data available over HTTPS"""
    def _read(self, url, headers={}, timeout=10):
        """Make an HTTPS request to the provided URL and return the
        results.  Headers for the request are optional.

        :param url: the URL to read
        :type url: str
        :param headers: headers to attach to the request, defaults to
            `{}`
        :type headers: dict, optional
        :return: the content of the response
        :rtype: object
        """

        import requests

        resp = requests.get(url, headers=headers, timeout=timeout)
        data = resp.content

        self.logger.debug(f'Response content: {data}')

        return data


class YAMLReader(Reader):
    """Reader for YAML files"""
    def _read(self, filename):
        """Return a dictionary from the contents of a yaml file.

        :param filename: name of the YAML file to read from
        :return: the contents of `filename`
        :rtype: dict
        """

        import yaml

        with open(filename) as file:
            data = yaml.safe_load(file)
        return data


if __name__ == '__main__':
    from CHAP.reader import main
    main()<|MERGE_RESOLUTION|>--- conflicted
+++ resolved
@@ -7,14 +7,7 @@
 """
 
 # system modules
-<<<<<<< HEAD
-=======
-import argparse
-import inspect
-import json
-import logging
->>>>>>> 48600052
-import sys
+from sys import modules
 from time import time
 
 # local modules
@@ -37,14 +30,8 @@
 
 
 class MultipleReader(Reader):
-<<<<<<< HEAD
-    """Reader to deliver combined results from other Readers"""
     def read(self, readers, **_read_kwargs):
         """Return resuts from multiple `Reader`s.
-=======
-    def read(self, readers, **_read_kwargs):
-        '''Return resuts from multiple `Reader`s.
->>>>>>> 48600052
 
         :param readers: a dictionary where the keys are specific names
             that are used by the next item in the `Pipeline`, and the
@@ -61,18 +48,12 @@
         data = []
         for reader_config in readers:
             reader_name = list(reader_config.keys())[0]
-            reader_class = getattr(sys.modules[__name__], reader_name)
+            reader_class = getattr(modules[__name__], reader_name)
             reader = reader_class()
             reader_kwargs = reader_config[reader_name]
 
-<<<<<<< HEAD
-            # Combine keyword arguments to MultipleReader.read with
-            # those to the reader giving precedence to those in the
-            # latter
-=======
             # Combine keyword arguments to MultipleReader.read with those to the reader
             # giving precedence to those in the latter
->>>>>>> 48600052
             combined_kwargs = {**_read_kwargs, **reader_kwargs}
             data.extend(reader.read(**combined_kwargs))
 
