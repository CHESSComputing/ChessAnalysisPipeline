#!/usr/bin/env python
#-*- coding: utf-8 -*-
#pylint: disable=
"""
File       : processor.py
Author     : Valentin Kuznetsov <vkuznet AT gmail dot com>
Description: Module for Processors used in multiple experiment-specific
             workflows.
"""

# System modules
from copy import deepcopy
import os

# Third party modules
import numpy as np

# Local modules
from CHAP import Processor


#class AnimationProcessor(Processor):
#    """A Processor to show and return an animation.
#    """
#    def process(
#            self, data, num_frames, vmin=None, vmax=None, axis=None,
#            interval=1000, blit=True, repeat=True, repeat_delay=1000,
#            interactive=False):
#        """Show and return an animation of image slices from a dataset
#        contained in `data`.
#
#        :param data: Input data.
#        :type data: list[PipelineData]
#        :param num_frames: Number of frames for the animation.
#        :type num_frames: int
#        :param vmin: Minimum array value in image slice, defaults to
#            `None`, which uses the actual minimum value in the slice.
#        :type vmin: float
#        :param vmax: Maximum array value in image slice, defaults to
#            `None`, which uses the actual maximum value in the slice.
#        :type vmax: float
#        :param axis: Axis direction or name of the image slices,
#            defaults to `0`
#        :type axis: Union[int, str], optional
#        :param interval: Delay between frames in milliseconds (only
#            used when interactive=True), defaults to `1000`
#        :type interval: int, optional
#        :param blit: Whether blitting is used to optimize drawing,
#            default to `True`
#        :type blit: bool, optional
#        :param repeat: Whether the animation repeats when the sequence
#            of frames is completed (only used when interactive=True),
#            defaults to `True`
#        :type repeat: bool, optional
#        :param repeat_delay: Delay in milliseconds between consecutive
#            animation runs if repeat is `True` (only used when
#            interactive=True), defaults to `1000`
#        :type repeat_delay: int, optional
#        :param interactive: Allows for user interactions, defaults to
#            `False`.
#        :type interactive: bool, optional
#        :return: The matplotlib animation.
#        :rtype: matplotlib.animation.ArtistAnimation
#        """
#        # Third party modules
#        from matplotlib import animation
#        import matplotlib.pyplot as plt
#
#        # Get the default Nexus NXdata object
#        data = self.unwrap_pipelinedata(data)[0]
#        try:
#            nxdata = data.get_default()
#        except Exception as exc:
#            raise ValueError(
#                f'Unable to find an NXdata object in ({data})') from exc
#        if nxdata.nxclass != 'NXdata':
#            raise ValueError(
#                f'Invalid default pathway to an NXdata object in ({data})')
#
#        # Get the frames
#        axes = nxdata.attrs.get('axes', None)
#        title = f'{nxdata.nxpath}/{nxdata.signal}'
#        if nxdata.nxsignal.ndim == 2:
#            exit('AnimationProcessor not tested yet for a 2D dataset')
#        elif nxdata.nxsignal.ndim == 3:
#            if isinstance(axis, int):
#                if not 0 <= axis < nxdata.nxsignal.ndim:
#                    raise ValueError(f'axis index out of range ({axis} not in '
#                                     f'[0, {nxdata.nxsignal.ndim-1}])')
#            elif isinstance(axis, str):
#                if axes is None or axis not in list(axes.nxdata):
#                    raise ValueError(
#                        f'Unable to match axis = {axis} in {nxdata.tree}')
#                axes = list(axes.nxdata)
#                axis = axes.index(axis)
#            else:
#                raise ValueError(f'Invalid parameter axis ({axis})')
#            delta = int(nxdata.nxsignal.shape[axis]/(num_frames+1))
#            indices = np.linspace(
#                delta, nxdata.nxsignal.shape[axis]-delta, num_frames)
#            if not axis:
#                frames = [nxdata[nxdata.signal][int(index),:,:]
#                          for index in indices]
#            elif axis == 1:
#                frames = [nxdata[nxdata.signal][:,int(index),:]
#                          for index in indices]
#            else:
#                frames = [nxdata[nxdata.signal][:,:,int(index)]
#                          for index in indices]
#            if axes is None:
#                axes = [i for i in range(3) if i != axis]
#                row_coords = range(frames[0].shape[1])
#                row_label = f'axis {axes[1]} index'
#                column_coords = range(frames[0].shape[0])
#                column_label = f'axis {axes[0]} index'
#            else:
#                axes.pop(axis)
#                row_coords = nxdata[axes[1]].nxdata
#                row_label = axes[1]
#                if 'units' in nxdata[axes[1]].attrs:
#                    row_label += f' ({nxdata[axes[1]].units})'
#                column_coords = nxdata[axes[0]].nxdata
#                column_label = axes[0]
#                if 'units' in nxdata[axes[0]].attrs:
#                    column_label += f' ({nxdata[axes[0]].units})'
#        else:
#            raise ValueError('Invalid data dimension (must be 2D or 3D)')
#
#        # Create the movie
#        if vmin is None or vmax is None:
#            a_max = frames[0].max()
#            for n in range(1, num_frames):
#                a_max = min(a_max, frames[n].max())
#            a_max = float(a_max)
#            if vmin is None:
#                vmin = -a_max
#            if vmax is None:
#                vmax = a_max
#        extent = (
#            row_coords[0], row_coords[-1], column_coords[-1], column_coords[0])
#        fig, ax = plt.subplots(figsize=(11, 8.5))
#        ax.set_title(title, fontsize='xx-large', pad=20)
#        ax.set_xlabel(row_label, fontsize='x-large')
#        ax.set_ylabel(column_label, fontsize='x-large')
#        fig.tight_layout()
#        ims = [[plt.imshow(
#                    frames[n], extent=extent, origin='lower',
#                    vmin=vmin, vmax=vmax, cmap='gray',
#                    animated=True)]
#               for n in range(num_frames)]
#        plt.colorbar()
#        if interactive:
#            ani = animation.ArtistAnimation(
#                fig, ims, interval=interval, blit=blit, repeat=repeat,
#                repeat_delay=repeat_delay)
#            plt.show()
#        else:
#            ani = animation.ArtistAnimation(fig, ims, blit=blit)
#
#        return ani


class AsyncProcessor(Processor):
    """A Processor to process multiple sets of input data via asyncio
    module.

    :ivar mgr: The `Processor` used to process every set of input data.
    :type mgr: Processor
    """
    def __init__(self, mgr):
        super().__init__()
        self.mgr = mgr

    def process(self, data):
        """Asynchronously process the input documents with the
        `self.mgr` `Processor`.

        :param data: Input data documents to process.
        :type data: iterable
        """
        # System modules
        import asyncio

        async def task(mgr, doc):
            """Process given data using provided `Processor`.

            :param mgr: The object that will process given data.
            :type mgr: Processor
            :param doc: The data to process.
            :type doc: object
            :return: The processed data.
            :rtype: object
            """
            return mgr.process(doc)

        async def execute_tasks(mgr, docs):
            """Process given set of documents using provided task
            manager.

            :param mgr: The object that will process all documents.
            :type mgr: Processor
            :param docs: The set of data documents to process.
            :type doc: iterable
            """
            coroutines = [task(mgr, d) for d in docs]
            await asyncio.gather(*coroutines)

        asyncio.run(execute_tasks(self.mgr, data))


class BinarizeProcessor(Processor):
    """A Processor to binarize a dataset."""
    def process(self, data, config=None, interactive=False):
        """Plot and return a binarized dataset from a dataset contained
        in `data`. The dataset must either be `array-like` or a NeXus
        NXobject object with a default plottable data path or a
        specified path to a NeXus NXdata or NXfield object. 

        :param data: Input data.
        :type data: list[PipelineData]
        :param config: Initialization parameters for an instance of
            CHAP.common.models.BinarizeProcessorConfig
        :type config: dict, optional
        :param interactive: Allows for user interactions, defaults to
            `False`.
        :type interactive: bool, optional
        :return: The binarized dataset for an `array-like` input or
            a return type equal that of the input object with the
            binarized dataset added.
        :rtype: typing.Union[numpy.ndarray, nexusformat.nexus.NXobject]
        """
        # Third party modules
        from nexusformat.nexus import (
            NXdata,
            NXfield,
            NXlink,
            nxsetconfig,
        )

        # Local modules
        from CHAP.utils.general import nxcopy

        nxsetconfig(memory=100000)

        # Load the validated binarize processor configuration
        if config is None:
            # Local modules
            from CHAP.common.models.common import BinarizeProcessorConfig

            config = BinarizeProcessorConfig()
        else:
            config = self.get_config(
                data, config=config,
                schema='common.models.BinarizeProcessorConfig')

        # Load the default data
        try:
            nxobject = self.get_data(data)
            if config.nxpath is None:
                dataset = nxobject.get_default()
            else:
                dataset = nxobject[config.nxpath]
            if isinstance(dataset, NXdata):
                nxsignal = dataset.nxsignal
                data = nxsignal.nxdata
            else:
                data = dataset.nxdata
            assert isinstance(data, np.ndarray)
        except Exception:
            try:
                dataset = self.unwrap_pipelinedata(data)[-1]
                assert isinstance(dataset, np.ndarray)
                data = dataset
            except Exception:
                raise ValueError('Unable the load a valid input data object')

        if config.method == 'yen':
            min_ = data.min()
            max_ = data.max()
            data = 1 + (config.num_bin - 1) * (data - min_) / (max_ - min_)

        # Get a histogram of the data
        counts, edges = np.histogram(data, bins=config.num_bin)
        centers = edges[:-1] + 0.5 * np.diff(edges)

        # Calculate the data cutoff threshold
        if config.method == 'CHAP':
            weights = np.cumsum(counts)
            means = np.cumsum(counts * centers)
            weights = weights[0:-1] / weights[-1]
            means = means[0:-1] / means[-1]
            variances = (means-weights)**2 / (weights * (1. - weights))
            threshold = centers[np.argmax(variances)]
        elif config.method == 'otsu':
            # Third party modules
            from skimage.filters import threshold_otsu

            threshold = threshold_otsu(hist=(counts, centers))
        elif config.method == 'yen':
            # Third party modules
            from skimage.filters import threshold_yen

            threshold = threshold_yen(hist=(counts, centers))
        elif config.method == 'isodata':
            # Third party modules
            from skimage.filters import threshold_isodata

            threshold = threshold_isodata(hist=(counts, centers))
        else:
            # Third party modules
            from skimage.filters import threshold_minimum

            threshold = threshold_minimum(hist=(counts, centers))

        # Apply the data cutoff threshold
        data = np.where(data < threshold, 0, 1).astype(np.ubyte)

        # Return the output for array-like or NeXus NXfield inputs
        if isinstance(dataset, np.ndarray):
            return data
        if isinstance(dataset, NXfield):
            attrs = dataset.attrs
            attrs.pop('target', None)
            nxfield = NXfield(
                value=data, name=f'{dataset.nxname}_binarized', attrs=attrs)
            return nxfield

        # Otherwise create a copy of the input NeXus, add the binarized
        # data to the copied original dataset, and remove the original
        # dataset if config.remove_original_data is set
        name = f'{nxsignal.nxname}_binarized'
        nxdefault = nxobject.get_default()
        if isinstance(nxsignal, NXlink):
            link = dataset.nxpath
            path = os.path.split(nxsignal.nxtarget)[0]
        else:
            link = nxdefault.nxpath
            path = os.path.split(nxsignal.nxpath)[0]
        exclude_nxpaths = []
        if config.remove_original_data:
            if link is not None:
                exclude_nxpaths.append(os.path.relpath(
                    f'{link}/{nxsignal.nxname}', nxobject.nxpath))
            exclude_nxpaths.append(os.path.relpath(
                f'{path}/{nxsignal.nxname}', nxobject.nxpath))
        nxobject = nxcopy(nxobject, exclude_nxpaths=exclude_nxpaths)
        attrs = nxsignal.attrs
        attrs.pop('target', None)
        nxobject[f'{path}/{name}'] = NXfield(
            value=data, name=name, attrs=attrs)
        nxobject[path].attrs['signal'] = name
        if link is not None:
            nxobject[f'{link}/{name}'] = NXlink(f'{path}/{name}')
            nxobject[link].attrs['signal'] = name

        return nxobject


class ConstructBaseline(Processor):
    """A Processor to construct a baseline for a dataset."""
    def process(
            self, data, x=None, mask=None, tol=1.e-6, lam=1.e6, max_iter=20,
            interactive=False, save_figures=False):
        """Construct and return the baseline for a dataset.

        :param data: Input data.
        :type data: list[PipelineData]
        :param x: Independent dimension (only used when interactive is
            `True` of when filename is set).
        :param mask: A mask to apply to the spectrum before baseline
           construction.
        :type mask: array-like, optional
        :param tol: The convergence tolerence, defaults to `1.e-6`.
        :type tol: float, optional
        :param lam: The &lambda (smoothness) parameter (the balance
            between the residual of the data and the baseline and the
            smoothness of the baseline). The suggested range is between
            100 and 10^8, defaults to `10^6`.
        :type lam: float, optional
        :param max_iter: The maximum number of iterations,
            defaults to `20`.
        :type max_iter: int, optional
        :param interactive: Allows for user interactions, defaults to
            `False`.
        :type interactive: bool, optional
        :param save_figures: Save .pngs of plots for checking inputs &
            outputs of this Processor, defaults to `False`.
        :type save_figures: bool, optional
        :return: The smoothed baseline and the configuration.
        :rtype: numpy.array, dict
        """
        try:
            data = np.asarray(self.unwrap_pipelinedata(data)[0])
        except Exception as exc:
            raise ValueError(
                f'The structure of {data} contains no valid data') from exc

        return self.construct_baseline(
            data, x, mask, tol, lam, max_iter, interactive=interactive,
            return_buf=save_figures)

    @staticmethod
    def construct_baseline(
            y, x=None, mask=None, tol=1.e-6, lam=1.e6, max_iter=20, title=None,
            xlabel=None, ylabel=None, interactive=False, return_buf=False):
        """Construct and return the baseline for a dataset.

        :param y: Input data.
        :type y: numpy.array
        :param x: Independent dimension (only used when interactive is
            `True` of when filename is set).
        :type x: array-like, optional
        :param mask: A mask to apply to the spectrum before baseline
           construction.
        :type mask: array-like, optional
        :param tol: The convergence tolerence, defaults to `1.e-6`.
        :type tol: float, optional
        :param lam: The &lambda (smoothness) parameter (the balance
            between the residual of the data and the baseline and the
            smoothness of the baseline). The suggested range is between
            100 and 10^8, defaults to `10^6`.
        :type lam: float, optional
        :param max_iter: The maximum number of iterations,
            defaults to `20`.
        :type max_iter: int, optional
        :param title: Title for the displayed figure.
        :type title: str, optional
        :param xlabel: Label for the x-axis of the displayed figure.
        :type xlabel: str, optional
        :param ylabel: Label for the y-axis of the displayed figure.
        :type ylabel: str, optional
        :param interactive: Allows for user interactions, defaults to
            `False`.
        :type interactive: bool, optional
        :param return_buf: Return an in-memory object as a byte stream
            represention of the Matplotlib figure, defaults to `False`.
        :type return_buf: bool, optional
        :return: The smoothed baseline and the configuration and a
            byte stream represention of the Matplotlib figure if
            return_buf is `True` (`None` otherwise)
        :rtype: numpy.array, dict, Union[io.BytesIO, None]
        """
        # Third party modules
        if interactive or return_buf:
            from matplotlib.widgets import TextBox, Button
            import matplotlib.pyplot as plt

        # Local modules
        from CHAP.utils.general import (
            baseline_arPLS,
            fig_to_iobuf,
        )

        def change_fig_subtitle(maxed_out=False, subtitle=None):
            """Change the figure's subtitle."""
            if fig_subtitles:
                fig_subtitles[0].remove()
                fig_subtitles.pop()
            if subtitle is None:
                subtitle = r'$\lambda$ = 'f'{lambdas[-1]:.2e}, '
                if maxed_out:
                    subtitle += f'# iter = {num_iters[-1]} (maxed out) '
                else:
                    subtitle += f'# iter = {num_iters[-1]} '
                subtitle += f'error = {errors[-1]:.2e}'
            fig_subtitles.append(
                plt.figtext(*subtitle_pos, subtitle, **subtitle_props))

        def select_lambda(expression):
            """Callback function for the "Select lambda" TextBox."""
            if not expression:
                return
            try:
                lam = float(expression)
                if lam < 0:
                    raise ValueError
            except ValueError:
                change_fig_subtitle(
                    subtitle='Invalid lambda, enter a positive number')
            else:
                lambdas.pop()
                lambdas.append(10**lam)
                baseline, _, _, num_iter, error = baseline_arPLS(
                    y, mask=mask, tol=tol, lam=lambdas[-1], max_iter=max_iter,
                    full_output=True)
                num_iters.pop()
                num_iters.append(num_iter)
                errors.pop()
                errors.append(error)
                if num_iter < max_iter:
                    change_fig_subtitle()
                else:
                    change_fig_subtitle(maxed_out=True)
                baseline_handle.set_ydata(baseline)
            lambda_box.set_val('')
            plt.draw()

        def continue_iter(event):
            """Callback function for the "Continue" button."""
            baseline, _, w, n_iter, error = baseline_arPLS(
                y, mask=mask, w=weights[-1], tol=tol, lam=lambdas[-1],
                max_iter=max_iter, full_output=True)
            num_iters[-1] += n_iter
            errors.pop()
            errors.append(error)
            if n_iter < max_iter:
                change_fig_subtitle()
            else:
                change_fig_subtitle(maxed_out=True)
            baseline_handle.set_ydata(baseline)
            plt.draw()
            weights.pop()
            weights.append(w)

        def confirm(event):
            """Callback function for the "Confirm" button."""
            plt.close()

        baseline, _, w, num_iter, error = baseline_arPLS(
            y, mask=mask, tol=tol, lam=lam, max_iter=max_iter,
            full_output=True)

        if not interactive and not return_buf:
            config = {
                'tol': tol, 'lambda': lam, 'max_iter': max_iter,
                'num_iter': num_iter, 'error': error, 'mask': mask}
            return baseline, config, None

        lambdas = [lam]
        weights = [w]
        num_iters = [num_iter]
        errors = [error]
        fig_subtitles = []

        # Check inputs
        if x is None:
            x = np.arange(y.size)

        # Setup the Matplotlib figure
        title_pos = (0.5, 0.95)
        title_props = {'fontsize': 'xx-large', 'horizontalalignment': 'center',
                       'verticalalignment': 'bottom'}
        subtitle_pos = (0.5, 0.90)
        subtitle_props = {'fontsize': 'x-large',
                          'horizontalalignment': 'center',
                          'verticalalignment': 'bottom'}
        fig, ax = plt.subplots(figsize=(11, 8.5))
        if mask is None:
            ax.plot(x, y, label='input data')
        else:
            ax.plot(
                x[mask.astype(bool)], y[mask.astype(bool)], label='input data')
        baseline_handle = ax.plot(x, baseline, label='baseline')[0]
#        ax.plot(x, y-baseline, label='baseline corrected data')
        ax.legend()
        ax.set_xlabel(xlabel, fontsize='x-large')
        ax.set_ylabel(ylabel, fontsize='x-large')
        ax.set_xlim(x[0], x[-1])
        if title is None:
            fig_title = plt.figtext(*title_pos, 'Baseline', **title_props)
        else:
            fig_title = plt.figtext(*title_pos, title, **title_props)
        if num_iter < max_iter:
            change_fig_subtitle()
        else:
            change_fig_subtitle(maxed_out=True)
        fig.subplots_adjust(bottom=0.0, top=0.85)

        if interactive:

            fig.subplots_adjust(bottom=0.2)

            # Setup TextBox
            lambda_box = TextBox(
                plt.axes([0.15, 0.05, 0.15, 0.075]), r'log($\lambda$)')
            lambda_cid = lambda_box.on_submit(select_lambda)

            # Setup "Continue" button
            continue_btn = Button(
                plt.axes([0.45, 0.05, 0.15, 0.075]), 'Continue smoothing')
            continue_cid = continue_btn.on_clicked(continue_iter)

            # Setup "Confirm" button
            confirm_btn = Button(
                plt.axes([0.75, 0.05, 0.15, 0.075]), 'Confirm')
            confirm_cid = confirm_btn.on_clicked(confirm)

            # Show figure for user interaction
            plt.show()

            # Disconnect all widget callbacks when figure is closed
            lambda_box.disconnect(lambda_cid)
            continue_btn.disconnect(continue_cid)
            confirm_btn.disconnect(confirm_cid)

            # ... and remove the buttons before returning the figure
            lambda_box.ax.remove()
            continue_btn.ax.remove()
            confirm_btn.ax.remove()

        if return_buf:
            fig_title.set_in_layout(True)
            fig_subtitles[-1].set_in_layout(True)
            fig.tight_layout(rect=(0, 0, 1, 0.90))
            buf = fig_to_iobuf(fig)
        else:
            buf = None
        plt.close()

        config = {
            'tol': tol, 'lambda': lambdas[-1], 'max_iter': max_iter,
            'num_iter': num_iters[-1], 'error': errors[-1], 'mask': mask}
        return baseline, config, buf


class ConvertStructuredProcessor(Processor):
    """Processor for converting map data between structured /
    unstructued formats.
    """
    def process(self, data):
        # Local modules
        from CHAP.utils.converters import convert_structured_unstructured

        data = self.unwrap_pipelinedata(data)[0]
        return convert_structured_unstructured(data)


class ImageProcessor(Processor):
    """A Processor to plot an image (slice) from a NeXus object."""
    def __init__(self):
        super().__init__()
        self._figinfo = None

    def process(
            self, data, config=None, save_figures=True, interactive=False):
        """Plot and/or return image slices from a NeXus NXobject
        object with a default plottable data path.

        :param data: Input data.
        :type data: list[PipelineData]
        :param config: Initialization parameters for an instance of
            CHAP.common.models.ImageProcessorConfig
        :type config: dict, optional
        :param save_figures: Return the plottable image(s) to be
            written to file downstream in the pipeline,
            defaults to `True`.
        :type save_figures: bool, optional
        :param interactive: Allows for user interactions, defaults to
            `False`.
        :type interactive: bool, optional
        :return: The plottable image(s) (for save_figures = `True`)
            or the input default NeXus NXdata object
            (for save_figures = `False`).
        :rtype: Union[bytes, nexusformat.nexus.NXdata, numpy.ndarray]
        """
        if not save_figures and not interactive:
            return

        # Third party modules
        from nexusformat.nexus import nxsetconfig

        nxsetconfig(memory=100000)

        # Load the default data
        try:
            nxdata = self.get_data(data).get_default()
        except Exception:
            raise ValueError(
                'Unable the load the default NXdata object from the input '
                f'pipeline ({data})')

        # Load the validated image processor configuration
        if config is None:
            # Local modules
            from CHAP.common.models.common import ImageProcessorConfig

            config = ImageProcessorConfig()
        else:
            config = self.get_config(
                data, config=config,
                schema='common.models.ImageProcessorConfig')

        # Get the axes info and image slice(s)
        try:
            data = nxdata.nxsignal
        except Exception:
            raise ValueError(
                f'Unable the find the default signal in:\n({nxdata.tree})')
        axis = config.axis
        axes = nxdata.attrs.get('axes', None)
        if axes is not None:
            axes = list(axes.nxdata)
        if nxdata.nxsignal.ndim == 2:
            exit('ImageProcessor not tested yet for a 2D dataset')
            if axis is not None:
                axis = None
                self.logger.warning('Ignoring parameter axis')
            if index is not None:
                index = None
                self.logger.warning('Ignoring parameter index')
            if coord is not None:
                coord = None
                self.logger.warning('Ignoring parameter coord')
        elif nxdata.nxsignal.ndim == 3:
            if isinstance(axis, int):
                if not 0 <= axis < nxdata.nxsignal.ndim:
                    raise ValueError(f'axis index out of range ({axis} not in '
                                     f'[0, {nxdata.nxsignal.ndim-1}])')
            elif isinstance(axis, str):
                if axes is None or axis not in axes:
                    raise ValueError(
                        f'Unable to match axis = {axis} in {nxdata.tree}')
                axis = axes.index(axis)
            else:
                raise ValueError(f'Invalid parameter axis ({axis})')
            if axis:
                data = np.moveaxis(data, axis, 0)
            if axes is not None and hasattr(nxdata, axes[axis]):
                if axis == 1:
                    axes = [axes[1], axes[0], axes[2]]
                elif axis:
                    axes = [axes[2], axes[0], axes[1]]
                axis_name = axes[0]
                if 'units' in nxdata[axis_name].attrs:
                    axis_unit = f' ({nxdata[axis_name].units})'
                else:
                    axis_unit = ''
                row_label = axes[2]
                row_coords = nxdata[row_label].nxdata
                column_label = axes[1]
                column_coords = nxdata[column_label].nxdata
                if 'units' in nxdata[row_label].attrs:
                    row_label += f' ({nxdata[row_label].units})'
                if 'units' in nxdata[column_label].attrs:
                    column_label += f' ({nxdata[column_label].units})'
            else:
                exit('No axes attribute not tested yet')
                axes = [0, 1, 2]
                axes.pop(axis)
                axis_name = f'axis {axis}'
                axis_unit = ''
#                row_label = f'axis {axis[1]}'
#                row_coords = None
#                column_label = f'axis {axis[0]}'
#                column_coords = None
            axis_coords = nxdata[axis_name].nxdata
        else:
            raise ValueError('Invalid data dimension (must be 2D or 3D)')
        if config.coord_range is None:
            index_range = config.index_range
        else:
            # Local modules
            from CHAP.utils.general import (
                index_nearest_down,
                index_nearest_up,
            )

<<<<<<< HEAD
        # Create figure
        a_max = a.max()
        if vmin is None:
            vmin = -a_max
        if vmax is None:
            vmax = a_max
        extent = (
            row_coords[0], row_coords[-1], column_coords[-1], column_coords[0])
        fig, ax = plt.subplots(figsize=(11, 8.5))
        plt.imshow(
            a, extent=extent, origin='lower', vmin=vmin, vmax=vmax,
            cmap='gray')
        fig.suptitle(title, fontsize='xx-large')
        ax.set_title(slice_info, fontsize='xx-large', pad=20)
        ax.set_xlabel(row_label, fontsize='x-large')
        ax.set_ylabel(column_label, fontsize='x-large')
        plt.colorbar()
        fig.tight_layout()
        if interactive:
            plt.show()
        if save_figure:
            fig.savefig(filename)
        plt.close()

        return nxdata


class ExpressionProcessor(Processor):
    """Processor to perform an arbitrary expression on input
    data."""
    def process(self, data, expression, symtable=None, nxprocess=False):
        """Return result of plugging input data into the given
        mathematical expression.

        :param data: Input data.
        :type data: list[PipelineData]
        :param expression: Mathemetical expression. May use the
            built-in function `round` and / or numpy functions with
            `np.<function_name>` or `numpy.<function_name>.`
        :type expression: str
        :param symtable: Values to use for names in `expression` that
            should not be obtained from input data. Defaults to `None`.
        :type symtable: dict[str, (float, int)], optional.
        :param nxprocess: Flag to indicate the results should be
            retunred as an `NXprocess`. Defaults to `False`.
        :type nxprocess: bool, optional
        :returns: Result of evaluating the expression.
        :rtype: object
        """
        return self._process(
            data, expression, symtable=symtable, nxprocess=nxprocess)

    def _process(self, data, expression, symtable=None, nxprocess=False):
        from ast import parse
        from asteval import get_ast_names, Interpreter

        names = get_ast_names(parse(expression))
        if symtable is None:
            symtable = {}
        for name in names:
            if name in symtable:
                continue
            elif name == 'round':
                symtable[name] = round
            elif name in ('np', 'numpy'):
                symtable[name] = np
            else:
                symtable[name] = self.get_data(
                    data, name=name, remove=False, nxobject=False)
        aeval = Interpreter(symtable=symtable)
        new_data = aeval(expression)

        if not nxprocess:
            return new_data

        from nexusformat.nexus import (
            NXdata, NXfield, NXprocess
        )
        return NXprocess(
            name='expression',
            entries={
                'data': NXdata(
                    signal=NXfield(
                        name='result',
                        value=new_data,
                        attrs={'expression': expression}
                    ),
                    **{
                        name: NXfield(
                            value=symtable[name]
                        )
                        for name in names
                    },
                    attrs={'expression': expression}
                ),
            }
        )
=======
            if config.index_range is not None:
                self.logger.warning('Ignoring parameter index_range')
            if isinstance(config.coord_range, (int, float)):
                index_range = index_nearest_up(
                    axis_coords, config.coord_range)
            elif len(config.coord_range) == 2:
                index_range = [
                    index_nearest_up(axis_coords, config.coord_range[0]),
                    index_nearest_down(axis_coords, config.coord_range[1])]
            else:
                index_range = [
                    index_nearest_up(axis_coords, config.coord_range[0]),
                    index_nearest_down(axis_coords, config.coord_range[1]),
                    int(max(1, config.coord_range[2] /
                        ((axis_coords[-1]-axis_coords[0])/data.shape[0])))]
        if index_range == -1:
            index_range = nxdata.nxsignal.shape[axis] // 2
        if isinstance(index_range, int):
            data = data[index_range]
            axis_coords = [axis_coords[index_range]]
        elif index_range is not None:
            slice_ = slice(*tuple(index_range))
            data = data[slice_]
            axis_coords = axis_coords[slice_]
        if config.vrange is None:
            vrange = (data.min(), data.max())
        else:
            vrange = config.vrange

        # Create the figure configuration
        self._figconfig = {
            'title': f'{nxdata.nxpath}/{nxdata.signal}',
            'axis_name': axis_name,
            'axis_unit': axis_unit,
            'axis_coords': axis_coords,
            'row_label': row_label,
            'column_label': column_label,
            'extent': (row_coords[0], row_coords[-1],
                       column_coords[-1], column_coords[0]),
            'vrange': vrange,
        }
        self.logger.debug(f'figure configuration:\n{self._figconfig}')

        if len(axis_coords) == 1:
            # Create a figure for a single image slice

            # System modules
            from io import BytesIO

            if config.animation:
                self.logger.warning(
                    'Ignoring animation parameter for a single image')
                fileformat = 'png'
            if config.fileformat is None:
                fileformat = 'png'
            else:
                fileformat = config.fileformat
            fig, plt = self._create_figure(np.squeeze(data))
            if interactive:
                plt.show()
            if save_figures:
                # Local modules
                from CHAP.utils.general import fig_to_iobuf

                # Return a binary image of the figure
                buf, fileformat = fig_to_iobuf(fig, fileformat=fileformat)
            plt.close()
            return {'image_data': buf, 'fileformat': fileformat}
        
        else:

            # Create an animation for a set of image slices
            if interactive or config.animation:
                ani = self._create_animation(data, interactive)

            if save_figures:
                if config.animation:
                    # Return the animation object
                    if (config.fileformat is not None
                            and config.fileformat != 'gif'):
                        self.logger.warning(
                            'Ignoring inconsistent file extension')
                    fileformat = 'gif'
                    image_data = ani
                else:
                    # Return the set of image slices as a tif stack
                    if (config.fileformat is not None
                            and config.fileformat != 'tif'):
                        self.logger.warning(
                            'Ignoring inconsistent file extension')
                    fileformat = 'tif'
                    data = 255.0*((data - vrange[0])/ 
                                  (vrange[1] - vrange[0]))
                    image_data = data.astype(np.uint8)

        if save_figures:
            return {'image_data': image_data, 'fileformat': fileformat}
        return nxdata

    def _create_animation(self, data, interactive):
        # Third party modules
        from functools import partial
        from matplotlib import animation

        def animate(i, plt, title):
            im.set_array(data[i])
            title.set_text(self._set_title(i))
            plt.draw()
            return im,

        fig, im, plt, title = self._create_figure(data[0], animated=True)
        ani = animation.FuncAnimation(
            fig, partial(animate, plt=plt, title=title), frames=data.shape[0],
            interval=50, blit=True)
        if interactive:
            plt.show()
        plt.close()

        return ani

    def _create_figure(self, image, animated=False):
        # Third party modules
        import matplotlib.pyplot as plt

        fig, ax = plt.subplots()
        im = plt.imshow(
            image, extent=self._figconfig['extent'], origin='lower',
            vmin=self._figconfig['vrange'][0],
            vmax=self._figconfig['vrange'][1], cmap='gray', animated=animated)
        fig.suptitle(self._figconfig['title'], fontsize='x-large')
        title = ax.set_title(self._set_title(0), fontsize='x-large', pad=10)
        ax.set_xlabel(self._figconfig['row_label'], fontsize='x-large')
        ax.set_ylabel(self._figconfig['column_label'], fontsize='x-large')
        plt.colorbar()
        fig.tight_layout()
        if animated:
            return fig, im, plt, title
        return fig, plt

    def _set_title(self, i):
        return self._figconfig['axis_name'] +\
            f' = {self._figconfig["axis_coords"][i]:.3f}' +\
            self._figconfig['axis_unit']
>>>>>>> 5e3093f9


class MapProcessor(Processor):
    """A Processor that takes a map configuration and returns a NeXus
    NXentry object representing that map's metadata and any
    scalar-valued raw data requested by the supplied map configuration.
    """
    def process(
            self, data, config=None, detectors=None,
            fill_data=True, placeholder_data=False,
            num_proc=1, comm=None, inputdir=None):

        return self._process(
            data, config=config, detectors=detectors,
            placeholder_data=placeholder_data, num_proc=num_proc,
            comm=comm, inputdir=inputdir)

#    @profile
    def _process(
            self, data, config=None, detectors=None, placeholder_data=False,
            num_proc=1, comm=None, inputdir=None):
        """Process the output of a `Reader` that contains a map
        configuration and returns a NeXus NXentry object representing
        the map.

        :param data: Result of `Reader.read` where at least one item
            has the value `'common.models.map.MapConfig'` for the
            `'schema'` key.
        :type data: list[PipelineData]
        :param config: Initialization parameters for an instance of
            common.models.map.MapConfig.
        :type config: dict, optional
        :param detectors: Detectors to include raw data for in the
            returned NeXus NXentry object (overruling the detector
            info in data, if present).
        :type detectors: list[dict], optional
        :param fill_data: Flag to indicate whether or not to fill out
            datasets with real data, optional.
        :type fill_data: bool, defaults to `True`
        :param placeholder_data: For SMB EDD maps only. Value to use
            for missing detector data frames, or `False` if missing
            data should raise an error, defaults to `False`.
        :type placeholder_data: object, optional
        :param num_proc: Number of processors used to read map,
            defaults to `1`.
        :type num_proc: int, optional
        :param comm: MPI communicator.
        :type comm: mpi4py.MPI.Comm, optional
        :param inputdir: Input directory, used only if files in the
            input configuration are not absolute paths.
        :type inputdir: str, optional
        :return: Map data and metadata.
        :rtype: nexusformat.nexus.NXentry
        """
        # System modules
        import logging
        from tempfile import NamedTemporaryFile

        # Third party modules
        import yaml

        # Local modules
        from CHAP.runner import RunConfig
        from CHAP.utils.general import (
            is_str_series,
            string_to_list,
        )

        # Check for available metadata
        metadata = {}
        if data:
            try:
                for i, d in enumerate(data):
                    if d.get('schema') == 'metadata':
                        metadata = d.get('data')
                        if remove:
                            data.pop(i)
                        break
            except:
                pass
            if len(metadata) > 1:
                raise ValueError(
                    f'Unable to find unique data for schema "metadata"')
            if metadata:
                metadata = self._get_metadata_config(metadata[0])

        # Get the validated map configuration
        map_config = self.get_config(
            data=data, config=config, schema='common.models.map.MapConfig',
            **metadata, inputdir=inputdir)

        # Validate the detectors
        try:
            # Local modules
            from CHAP.common.models.map import DetectorConfig

            detector_config = DetectorConfig(detectors=detectors)
        except:
            try:
                detector_config = self.get_config(
                    data=data, schema='common.models.map.DetectorConfig',
                    inputdir=inputdir)
            except Exception as exc:
                raise RuntimeError from exc

        if fill_data:
            # Validate the number of processors
            if not isinstance(num_proc, int):
                self.logger.warning('Ignoring invalid parameter num_proc '
                                    f'({num_proc}), running serially')
                num_proc = 1
            elif num_proc > 1:
                try:
                    # System modules
                    from os import cpu_count

                    # Third party modules
                    from mpi4py import MPI

                    if num_proc > cpu_count():
                        self.logger.warning(
                            f'The requested number of processors ({num_proc}) '
                            'exceeds the maximum number of processors '
                            f'({cpu_count()}): reset it to {cpu_count()}')
                        num_proc = cpu_count()
                except:
                    self.logger.warning(
                        'Unable to load mpi4py, running serially')
                    num_proc = 1
            self.logger.debug(f'Number of processors: {num_proc}')

            # Create the sub-pipeline configuration for each processor
            # FIX: catered to EDD with one spec scan
            assert len(map_config.spec_scans) == 1
            spec_scans = map_config.spec_scans[0]
            scan_numbers = spec_scans.scan_numbers
            num_scan = len(scan_numbers)
            if num_scan < num_proc:
                self.logger.warning(
                    f'The requested number of processors ({num_proc}) exceeds '
                    f'the number of scans ({num_scan}): '
                    f'reset it to {num_scan}')
                num_proc = num_scan
            if num_proc == 1:
                common_comm = comm
                offsets = [0]
            else:
                scans_per_proc = num_scan//num_proc
                num = scans_per_proc
                if num_scan - scans_per_proc*num_proc > 0:
                    num += 1
                spec_scans.scan_numbers = scan_numbers[:num]
                n_scan = num
                pipeline_config = []
                offsets = [0]
                for n_proc in range(1, num_proc):
                    num = scans_per_proc
                    if n_proc < num_scan - scans_per_proc*num_proc:
                        num += 1
                    config = map_config.model_dump()
                    config['spec_scans'][0]['scan_numbers'] = \
                        scan_numbers[n_scan:n_scan+num]
                    pipeline_config.append(
                        [{'common.MapProcessor': {
                            'config': config,
                            'detectors': [
                                d.model_dump()
                                for d in detector_config.detectors],
                         }}])
                    offsets.append(n_scan)
                    n_scan += num

                # Spawn the workers to run the sub-pipeline
                run_config = RunConfig(
                    log_level=logging.getLevelName(self.logger.level), spawn=1)
                tmp_names = []
                with NamedTemporaryFile(delete=False) as fp:
                    fp_name = fp.name
                    tmp_names.append(fp_name)
                    with open(fp_name, 'w') as f:
                        yaml.dump({'config': {'spawn': 1}}, f, sort_keys=False)
                    for n_proc in range(1, num_proc):
                        f_name = f'{fp_name}_{n_proc}'
                        tmp_names.append(f_name)
                        with open(f_name, 'w') as f:
                            yaml.dump(
                                {'config': run_config.model_dump(),
                                 'pipeline': pipeline_config[n_proc-1]},
                                f, sort_keys=False)
                    sub_comm = MPI.COMM_SELF.Spawn(
                        'CHAP', args=[fp_name], maxprocs=num_proc-1)
                    common_comm = sub_comm.Merge(False)
                    # Align with the barrier in RunConfig() on common_comm
                    # called from the spawned main() in common_comm
                    common_comm.barrier()
                    # Align with the barrier in run() on common_comm
                    # called from the spawned main()
                    common_comm.barrier()

            if common_comm is None:
                num_proc = 1
                rank = 0
            else:
                num_proc = common_comm.Get_size()
                rank = common_comm.Get_rank()
            if num_proc == 1:
                offset = 0
            else:
                num_scan = common_comm.bcast(num_scan, root=0)
                offset = common_comm.scatter(offsets, root=0)

            # Read the raw data
            if map_config.experiment_type == 'EDD':
                data, independent_dimensions, all_scalar_data = \
                    self._read_raw_data_edd(
                        map_config, detector_config, common_comm, num_scan,
                        offset, placeholder_data)
            else:
                data, independent_dimensions, all_scalar_data = \
                    self._read_raw_data(
                        map_config, detector_config, common_comm, num_scan,
                        offset)
            if not rank:
                self.logger.debug(f'Data shape: {data.shape}')
                if independent_dimensions is not None:
                    self.logger.debug('Independent dimensions shape: '
                                      f'{independent_dimensions.shape}')
                if all_scalar_data is not None:
                    self.logger.debug('Scalar data shape: '
                                      f'{all_scalar_data.shape}')

            if rank:
                return None

            if num_proc > 1:
                # Reset the scan_numbers to the original full set
                spec_scans.scan_numbers = scan_numbers
                # Align with the barrier in main() on common_comm
                # when disconnecting the spawned worker
                common_comm.barrier()
                # Disconnect spawned workers and cleanup temporary files
                sub_comm.Disconnect()
                for tmp_name in tmp_names:
                    os.remove(tmp_name)
        else:
            # fill_data is False, just use empty arrays
            map_len = 0
            _independent_dimensions = {
                dim.label: [] for dim in map_config.independent_dimensions}
            det_shapes = False
            for scans in map_config.spec_scans:
                for scan_number in scans.scan_numbers:
                    scanparser = scans.get_scanparser(scan_number)
                    map_len += scanparser.spec_scan_npts
                    for dim in map_config.independent_dimensions:
                        val = dim.get_value(
                            scans, scan_number, -1,
                            map_config.scalar_data)
                        if not isinstance(val, list):
                            val = [val]
                        _independent_dimensions[dim.label].extend(val)
                    if not det_shapes:
                        det_shapes = {}
                        for detector in detector_config.detectors:
                            ddata_init = scanparser.get_detector_data(
                                detector.id, 0)
                            if isinstance(ddata_init, tuple):
                                ddata_init = ddata_init[0].squeeze()
                            det_shapes[detector.id] = ddata_init.shape
            all_scalar_data = np.empty(
                (len(map_config.all_scalar_data), map_len))
            data = np.empty(
                (len(detector_config.detectors),
                 map_len,
                 *det_shapes[detector_config.detectors[0].id]))
            independent_dimensions = np.asarray(
                [_independent_dimensions[dim.label]
                 for dim in map_config.independent_dimensions])

        # Construct and return the NeXus NXroot object
        return self._get_nxroot(
            map_config, detector_config, data, independent_dimensions,
            all_scalar_data, placeholder_data)

    def _get_metadata_config(self, metadata):
        """Get experiment specific configurational data from the
        FOXDEN metadata record

        :param metadata: FOXDEN metadata record.
        :type metadata: dict
        :return: Experiment specific configurational data.
        :rtype: dict
        """
        config = {'did': metadata.get('did')}
        experiment_type = metadata.get('technique')
        if 'tomography' in experiment_type:
            config['title'] = metadata.get('sample_name')
            station = metadata.get('beamline')[0]
            if station == '3A':
                station = 'id3a'
            else:
                raise ValueError(f'Invalid beamline parameter ({beamline})')
            config['station'] = station
            config['experiment_type'] = 'TOMO'
            config['sample'] = {'name': config['title'],
                                    'description': metadata.get('description')}
            if station == 'id3a':
                config['spec_file'] = os.path.join(
                    metadata.get('data_location_raw'), 'spec.log')
        else:
            raise ValueError(
                f'Experiment type {experiment_type} not implemented yet')
        return config

    def _get_nxroot(
            self, map_config, detector_config, data, independent_dimensions,
            all_scalar_data, placeholder_data):
        """Use a `MapConfig` to construct a NeXus NXroot object.

        :param map_config: A valid map configuration.
        :type map_config: common.models.map.MapConfig
        :param detector_config: A valid detector configuration.
        :type detector_config: common.models.map.DetectorConfig
        :param data: The map's raw data.
        :type data: numpy.ndarray
        :param independent_dimensions: The map's independent
            coordinates.
        :type independent_dimensions: numpy.ndarray
        :param all_scalar_data: The map's scalar data.
        :type all_scalar_data: numpy.ndarray
        :param placeholder_data: For SMB EDD maps only. Value to use
            for missing detector data frames, or `False` if missing
            data should raise an error.
        :type placeholder_data: object
        :return: The map's data and metadata contained in a NeXus
            structure.
        :rtype: nexusformat.nexus.NXroot
        """
        # Third party modules
        from nexusformat.nexus import (
            NXcollection,
            NXdata,
            NXentry,
            NXfield,
            NXlinkfield,
            NXsample,
            NXroot,
        )

        # Local modules:
        from CHAP.common.models.map import PointByPointScanData

        def linkdims(nxgroup, nxdata_source):
            """Link the dimensions for an NXgroup."""
            source_axes = [k for k in nxdata_source.keys()]
            if isinstance(source_axes, str):
                source_axes = [source_axes]
            axes = []
            for dim in source_axes:
                axes.append(dim)
                if isinstance(nxdata_source[dim], NXlinkfield):
                    nxgroup[dim] = nxdata_source[dim]
                else:
                    nxgroup.makelink(nxdata_source[dim])
                if f'{dim}_indices' in nxdata_source.attrs:
                    nxgroup.attrs[f'{dim}_indices'] = \
                        nxdata_source.attrs[f'{dim}_indices']
            if len(axes) == 1:
                nxgroup.attrs['axes'] = axes
            else:
                nxgroup.attrs['unstructured_axes'] = axes

        # Set up NeXus NXroot/NXentry and add CHESS-specific metadata
        nxroot = NXroot()
        nxentry = NXentry(name=map_config.title)
        nxroot[nxentry.nxname] = nxentry
        nxentry.set_default()
        nxentry.map_config = map_config.model_dump_json()
        nxentry.attrs['station'] = map_config.station
        for k, v in map_config.attrs.items():
            nxentry.attrs[k] = v
        nxentry.spec_scans = NXcollection()
        for scans in map_config.spec_scans:
            nxentry.spec_scans[scans.scanparsers[0].scan_name] = \
                NXfield(value=scans.scan_numbers,
                        dtype='int8',
                        attrs={'spec_file': str(scans.spec_file)})

        # Add sample metadata
        nxentry[map_config.sample.name] = NXsample(
            **map_config.sample.model_dump())

        # Set up independent dimensions NeXus NXdata group
        # (squeeze out constant dimensions)
        constant_dim = []
        for i, dim in enumerate(map_config.independent_dimensions):
            unique = np.unique(independent_dimensions[i])
            if unique.size == 1:
                constant_dim.append(i)
        nxentry.independent_dimensions = NXdata()
        for i, dim in enumerate(map_config.independent_dimensions):
            if i not in constant_dim:
                nxentry.independent_dimensions[dim.label] = NXfield(
                    independent_dimensions[i], dim.label,
                    attrs={'units': dim.units,
                           'long_name': f'{dim.label} ({dim.units})',
                           'data_type': dim.data_type,
                           'local_name': dim.name})

        # Set up scalar data NeXus NXdata group
        # (add the constant independent dimensions)
        if all_scalar_data is not None:
            self.logger.debug(
                f'all_scalar_data.shape = {all_scalar_data.shape}\n\n')
        scalar_signals = []
        scalar_data = []
        for i, dim in enumerate(map_config.all_scalar_data):
            scalar_signals.append(dim.label)
            scalar_data.append(NXfield(
                value=all_scalar_data[i],
                units=dim.units,
                attrs={'long_name': f'{dim.label} ({dim.units})',
                       'data_type': dim.data_type,
                       'local_name': dim.name}))
        if (map_config.experiment_type == 'EDD'
                and not placeholder_data is False):
            scalar_signals.append('placeholder_data_used')
            scalar_data.append(NXfield(
                value=all_scalar_data[-1],
                attrs={'description':
                    'Indicates whether placeholder data may be present for'
                    'the corresponding frames of detector data.'}))
        for i, dim in enumerate(deepcopy(map_config.independent_dimensions)):
            if i in constant_dim:
                scalar_signals.append(dim.label)
                scalar_data.append(NXfield(
                    independent_dimensions[i], dim.label,
                    attrs={'units': dim.units,
                           'long_name': f'{dim.label} ({dim.units})',
                           'data_type': dim.data_type,
                           'local_name': dim.name}))
                map_config.all_scalar_data.append(
                    PointByPointScanData(**dim.model_dump()))
                map_config.independent_dimensions.remove(dim)
        if scalar_signals:
            nxentry.scalar_data = NXdata()
            for k, v in zip(scalar_signals, scalar_data):
                nxentry.scalar_data[k] = v
            if 'SCAN_N' in scalar_signals:
                nxentry.scalar_data.attrs['signal'] = 'SCAN_N'
            else:
                nxentry.scalar_data.attrs['signal'] = scalar_signals[0]
            scalar_signals.remove(nxentry.scalar_data.attrs['signal'])
            nxentry.scalar_data.attrs['auxiliary_signals'] = scalar_signals

        # Add detector data
        nxdata = NXdata()
        nxentry.data = nxdata
        nxentry.data.set_default()
        detector_ids = []
        for k, v in map_config.attrs.items():
            nxdata.attrs[k] = v
        min_ = np.min(data, axis=tuple(range(1, data.ndim)))
        max_ = np.max(data, axis=tuple(range(1, data.ndim)))
        for i, detector in enumerate(detector_config.detectors):
            nxdata[detector.id] = NXfield(
                value=data[i],
                attrs={**detector.attrs, 'min': min_[i], 'max': max_[i]})
            detector_ids.append(detector.id)
        linkdims(nxdata, nxentry.independent_dimensions)
        if len(detector_config.detectors) == 1:
            nxdata.attrs['signal'] = detector_config.detectors[0].id
        nxentry.detector_ids = detector_ids

        return nxroot

    def _read_raw_data_edd(
            self, map_config, detector_config, comm, num_scan, offset,
            placeholder_data):
        """Read the raw EDD data for a given map configuration.

        :param map_config: A valid map configuration.
        :type map_config: common.models.map.MapConfig
        :param detector_config: A valid detector configuration.
        :type detector_config: common.models.map.DetectorConfig
        :param comm: MPI communicator.
        :type comm: mpi4py.MPI.Comm, optional
        :param num_scan: Number of scans in the map.
        :type num_scan: int
        :param offset: Offset scan number of current processor.
        :type offset: int
        :param placeholder_data: Value to use for missing detector
            data frames, or `False` if missing data should raise an
            error.
        :type placeholder_data: object
        :return: The map's raw data, independent dimensions and scalar
            data.
        :rtype: numpy.ndarray, numpy.ndarray, numpy.ndarray
        """
        # Third party modules
        try:
            from mpi4py import MPI
            from mpi4py.util import dtlib
        except:
            pass

        # Local modules
        from CHAP.utils.general import list_to_string

        if comm is None:
            num_proc = 1
            rank = 0
        else:
            num_proc = comm.Get_size()
            rank = comm.Get_rank()
        if not rank:
            self.logger.debug(f'Number of processors: {num_proc}')
            self.logger.debug(f'Number of scans: {num_scan}')

        # Create the shared data buffers
        # FIX: just one spec scan at this point
        assert len(map_config.spec_scans) == 1
        scan = map_config.spec_scans[0]
        scan_numbers = scan.scan_numbers
        scanparser = scan.get_scanparser(scan_numbers[0])
        if detector_config.detectors[0].id == 'mca1':
            if len(detector_config.detectors) != 1:
                raise ValueError(
                    'Multiple detectors not implemented for mca1 detector')
            detector_ids = ['mca1']
        else:
            detector_ids = [int(d.id) for d in detector_config.detectors]
        ddata, placeholder_used = scanparser.get_detector_data(
            detector_ids, placeholder_data=placeholder_data)
        spec_scan_shape = scanparser.spec_scan_shape
        num_dim = np.prod(spec_scan_shape)
        num_id = len(map_config.independent_dimensions)
        num_sd = len(map_config.all_scalar_data)
        if placeholder_data is not False:
            num_sd += 1
        if num_proc == 1:
            assert num_scan == len(scan_numbers)
            data = np.empty((num_scan, *ddata.shape), dtype=ddata.dtype)
            independent_dimensions = np.empty(
                (num_id, num_scan*num_dim), dtype=np.float64)
            all_scalar_data = np.empty(
                (num_sd, num_scan*num_dim), dtype=np.float64)
        else:
            self.logger.debug(f'Scan offset on processor {rank}: {offset}')
            self.logger.debug(f'Scan numbers on processor {rank}: '
                              f'{list_to_string(scan_numbers)}')
            datatype = dtlib.from_numpy_dtype(ddata.dtype)
            itemsize = datatype.Get_size()
            if not rank:
                nbytes = num_scan * np.prod(ddata.shape) * itemsize
            else:
                nbytes = 0
            win = MPI.Win.Allocate_shared(nbytes, itemsize, comm=comm)
            buf, itemsize = win.Shared_query(0)
            assert itemsize == datatype.Get_size()
            data = np.ndarray(
                buffer=buf, dtype=ddata.dtype, shape=(num_scan, *ddata.shape))
            datatype = dtlib.from_numpy_dtype(np.float64)
            itemsize = datatype.Get_size()
            if not rank:
                nbytes = num_id * num_scan * num_dim * itemsize
            win_id = MPI.Win.Allocate_shared(nbytes, itemsize, comm=comm)
            buf_id, _ = win_id.Shared_query(0)
            independent_dimensions = np.ndarray(
                buffer=buf_id, dtype=np.float64,
                shape=(num_id, num_scan*num_dim))
            if not rank:
                nbytes = num_sd * num_scan * num_dim * itemsize
            win_sd = MPI.Win.Allocate_shared(nbytes, itemsize, comm=comm)
            buf_sd, _ = win_sd.Shared_query(0)
            all_scalar_data = np.ndarray(
                buffer=buf_sd, dtype=np.float64,
                shape=(num_sd, num_scan*num_dim))

        # Read the raw data
        init = True
        for scan in map_config.spec_scans:
            for scan_number in scan.scan_numbers:
                if init:
                    init = False
                else:
                    scanparser = scan.get_scanparser(scan_number)
                    assert spec_scan_shape == scanparser.spec_scan_shape
                    ddata, placeholder_used = scanparser.get_detector_data(
                        detector_ids, placeholder_data=placeholder_data)
                data[offset] = ddata
                spec_scan_motor_mnes = scanparser.spec_scan_motor_mnes
                start_dim = offset * num_dim
                end_dim = start_dim + num_dim
                for i, dim in enumerate(map_config.independent_dimensions):
                    independent_dimensions[i][start_dim:end_dim] = \
                        dim.get_value(
                            scan, scan_number, scan_step_index=-1,
                            relative=False)
                for i, dim in enumerate(map_config.all_scalar_data):
                    all_scalar_data[i][start_dim:end_dim] = dim.get_value(
                        scan, scan_number, scan_step_index=-1,
                        relative=False)
                    if placeholder_data is not False:
                        all_scalar_data[-1][start_dim:end_dim] = \
                            placeholder_used
                offset += 1

        return (
            np.swapaxes(
                data.reshape((np.prod(data.shape[:2]), *data.shape[2:])),
                0, 1),
            independent_dimensions, all_scalar_data)

#    @profile
    def _read_raw_data(
            self, map_config, detector_config, comm, num_scan, offset):
        """Read the raw data for a given map configuration.

        :param map_config: A valid map configuration.
        :type map_config: common.models.map.MapConfig
        :param detector_config: A valid detector configuration.
        :type detector_config: common.models.map.DetectorConfig
        :param comm: MPI communicator.
        :type comm: mpi4py.MPI.Comm, optional
        :param num_scan: Number of scans in the map.
        :type num_scan: int
        :param offset: Offset scan number of current processor.
        :type offset: int
        :return: The map's raw data, independent dimensions and scalar
            data.
        :rtype: numpy.ndarray, numpy.ndarray, numpy.ndarray
        """
        # Third party modules
        try:
            from mpi4py import MPI
            from mpi4py.util import dtlib
        except:
            pass

        # Local modules
        from CHAP.utils.general import list_to_string

        if comm is None:
            num_proc = 1
            rank = 0
        else:
            num_proc = comm.Get_size()
            rank = comm.Get_rank()
        if not rank:
            self.logger.debug(f'Number of processors: {num_proc}')
            self.logger.debug(f'Number of scans: {num_scan}')

        # Create the shared data buffers
        assert len(map_config.spec_scans) == 1
        scans = map_config.spec_scans[0]
        scan_numbers = scans.scan_numbers
        scanparser = scans.get_scanparser(scan_numbers[0])
        #RV only correct for multiple detectors if the same image sizes
        if len(detector_config.detectors) != 1:
            raise ValueError('Multiple detectors not tested yet')
        if map_config.experiment_type == 'TOMO':
            dtype = np.float32
            ddata = scanparser.get_detector_data(
                detector_config.detectors[0].id, dtype=dtype)
        else:
            dtype = None
            ddata = scanparser.get_detector_data(
                detector_config.detectors[0].id)
        num_det = len(detector_config.detectors)
        num_dim = ddata.shape[0]
        num_id = len(map_config.independent_dimensions)
        num_sd = len(map_config.all_scalar_data)
        if num_proc == 1:
            assert num_scan == len(scan_numbers)
            data = num_det*[num_scan*[None]]
            independent_dimensions = np.empty(
               (num_scan, num_id, num_dim), dtype=np.float64)
            if num_sd:
                all_scalar_data = np.empty(
                    (num_scan, num_sd, num_dim), dtype=np.float64)
        else:
            self.logger.debug(f'Scan offset on processor {rank}: {offset}')
            self.logger.debug(f'Scan numbers on processor {rank}: '
                              f'{list_to_string(scan_numbers)}')
            datatype = dtlib.from_numpy_dtype(dtype)
            itemsize = datatype.Get_size()
            if not rank:
                nbytes = num_scan * np.prod(ddata.shape) * itemsize
            else:
                nbytes = 0
            win = MPI.Win.Allocate_shared(nbytes, itemsize, comm=comm)
            buf, _ = win.Shared_query(0)
            #RV improve memory requirements ala single processor case?
            data = np.ndarray(
                buffer=buf, dtype=dtype,
                shape=(num_det, num_scan, *ddata.shape))
            datatype = dtlib.from_numpy_dtype(np.float64)
            itemsize = datatype.Get_size()
            if not rank:
                nbytes = num_scan * num_id * num_dim * itemsize
            else:
                nbytes = 0
            win_id = MPI.Win.Allocate_shared(nbytes, itemsize, comm=comm)
            buf_id, _ = win_id.Shared_query(0)
            independent_dimensions = np.ndarray(
                buffer=buf_id, dtype=np.float64,
                shape=(num_scan, num_id, num_dim))
            if num_sd:
                if not rank:
                    nbytes = num_scan * num_sd * num_dim * itemsize
                win_sd = MPI.Win.Allocate_shared(nbytes, itemsize, comm=comm)
                buf_sd, _ = win_sd.Shared_query(0)
                all_scalar_data = np.ndarray(
                    buffer=buf_sd, dtype=np.float64,
                    shape=(num_scan, num_sd, num_dim))

        # Read the raw data
        init = True
        for scans in map_config.spec_scans:
            for scan_number in scans.scan_numbers:
                for i, detector in enumerate(detector_config.detectors):
                    if init:
                        init = False
                        data[i][offset] = ddata
                        del ddata
                    else:
                        scanparser = scans.get_scanparser(scan_number)
                        data[i][offset] = scanparser.get_detector_data(
                            detector_config.detectors[i].id, dtype=dtype)
                for i, dim in enumerate(map_config.independent_dimensions):
                    if dim.data_type in ['scan_column',
                                         'detector_log_timestamps']:
                        independent_dimensions[offset,i] = dim.get_value(
                            scans, scan_number, scan_step_index=-1,
                            relative=False)[:num_dim]
                    elif dim.data_type in ['smb_par', 'spec_motor',
                                           'expression']:
                        independent_dimensions[offset,i] = dim.get_value(
                            scans, scan_number, scan_step_index=-1,
                            relative=False, scalar_data=map_config.scalar_data)
                    else:
                        raise RuntimeError(
                            f'{dim.data_type} in data_type not tested')
                for i, dim in enumerate(map_config.all_scalar_data):
                    all_scalar_data[offset,i] = dim.get_value(
                        scans, scan_number, scan_step_index=-1,
                        relative=False)
                offset += 1
        if num_proc == 1:
            data = np.asarray(data)
        if num_sd:
            return (
                data.reshape(
                    (data.shape[0], np.prod(data.shape[1:3]),
                     *data.shape[3:])),
                np.stack(tuple([independent_dimensions[:,i].flatten()
                                for i in range(num_id)])),
                np.stack(tuple([all_scalar_data[:,i].flatten()
                                for i in range(num_sd)])))
        return (
            data.reshape(
                (data.shape[0], np.prod(data.shape[1:3]), *data.shape[3:])),
            np.stack(tuple([independent_dimensions[:,i].flatten()
                            for i in range(num_id)])),
            None)


class MPICollectProcessor(Processor):
    """A Processor that collects the distributed worker data from
    MPIMapProcessor on the root node.
    """
    def process(self, data, comm, root_as_worker=True):
        """Collect data on root node.

        :param data: Input data.
        :type data: list[PipelineData]
        :param comm: MPI communicator.
        :type comm: mpi4py.MPI.Comm, optional
        :param root_as_worker: Use the root node as a worker,
            defaults to `True`.
        :type root_as_worker: bool, optional
        :return: Returns a list of the distributed worker data on the
            root node.
        """
        num_proc = comm.Get_size()
        rank = comm.Get_rank()
        if root_as_worker:
            data = self.unwrap_pipelinedata(data)[-1]
            if num_proc > 1:
                data = comm.gather(data, root=0)
        else:
            for n_worker in range(1, num_proc):
                if rank == n_worker:
                    comm.send(self.unwrap_pipelinedata(data)[-1], dest=0)
                    data = None
                elif not rank:
                    if n_worker == 1:
                        data = [comm.recv(source=n_worker)]
                    else:
                        data.append(comm.recv(source=n_worker))
        #FIX RV TODO Merge the list of data items in some generic fashion
        return data


class MPIMapProcessor(Processor):
    """A Processor that applies a parallel generic sub-pipeline to 
    a map configuration.
    """
    def process(self, data, config=None, sub_pipeline=None, inputdir=None,
            outputdir=None, interactive=None, log_level=None):
        """Run a parallel generic sub-pipeline.

        :param data: Input data.
        :type data: list[PipelineData]
        :param config: Initialization parameters for an instance of
            common.models.map.MapConfig.
        :type config: dict, optional
        :param sub_pipeline: The sub-pipeline.
        :type sub_pipeline: Pipeline, optional
        :param inputdir: Input directory, used only if files in the
            input configuration are not absolute paths.
        :type inputdir: str, optional
        :param outputdir: Directory to which any output figures will
            be saved.
        :type outputdir: str, optional
        :param interactive: Allows for user interactions.
        :type interactive: bool, optional
        :ivar log_level: Logger level (not case sensitive).
        :type log_level: Literal[
            'DEBUG', 'INFO', 'WARNING', 'ERROR', 'CRITICAL'], optional
        :return: The `data` field of the first item in the returned
           list of sub-pipeline items.
        """
        # Third party modules
        from mpi4py import MPI

        # Local modules
        from CHAP.runner import (
            RunConfig,
            run,
        )
        from CHAP.common.models.map import SpecScans

        comm = MPI.COMM_WORLD
        num_proc = comm.Get_size()
        rank = comm.Get_rank()

        # Get the validated map configuration
        map_config = self.get_config(
            data=data, config=config, schema='common.models.map.MapConfig',
            inputdir=inputdir)

        # Create the spec reader configuration for each processor
        # FIX: catered to EDD with one spec scan
        assert len(map_config.spec_scans) == 1
        spec_scans = map_config.spec_scans[0]
        scan_numbers = spec_scans.scan_numbers
        num_scan = len(scan_numbers)
        scans_per_proc = num_scan//num_proc
        n_scan = 0
        for n_proc in range(num_proc):
            num = scans_per_proc
            if n_proc == rank:
                if rank < num_scan - scans_per_proc*num_proc:
                    num += 1
                scan_numbers = scan_numbers[n_scan:n_scan+num]
            n_scan += num
        spec_config = {
            'station': map_config.station,
            'experiment_type': map_config.experiment_type,
            'spec_scans': [SpecScans(
                spec_file=spec_scans.spec_file, scan_numbers=scan_numbers)]}

        # Get the run configuration to use for the sub-pipeline
        if sub_pipeline is None:
            sub_pipeline = {}
        run_config = {'inputdir': inputdir, 'outputdir': outputdir,
            'interactive': interactive, 'log_level': log_level}
        run_config.update(sub_pipeline.get('config'))
        run_config = RunConfig(**run_config, comm=comm)
        pipeline_config = []
        for item in sub_pipeline['pipeline']:
            if isinstance(item, dict):
                for k, v in deepcopy(item).items():
                    if k.endswith('Reader'):
                        v['config'] = spec_config
                        item[k] = v
                    if num_proc > 1 and k.endswith('Writer'):
                        r, e = os.path.splitext(v['filename'])
                        v['filename'] = f'{r}_{rank}{e}'
                        item[k] = v
            pipeline_config.append(item)

        # Run the sub-pipeline on each processor
        return run(run_config, pipeline_config, logger=self.logger, comm=comm)


class MPISpawnMapProcessor(Processor):
    """A Processor that applies a parallel generic sub-pipeline to 
    a map configuration by spawning workers processes.
    """
    def process(
            self, data, num_proc=1, root_as_worker=True, collect_on_root=False,
            sub_pipeline=None, inputdir=None, outputdir=None, interactive=None,
            log_level=None):
        """Spawn workers running a parallel generic sub-pipeline.

        :param data: Input data.
        :type data: list[PipelineData]
        :param num_proc: Number of spawned processors, defaults to `1`.
        :type num_proc: int, optional
        :param root_as_worker: Use the root node as a worker,
            defaults to `True`.
        :type root_as_worker: bool, optional
        :param collect_on_root: Collect the result of the spawned
            workers on the root node, defaults to `False`.
        :type collect_on_root: bool, optional
        :param sub_pipeline: The sub-pipeline.
        :type sub_pipeline: Pipeline, optional
        :param inputdir: Input directory, used only if files in the
            input configuration are not absolute paths,
            defaults to `'.'`.
        :type inputdir: str, optional
        :param outputdir: Directory to which any output figures will
            be saved, defaults to `'.'`.
        :type outputdir: str, optional
        :param interactive: Allows for user interactions, defaults to
            `False`.
        :type interactive: bool, optional
        :ivar log_level: Logger level (not case sensitive).
        :type log_level: Literal[
            'DEBUG', 'INFO', 'WARNING', 'ERROR', 'CRITICAL'], optional
        :return: The `data` field of the first item in the returned
           list of sub-pipeline items.
        """
        # System modules
        from tempfile import NamedTemporaryFile

        # Third party modules
        try:
            from mpi4py import MPI
        except Exception as exc:
            raise ImportError('Unable to import mpi4py') from exc
        import yaml

        # Local modules
        from CHAP.runner import (
            RunConfig,
            runner,
        )
        from CHAP.common.models.map import SpecScans

        # Get the map configuration from data
        map_config = self.get_config(
            data=data, schema='common.models.map.MapConfig', inputdir=inputdir)

        # Get the run configuration to use for the sub-pipeline
        if sub_pipeline is None:
            sub_pipeline = {}
        run_config = {'inputdir': inputdir, 'outputdir': outputdir,
            'interactive': interactive, 'log_level': log_level}
        run_config.update(sub_pipeline.get('config'))
        run_config = RunConfig(**run_config, logger=self.logger)

        # Create the sub-pipeline configuration for each processor
        spec_scans = map_config.spec_scans[0]
        scan_numbers = spec_scans.scan_numbers
        num_scan = len(scan_numbers)
        scans_per_proc = num_scan//num_proc
        n_scan = 0
        pipeline_config = []
        for n_proc in range(num_proc):
            num = scans_per_proc
            if n_proc < num_scan - scans_per_proc*num_proc:
                num += 1
            spec_config = {
                'station': map_config.station,
                'experiment_type': map_config.experiment_type,
                'spec_scans': [SpecScans(
                    spec_file=spec_scans.spec_file,
                    scan_numbers=scan_numbers[n_scan:n_scan+num]).__dict__]}
            sub_pipeline_config = []
            for item in deepcopy(sub_pipeline['pipeline']):
                if isinstance(item, dict):
                    for k, v in deepcopy(item).items():
                        if k.endswith('Reader'):
                            v['config'] = spec_config
                            item[k] = v
                        if num_proc > 1 and k.endswith('Writer'):
                            r, e = os.path.splitext(v['filename'])
                            v['filename'] = f'{r}_{n_proc}{e}'
                            item[k] = v
                sub_pipeline_config.append(item)
            if collect_on_root and (not root_as_worker or num_proc > 1):
                sub_pipeline_config += [
                    {'common.MPICollectProcessor': {
                        'root_as_worker': root_as_worker}}]
            pipeline_config.append(sub_pipeline_config)
            n_scan += num

        # Optionally include the root node as a worker node
        if root_as_worker:
            first_proc = 1
            run_config.spawn = 1
        else:
            first_proc = 0
            run_config.spawn = -1

        # Spawn the workers to run the sub-pipeline
        if num_proc > first_proc:
            tmp_names = []
            with NamedTemporaryFile(delete=False) as fp:
                fp_name = fp.name
                tmp_names.append(fp_name)
                with open(fp_name, 'w') as f:
                    yaml.dump(
                        {'config': {'spawn': run_config.spawn}}, f,
                        sort_keys=False)
                for n_proc in range(first_proc, num_proc):
                    f_name = f'{fp_name}_{n_proc}'
                    tmp_names.append(f_name)
                    with open(f_name, 'w') as f:
                        yaml.dump(
                            {'config': run_config.model_dump(),
                             'pipeline': pipeline_config[n_proc]},
                            f, sort_keys=False)
                sub_comm = MPI.COMM_SELF.Spawn(
                    'CHAP', args=[fp_name], maxprocs=num_proc-first_proc)
                common_comm = sub_comm.Merge(False)
                if run_config.spawn > 0:
                    # Align with the barrier in RunConfig() on common_comm
                    # called from the spawned main()
                    common_comm.barrier()
        else:
            common_comm = None

        # Run the sub-pipeline on the root node
        if root_as_worker:
            data = runner(run_config, pipeline_config[0], comm=common_comm)
        elif collect_on_root:
            run_config.spawn = 0
            pipeline_config = [{'common.MPICollectProcessor': {
                 'root_as_worker': root_as_worker}}]
            data = runner(run_config, pipeline_config, common_comm)
        else:
            # Align with the barrier in run() on common_comm
            # called from the spawned main()
            common_comm.barrier()
            data = None

        # Disconnect spawned workers and cleanup temporary files
        if num_proc > first_proc:
            # Align with the barrier in main() on common_comm
            # when disconnecting the spawned worker
            common_comm.barrier()
            # Disconnect spawned workers and cleanup temporary files
            sub_comm.Disconnect()
            for tmp_name in tmp_names:
                os.remove(tmp_name)

        return data


class NexusToNumpyProcessor(Processor):
    """A Processor to convert the default plottable data in a NeXus
    object into a `numpy.ndarray`.
    """
    def process(self, data):
        """Return the default plottable data signal in a NeXus object 
        contained in `data` as an `numpy.ndarray`.

        :param data: Input data.
        :type data: nexusformat.nexus.NXobject
        :raises ValueError: If `data` has no default plottable data
            signal.
        :return: The default plottable data signal.
        :rtype: numpy.ndarray
        """
        # Third party modules
        from nexusformat.nexus import NXdata

        data = self.unwrap_pipelinedata(data)[-1]

        if isinstance(data, NXdata):
            default_data = data
        else:
            default_data = data.plottable_data
            if default_data is None:
                default_data_path = data.attrs.get('default')
                default_data = data.get(default_data_path)
            if default_data is None:
                raise ValueError(
                    f'The structure of {data} contains no default data')

        try:
            default_signal = default_data.attrs['signal']
        except:
            raise ValueError(f'The signal of {default_data} is unknown')

        np_data = default_data[default_signal].nxdata

        return np_data


#class NexusToTiffsprocessor(Processor):
#    """A Processor to convert the default plottable data in a NeXus
#    object into a set of tiff slices.
#    """
#    def process(self, data, config=None, save_figures=True, interactive=False):
#        """Plot and/or save a set of image(s) (slices) from a NeXus
#        NXdata object or a NXobject object reachable via a default data
#        path in `data` and return (a set) of tiffs.
#
#        :param data: Input data.
#        :type data: list[PipelineData]
#        :param config: Initialization parameters for an instance of
#            CHAP.common.models.ImageProcessorConfig
#        :type config: dict, optional
#        :param save_figures: Save .tifs of plots, defaults to `True`.
#        :type save_figures: bool, optional
#        :param interactive: Allows for user interactions, defaults to
#            `False`.
#        :type interactive: bool, optional
#        :return: The set of tiffs.
#        :rtype: nexusformat.nexus.NXdata
#        """
#        # Third party modules
#        import matplotlib.pyplot as plt
#        from nexusformat.nexus import (
#            NXdata,
#            NXentry,
#            NXroot,
#            nxsetconfig,
#        )
#
##        self._save_figures = save_figures
##        self._interactive = interactive
#
#        nxsetconfig(memory=100000)
#
#        # Load the default data
#        try:
#            nxdata = self.get_data(data).get_default()
#        except Exception:
#            raise ValueError(
#                'Unable the load the default NXdata object from the input '
#                f'pipeline ({data})')
#
#        # Load the validated image processor configuration
#        if config is None:
#            # Local modules
#            from CHAP.common.models.common import ImageProcessorConfig
#
#            config = ImageProcessorConfig()
#        else:
#            config = self.get_config(
#                data, config=config,
#                schema='common.models.ImageProcessorConfig')
#
#        # Get the image slice(s)
#        try:
#            data = nxdata[nxdata.signal]
#        except Exception:
#            raise ValueError(
#                f'Unable the find the default signal in:\n({nxdata.tree})')
#        axis = config.axis
#        axes = nxdata.attrs.get('axes', None)
#        if axes is not None:
#            axes = list(axes.nxdata)
#        if nxdata.nxsignal.ndim == 2:
#            exit('NexusToTiffsprocessor not yet implemented for a 2D dataset')
#            if axis is not None:
#                axis = None
#                self.logger.warning('Ignoring parameter axis')
#        elif nxdata.nxsignal.ndim == 3:
#            if isinstance(axis, int):
#                if not 0 <= axis < nxdata.nxsignal.ndim:
#                    raise ValueError(f'axis index out of range ({axis} not in '
#                                     f'[0, {nxdata.nxsignal.ndim-1}])')
#            elif isinstance(axis, str):
#                if axes is None or axis not in axes:
#                    raise ValueError(
#                        f'Unable to match axis = {axis} in {nxdata.tree}')
#                axis = axes.index(axis)
#            else:
#                raise ValueError(f'Invalid parameter axis ({axis})')
#            if axis:
#                data = np.moveaxis(data, axis, 0)
#            if axes is not None and hasattr(nxdata, axes[axis]):
#                if axis == 1:
#                    axes = [axes[1], axes[0], axes[2]]
#                elif axis:
#                    axes = [axes[2], axes[0], axes[1]]
#                axis_name = axes[0]
#                if 'units' in nxdata[axis_name].attrs:
#                    axis_unit = f' ({nxdata[axis_name].units})'
#                else:
#                    axis_unit = ''
##                row_label = axes[2]
##                row_coords = nxdata[row_label].nxdata
##                column_label = axes[1]
##                column_coords = nxdata[column_label].nxdata
##                if 'units' in nxdata[row_label].attrs:
##                    row_label += f' ({nxdata[row_label].units})'
##                if 'units' in nxdata[column_label].attrs:
##                    column_label += f' ({nxdata[column_label].units})'
#            else:
#                exit('No axes attribute not tested yet')
#                axes = [0, 1, 2]
#                axes.pop(axis)
#                axis_name = f'axis {axis}'
#                axis_unit = ''
##                row_label = f'axis {axis[1]}'
##                row_coords = None
##                column_label = f'axis {axis[0]}'
##                column_coords = None
#            axis_coords = nxdata[axis_name].nxdata
#        else:
#            raise ValueError('Invalid data dimension (must be 2D or 3D)')
#        index_range = config.index_range
#        if config.coord_range is not None:
#            # Local modules
#            from CHAP.utils.general import (
#                index_nearest_down,
#                index_nearest_up,
#            )
#
#            if isinstance(config.coord_range, (int, float)):
#                index_range = index_nearest_up(
#                    axis_coords, config.coord_range)
#            elif len(config.coord_range) == 2:
#                index_range = [
#                    index_nearest_up(axis_coords, config.coord_range[0]),
#                    index_nearest_down(axis_coords, config.coord_range[1])]
#            else:
#                index_range = [
#                    index_nearest_up(axis_coords, config.coord_range[0]),
#                    index_nearest_down(axis_coords, config.coord_range[1]),
#                    int(max(1, config.coord_range[2]/
#                        ((axis_coords[-1]-axis_coords[0])/data.shape[0])))]
#        if isinstance(index_range, int):
#            data = data[index_range]
#            axis_coords = [axis_coords[index_range]]
#        elif index_range is not None:
#            slice_ = slice(*tuple(index_range))
#            data = data[slice_]
#            axis_coords = axis_coords[slice_]
#
#        # Write the image slice(s) as a tiff (stack)
#        if not config.animation:
#            min_ = data.min()
#            return ((data*255.0 - min_)/(data.max() - min_)).astype(np.uint8)
#
#        # Create an animation of the fit points
##        if vmin is None:
##            vmin = data.min()
##        if vmax is None:
##            vmax = data.max()
##        if row_coords is None or column_coords is None:
##            extent = None
##            # MUST STILL FLIP to account for origin='lower'
##        else:
##            extent = (row_coords[0], row_coords[-1],
##                      column_coords[0], column_coords[-1])
##        if self._interactive or self._save_figures:
##            fig, ax = plt.subplots()
##            print(f'\t\t... plotting image {0}')
##            img = plt.imshow(
##                data[0], extent=extent, origin='lower', vmin=vmin,
##                vmax=vmax, cmap='gray')
##            title = ax.set_title(f'{axis_name} = {axis_coords[0]}{axis_unit}',
##                fontsize='xx-large')#, pad=20)
##            ax.set_xlabel(row_label, fontsize='x-large')
##            ax.set_ylabel(column_label, fontsize='x-large')
##            if save_figure:
##                fig.savefig(filename)
##            for i in range(1, 5):#data.shape[0]):
##                if self._interactive:
##                    plt.pause(2)
##                img.set_data(data[20*i])
##                title.set_text(f'{axis_name} = {axis_coords[20*i]}{axis_unit}')
##                print(f'\t\t... plotting image {20*i}')
##                if self._interactive:
##                    fig.canvas.draw()
##                if save_figure:
##                    fig.savefig(filename)
##            if self._interactive:
##                plt.pause(1)
##            plt.close()
#
##            self._create_animation(
##                nxdata, data, axis_name, axis_coords, axis_unit, column_label,
##                row_label, extent, vmin, vmax)
#
#        return nxdata
#
#    def _create_animation(
#            self, nxdata, data, axis_name, axis_coords, axis_unit, row_label,
#            column_label, extent, vmin, vmax):
#        """Create an animation of the fit results."""
#        # Third party modules
#        from matplotlib import animation
#        import matplotlib.pyplot as plt
#
#        def animate(i):
#            im.set_array(data[30+i])
#            return im,
#
#        fig, ax = plt.subplots()
#        im = plt.imshow(#data[30], animated=True)
#            data[30], extent=extent, origin='lower', vmin=vmin, vmax=vmax,
#            cmap='gray', animated=True)
##        ax.set_title(slice_label, fontsize='xx-large')#, pad=20)
#        ax.set_xlabel(row_label, fontsize='x-large')
#        ax.set_ylabel(column_label, fontsize='x-large')
#
#        ani = animation.FuncAnimation(
#            fig, animate, frames=20, interval=50, blit=True)
#
##        if self._save_figures:
##            ani.save(os.path.join(self._outputdir, 'movie.gif'))
#        ani.save(os.path.join(self._outputdir, 'movie.gif'))
#        if self._interactive:
#            plt.show()
#        plt.close()


class NexusToXarrayProcessor(Processor):
    """A Processor to convert the default plottable data in a
    NeXus object into an `xarray.DataArray`.
    """
    def process(self, data):
        """Return the default plottable data signal in a NeXus object
        contained in `data` as an `xarray.DataArray`.

        :param data: Input data.
        :type data: nexusformat.nexus.NXobject
        :raises ValueError: If metadata for `xarray` is absent from
            `data`
        :return: The default plottable data signal.
        :rtype: xarray.DataArray
        """
        # Third party modules
        from nexusformat.nexus import NXdata
        from xarray import DataArray

        data = self.unwrap_pipelinedata(data)[-1]

        if isinstance(data, NXdata):
            default_data = data
        else:
            default_data = data.plottable_data
            if default_data is None:
                default_data_path = data.attrs.get('default')
                default_data = data.get(default_data_path)
            if default_data is None:
                raise ValueError(
                    f'The structure of {data} contains no default data')

        try:
            default_signal = default_data.attrs['signal']
        except:
            raise ValueError(f'The signal of {default_data} is unknown')
        signal_data = default_data[default_signal].nxdata

        axes = default_data.attrs['axes']
        if isinstance(axes, str):
            axes = [axes]
        coords = {}
        for axis_name in axes:
            axis = default_data[axis_name]
            coords[axis_name] = (axis_name, axis.nxdata, axis.attrs)

        dims = tuple(axes)
        name = default_signal
        attrs = default_data[default_signal].attrs

        return DataArray(data=signal_data,
                         coords=coords,
                         dims=dims,
                         name=name,
                         attrs=attrs)


class NexusToZarrProcessor(Processor):
    """Converter for NeXus to Zarr format."""
    def process(self, data, chunks='auto'):
        from nexusformat.nexus import (NXfield, NXgroup)
        import zarr
        from zarr.storage import MemoryStore

        nexus_group = self.unwrap_pipelinedata(data)[0]
        zarr_group = zarr.create_group(store=MemoryStore({}))

        def copy_group(nexus_group, zarr_group):
            self.logger.info(f'Copying {nexus_group.nxpath}')
            # Copy attributes
            for attr_key, attr_value in nexus_group.attrs.items():
                if isinstance(attr_value.nxvalue, np.ndarray):
                    zarr_group.attrs[attr_key] = attr_value.nxvalue.tolist()
                else:
                    zarr_group.attrs[attr_key] = attr_value.nxvalue

            # Copy datasets and sub-groups
            for key, item in nexus_group.items():
                if isinstance(item, NXfield):
                    if isinstance(item.nxdata, np.ndarray):
                        try:
                            # Determine chunks
                            if isinstance(chunks, list):
                                if len(chunks) < len(item.nxdata.shape):
                                    _chunks = (
                                        *chunks,
                                        *item.nxdata.shape[len(chunks):]
                                    )
                                elif len(chunks) > len(item.nxdata.shape):
                                    _chunks = 'auto'
                                else:
                                    _chunks = chunks
                            else:
                                _chunks = chunks
                            # Copy dataset
                            zarr_dset = zarr_group.create_array(
                                name=key,
                                shape=item.nxdata.shape,
                                dtype=item.nxdata.dtype,
                                attributes={k: v.nxvalue
                                            for k, v in item.attrs.items()},
                                chunks=_chunks,
                            )
                            self.logger.info(f'Copying {item.nxpath}')
                            zarr_dset[:] = item.nxdata
                        except Exception as e:
                            self.logger.error(f'{item.nxpath}: {e}')
                    else:
                        self.logger.warning(f'Ignoring {item.nxpath}')
                elif isinstance(item, NXgroup):
                    # Recursively copy subgroup
                    zarr_subgroup = zarr_group.create_group(key)
                    copy_group(item, zarr_subgroup)

        copy_group(nexus_group, zarr_group)
        return zarr_group


class NormalizeNexusProcessor(Processor):
    """Processor for scaling one or more NXfields in the input nexus
    structure by the values of another NXfield in the same
    structure."""
    def process(self, data, normalize_nxfields, normalize_by_nxfield):
        """Return copy of the original input nexus structure with
        additional fields containing the normalized data of each field
        in `normalize_nxfields`.

        :param data: Input nexus structure containing all fields to be
            normalized an the field by which to normalize them.
        :type data: nexusformat.nexus.NXgroup
        :param normalize_nxfields:
        :type normalize_nxfields: list[str]
        :param normalize_by_nxfield: Path in `data` to the `NXfield`
            containing normalization data
        :type normalize_by_nxfield: str
        :returns: Copy of input data with additional normalized fields
        :rtype: nexusformat.nexus.NXgroup
        """
        # Third party modules
        from nexusformat.nexus import (
            NXgroup,
            NXfield,
        )

        # Local modules
        from CHAP.utils.general import nxcopy

        # Check input data
        data = self.unwrap_pipelinedata(data)[0]
        data = nxcopy(data)
        if not isinstance(data, NXgroup):
            raise TypeError(f'Expected NXgroup, got (type{data})')

        # Check normalize_by_nxfield
        if normalize_by_nxfield not in data:
            raise ValueError(
                f'{normalize_by_nxfield} not present in input data')
        if not isinstance(data[normalize_by_nxfield], NXfield):
            raise TypeError(
                f'{normalize_by_nxfield} is {type(data[normalize_by_nxfield])}'
                + ', expected NXfield')
        normalization_data = data[normalize_by_nxfield].nxdata

        # Process normalize_nxfields
        for nxfield in normalize_nxfields:
            if nxfield not in data:
                self.logger.error(f'{nxfield} not present in input data')
            elif not isinstance(data[nxfield], NXfield):
                self.logger.error(
                    f'{nxfield} is {type(data[nxfield])}, expected NXfield')
            else:
                field_shape = data[nxfield].nxdata.shape
                if not normalization_data.shape == \
                    field_shape[:normalization_data.ndim]:
                    self.logger.error(
                        f'Incompatible dataset shapes: {normalize_by_nxfield} '
                        + f'is {normalization_data.shape}, '
                        + f'{nxfield} is {field_shape}'
                    )
                else:
                    self.logger.info(f'Normalizing {nxfield}')
                    # make shapes compatible
                    _normalization_data = normalization_data.reshape(
                        normalization_data.shape + (1,)
                        * (data[nxfield].nxdata.ndim
                           - normalization_data.ndim))
                    data[f'{nxfield}_normalized'] = NXfield(
                        value=data[nxfield].nxdata / _normalization_data,
                        attrs={**data[nxfield].attrs,
                               'normalized_by': normalize_by_nxfield}
                    )
        return data


class NormalizeMapProcessor(Processor):
    """Processor for calling `NormalizeNexusProcessor` for (usually
    all) detector data in an `NXroot` resulting from
    `MapProcessor`"""
    def process(self, data, normalize_by_nxfield, detector_ids=None):
        """Return copy of the original input map `NXroot` with
        additional fields containing normalized detector data.

        :param data: Input nexus structure containing all fields to be
            normalized an the field by which to normalize them.
        :type data: nexusformat.nexus.NXroot
        :param normalize_by_nxfield: Path in `data` to the `NXfield`
            containing normalization data
        :type normalize_by_nxfield: str
        :returns: Copy of input data with additional normalized fields
        :rtype: nexusformat.nexus.NXroot
        """
        # Third party modules
        from nexusformat.nexus import (
            NXentry,
            NXlink,
        )

        # Check input data
        data = self.unwrap_pipelinedata(data)[0]
        map_title = None
        for k, v in data.items():
            if isinstance(v, NXentry):
                map_title = k
                break
        if map_title is None:
            self.logger.error(f'Input data contains no NXentry')
        else:
            self.logger.info(f'Got map_title: {map_title}')

        # Check detector_ids
        normalize_nxfields = []
        if detector_ids is None:
            detector_ids = [k for k in data[map_title].data.keys()
                            if not isinstance(data[map_title].data[k], NXlink)]
            self.logger.info(f'Using detector_ids: {detector_ids}')
        normalize_nxfields = [f'{map_title}/data/{_id}'
                              for _id in detector_ids]

        # Normalize
        normalizer = NormalizeNexusProcessor()
        normalizer.logger = self.logger
        return normalizer.process(
            data, normalize_nxfields, normalize_by_nxfield)


class PandasToXarrayProcessor(Processor):
    """Converter for `pandas.DataFrame` to `xarray.DataArray` or
    `xarray.Dataset`"""
    def process(self, data):
        """Return input dataframe converted to xarray.

        :param data: Input `pandas.DataFrame`
        :type data: list[PipelineData]
        :returns: Input dataframe as xarray.
        :rtype: Union[`xarray.DataArray`, `xarray.Dataset`]
        """
        dataframe = self.get_data(data, nxobject=False)
        return dataframe.to_xarray()


class PrintProcessor(Processor):
    """A Processor to simply print the input data to stdout and return
    the original input data, unchanged in any way.
    """
    def process(self, data):
        """Print and return the input data.

        :param data: Input data.
        :type data: object
        :return: `data`
        :rtype: object
        """
        print(f'{self.__name__} data :')
        if callable(getattr(data, '_str_tree', None)):
            # If data is likely a NeXus NXobject, print its tree
            # representation (since NXobjects' str representations are
            # just their nxname)
            print(data._str_tree(attrs=True, recursive=True))
        else:
            print(str(data))

        return data


class PyfaiAzimuthalIntegrationProcessor(Processor):
    """Processor to azimuthally integrate one or more frames of 2d
    detector data using the
    [pyFAI](https://pyfai.readthedocs.io/en/v2023.1/index.html)
    package.
    """
    def process(
            self, data, poni_file, npt, mask_file=None,
            integrate1d_kwargs=None, inputdir='.'):
        """Azimuthally integrate the detector data provided and return
        the result as a dictionary of numpy arrays containing the
        values of the radial coordinate of the result, the intensities
        along the radial direction, and the poisson errors for each
        intensity spectrum.

        :param data: Detector data to integrate.
        :type data: Union[PipelineData, list[np.ndarray]]
        :param poni_file: Name of the [pyFAI PONI file]
            (https://pyfai.readthedocs.io/en/v2023.1/glossary.html?highlight=poni%20file#poni-file)
        containing the detector properties pyFAI needs to perform
        azimuthal integration.
        :type poni_file: str
        :param npt: Number of points in the output pattern.
        :type npt: int
        :param mask_file: A file to use for masking the input data.
        :type mask_file: str, optional
        :param integrate1d_kwargs: Optional dictionary of keyword
            arguments to use with
            [`pyFAI.azimuthalIntegrator.AzimuthalIntegrator.integrate1d`](https://pyfai.readthedocs.io/en/v2023.1/api/pyFAI.html#pyFAI.azimuthalIntegrator.AzimuthalIntegrator.integrate1d).
        :type integrate1d_kwargs: Optional[dict]
        :param inputdir: Input directory, used only if files in the
            input configuration are not absolute paths,
            defaults to `'.'`.
        :type inputdir: str, optional
        :returns: Azimuthal integration results as a dictionary of
            numpy arrays.
        """
        # Third party modules
        from pyFAI import load

        if not os.path.isabs(poni_file):
            poni_file = os.path.join(inputdir, poni_file)
        ai = load(poni_file)

        if mask_file is None:
            mask = None
        else:
            # Third party modules
            import fabio

            if not os.path.isabs(mask_file):
                mask_file = os.path.join(inputdir, mask_file)
            mask = fabio.open(mask_file).data

        try:
            det_data = self.unwrap_pipelinedata(data)[0]
        except:
            det_data = data

        if integrate1d_kwargs is None:
            integrate1d_kwargs = {}
        integrate1d_kwargs['mask'] = mask

        return [ai.integrate1d(d, npt, **integrate1d_kwargs) for d in det_data]


class RawDetectorDataMapProcessor(Processor):
    """A Processor to return a map of raw detector data in a
    NeXus NXroot object.
    """
    def process(self, data, detector_name, detector_shape):
        """Process configurations for a map and return the raw
        detector data data collected over the map.

        :param data: Input map configuration.
        :type data: list[PipelineData]
        :param detector_name: The detector prefix.
        :type detector_name: str
        :param detector_shape: The shape of detector data for a single
            scan step.
        :type detector_shape: list
        :return: Map of raw detector data.
        :rtype: nexusformat.nexus.NXroot
        """
        map_config = self.get_config()
        nxroot = self.get_nxroot(map_config, detector_name, detector_shape)

        return nxroot

    def get_config(self, data):
        """Get instances of the map configuration object needed by this
        `Processor`.

        :param data: Result of `Reader.read` where at least one item
            has the value `'common.models.map.MapConfig'` for the
            `'schema'` key.
        :type data: list[PipelineData]
        :raises Exception: If a valid map config object cannot be
            constructed from `data`.
        :return: A valid instance of the map configuration object with
            field values taken from `data`.
        :rtype: common.models.map.MapConfig
        """
        # Local modules
        from CHAP.common.models.map import MapConfig

        map_config = False
        if isinstance(data, list):
            for item in data:
                if isinstance(item, dict):
                    schema = item.get('schema')
                    if schema == 'common.models.map.MapConfig':
                        map_config = item.get('data')

        if not map_config:
            raise ValueError('No map configuration found in input data')

        return MapConfig(**map_config)

    def get_nxroot(self, map_config, detector_name, detector_shape):
        """Get a map of the detector data collected by the scans in
        `map_config`. The data will be returned along with some
        relevant metadata in the form of a NeXus structure.

        :param map_config: The map configuration.
        :type map_config: common.models.map.MapConfig
        :param detector_name: The detector prefix.
        :type detector_name: str
        :param detector_shape: The shape of detector data for a single
            scan step.
        :type detector_shape: list
        :return: A map of the raw detector data.
        :rtype: nexusformat.nexus.NXroot
        """
        # Third party modules
        from nexusformat.nexus import (
            NXdata,
            NXdetector,
            NXinstrument,
            NXroot,
        )

        raise RuntimeError('Not updated for the new MapProcessor')
        nxroot = NXroot()

        nxroot[map_config.title] = MapProcessor.get_nxentry(map_config)
        nxentry = nxroot[map_config.title]

        nxentry.instrument = NXinstrument()
        nxentry.instrument.detector = NXdetector()

        nxentry.instrument.detector.data = NXdata()
        nxdata = nxentry.instrument.detector.data
        nxdata.raw = np.empty((*map_config.shape, *detector_shape))
        nxdata.raw.attrs['units'] = 'counts'
        for i, det_axis_size in enumerate(detector_shape):
            nxdata[f'detector_axis_{i}_index'] = np.arange(det_axis_size)

        for map_index in np.ndindex(map_config.shape):
            scans, scan_number, scan_step_index = \
                map_config.get_scan_step_index(map_index)
            scanparser = scans.get_scanparser(scan_number)
            self.logger.debug(
                f'Adding data to nxroot for map point {map_index}')
            nxdata.raw[map_index] = scanparser.get_detector_data(
                detector_name,
                scan_step_index)

        nxentry.data.makelink(
            nxdata.raw,
            name=detector_name)
        for i, det_axis_size in enumerate(detector_shape):
            nxentry.data.makelink(
                nxdata[f'detector_axis_{i}_index'],
                name=f'{detector_name}_axis_{i}_index'
            )
            if isinstance(nxentry.data.attrs['axes'], str):
                nxentry.data.attrs['axes'] = [
                    nxentry.data.attrs['axes'],
                    f'{detector_name}_axis_{i}_index']
            else:
                nxentry.data.attrs['axes'] += [
                    f'{detector_name}_axis_{i}_index']

        nxentry.data.attrs['signal'] = detector_name

        return nxroot


class SetupNXdataProcessor(Processor):
    """Processor to set up and return an "empty" NeXus representation
    of a structured dataset. This representation will be an instance
    of a NeXus NXdata object that has:
    1. A NeXus NXfield entry for every coordinate/signal specified.
    1. `nxaxes` that are the NeXus NXfield entries for the coordinates
       and contain the values provided for each coordinate.
    1. NeXus NXfield entries of appropriate shape, but containing all
       zeros, for every signal.
    1. Attributes that define the axes, plus any additional attributes
       specified by the user.

    This `Processor` is most useful as a "setup" step for
    constucting a representation of / container for a complete dataset
    that will be filled out in pieces later by
    `UpdateNXdataProcessor`.

    Examples of use in a `Pipeline` configuration:
    - With inputs from a previous `PipelineItem` specifically written
      to provide inputs to this `Processor`:
      ```yaml
      config:
        inputdir: /rawdata/samplename
        outputdir: /reduceddata/samplename
      pipeline:
        - edd.SetupNXdataReader:
            filename: SpecInput.txt
            dataset_id: 1
        - common.SetupNXdataProcessor:
            nxname: samplename_dataset_1
        - common.NexusWriter:
            filename: data.nxs
      ```
     - With inputs provided directly though the optional arguments:
       ```yaml
      config:
        outputdir: /reduceddata/samplename
      pipeline:
        - common.SetupNXdataProcessor:
            nxname: your_dataset_name
            coords:
              - name: x
                values: [0.0, 0.5, 1.0]
                attrs:
                  units: mm
                  yourkey: yourvalue
              - name: temperature
                values: [200, 250, 275]
                attrs:
                  units: Celsius
                  yourotherkey: yourothervalue
            signals:
              - name: raw_detector_data
                shape: [407, 487]
                attrs:
                  local_name: PIL11
                  foo: bar
              - name: presample_intensity
                shape: []
                attrs:
                   local_name: a3ic0
                   zebra: fish
            attrs:
              arbitrary: metadata
              from: users
              goes: here
        - common.NexusWriter:
            filename: data.nxs
       ```
    """
    def process(
            self, data, nxname='data', coords=None, signals=None, attrs=None,
            data_points=None, extra_nxfields=None, duplicates='overwrite'):
        """Return a NeXus NXdata object that has the requisite axes
        and NeXus NXfield entries to represent a structured dataset
        with the properties provided. Properties may be provided either
        through the `data` argument (from an appropriate `PipelineItem`
        that immediately preceeds this one in a `Pipeline`), or through
        the `coords`, `signals`, `attrs`, and/or `data_points`
        arguments. If any of the latter are used, their values will
        completely override any values for these parameters found from
        `data.`

        :param data: Data from the previous item in a `Pipeline`.
        :type data: list[PipelineData]
        :param nxname: Name for the returned NeXus NXdata object,
            defaults to `'data'`.
        :type nxname: str, optional
        :param coords: List of dictionaries defining the coordinates
            of the dataset. Each dictionary must have the keys
            `'name'` and `'values'`, whose values are the name of the
            coordinate axis (a string) and all the unique values of
            that coordinate for the structured dataset (a list of
            numbers), respectively. A third item in the dictionary is
            optional, but highly recommended: `'attrs'` may provide a
            dictionary of attributes to attach to the coordinate axis
            that assist in in interpreting the returned NeXus NXdata
            representation of the dataset. It is strongly recommended
            to provide the units of the values along an axis in the
            `attrs` dictionary.
        :type coords: list[dict[str, object]], optional
        :param signals: List of dictionaries defining the signals of
            the dataset. Each dictionary must have the keys `'name'`
            and `'shape'`, whose values are the name of the signal
            field (a string) and the shape of the signal's value at
            each point in the dataset (a list of zero or more
            integers), respectively. A third item in the dictionary is
            optional, but highly recommended: `'attrs'` may provide a
            dictionary of attributes to attach to the signal fieldthat
            assist in in interpreting the returned NeXus NXdata
            representation of the dataset. It is strongly recommended
            to provide the units of the signal's values `attrs`
            dictionary.
        :type signals: list[dict[str, object]], optional
        :param attrs: An arbitrary dictionary of attributes to assign
            to the returned NeXus NXdata object.
        :type attrs: dict[str, object], optional
        :param data_points: A list of data points to partially (or
            even entirely) fil out the "empty" signal NeXus NXfield's
            before returning the NeXus NXdata object.
        :type data_points: list[dict[str, object]], optional
        :param extra_nxfields: List "extra" NeXus NXfields to include
            that can be described neither as a signal of the dataset,
            not a dedicated coordinate. This paramteter is good for
            including "alternate" values for one of the coordinate
            dimensions -- the same coordinate axis expressed in
            different units, for instance. Each item in the list should
            be a dictionary of parameters for the
            `nexusformat.nexus.NXfield` constructor.
        :type extra_nxfields: list[dict[str, object]], optional
        :param duplicates: Behavior to use if any new data points occur
            at the same point in the dataset's coordinate space as an
            existing data point. Allowed values for `duplicates` are:
            `'overwrite'` and `'block'`. Defaults to `'overwrite'`.
        :type duplicates: Literal['overwrite', 'block']
        :returns: A NeXus NXdata object that represents the structured
            dataset as specified.
        :rtype: nexusformat.nexus.NXdata
        """
        self.nxname = nxname

        if coords is None:
            coords = []
        if signals is None:
            signals = []
        if attrs is None:
            attrs = {}
        if extra_nxfields is None:
            extra_nxfields = []
        self.coords = coords
        self.signals = signals
        self.attrs = attrs
        self.data_points = data_points
        try:
            setup_params = self.unwrap_pipelinedata(data)[0]
        except:
            setup_params = None
        if isinstance(setup_params, dict):
            for a in ('coords', 'signals', 'attrs', 'data_points'):
                setup_param = setup_params.get(a)
                if not getattr(self, a) and setup_param is not None:
                    self.logger.info(f'Using input data from pipeline for {a}')
                    setattr(self, a, setup_param)
                else:
                    self.logger.info(
                        f'Ignoring input data from pipeline for {a}')
        else:
            self.logger.warning('Ignoring all input data from pipeline')
        self.shape = tuple(len(c['values']) for c in self.coords)
        self.extra_nxfields = extra_nxfields
        self.duplicates = duplicates
        self.init_nxdata()

        if self.data_points is not None:
            for d in self.data_points:
                self.add_data_point(d)

        return self.nxdata

    def add_data_point(self, data_point):
        """Add a data point to this dataset.
        1. Validate `data_point`.
        2. Append `data_point` to `self.data_points`.
        3. Update signal `NXfield`s in `self.nxdata`.

        :param data_point: Data point defining a point in the
            dataset's coordinate space and the new signal values at
            that point.
        :type data_point: dict[str, object]
        :returns: None
        """
        self.logger.info(
            f'Adding data point no. {data_point["dataset_point_index"]+1} of '
            f'{len(self.data_points)}')
        self.logger.debug(f'New data point: {data_point}')
        valid, msg = self.validate_data_point(data_point)
        if not valid:
            self.logger.error(f'Cannot add data point: {msg}')
        else:
            self.update_nxdata(data_point)

    def validate_data_point(self, data_point):
        """Return `True` if `data_point` occurs at a valid point in
        this structured dataset's coordinate space, `False`
        otherwise. Also validate shapes of signal values and add NaN
        values for any missing signals.

        :param data_point: Data point defining a point in the
            dataset's coordinate space and the new signal values at
            that point.
        :type data_point: dict[str, object]
        :returns: Validity of `data_point`, message
        :rtype: bool, str
        """
        valid = True
        msg = ''
        # Convert all values to numpy types
        data_point = {k: np.asarray(v) for k, v in data_point.items()}
        # Ensure data_point defines a specific point in the dataset's
        # coordinate space
        if not all(c['name'] in data_point for c in self.coords):
            valid = False
            msg = 'Missing coordinate values'
        # Ensure a value is present for all signals
        for s in self.signals:
            name = s['name']
            if name not in data_point:
                data_point[name] = np.full(s['shape'], 0)
            else:
                if not data_point[name].shape == tuple(s['shape']):
                    valid = False
                    msg = f'Shape mismatch for signal {s}'
        return valid, msg

    def init_nxdata(self):
        """Initialize an empty NeXus NXdata representing this dataset
        to `self.nxdata`; values for axes' `NXfield`s are filled out,
        values for signals' `NXfield`s are empty an can be filled out
        later. Save the empty NeXus NXdata object to the NeXus file.
        Initialise `self.nxfile` and `self.nxdata_path` with the
        `NXFile` object and actual nxpath used to save and make updates
        to the Nexus NXdata object.
        """
        # Third party modules
        from nexusformat.nexus import (
            NXdata,
            NXfield,
        )

        axes = tuple(NXfield(
            value=c['values'],
            name=c['name'],
            attrs=c.get('attrs'),
            dtype=c.get('dtype', 'float64')) for c in self.coords)
        entries = {s['name']: NXfield(
            value=np.full((*self.shape, *s['shape']), 0),
            name=s['name'],
            attrs=s.get('attrs'),
            dtype=s.get('dtype', 'float64')) for s in self.signals}
        extra_nxfields = [NXfield(**params) for params in self.extra_nxfields]
        extra_nxfields = {f.nxname: f for f in extra_nxfields}
        entries.update(extra_nxfields)
        self.nxdata = NXdata(
            name=self.nxname, axes=axes, entries=entries, attrs=self.attrs)

    def update_nxdata(self, data_point):
        """Update `self.nxdata`'s NXfield values.

        :param data_point: Data point defining a point in the
            dataset's coordinate space and the new signal values at
            that point.
        :type data_point: dict[str, object]
        :returns: None
        """
        index = self.get_index(data_point)
        for s in self.signals:
            name = s['name']
            if name in data_point:
                self.nxdata[name][index] = data_point[name]

    def get_index(self, data_point):
        """Return a tuple representing the array index of `data_point`
        in the coordinate space of the dataset.

        :param data_point: Data point defining a point in the
            dataset's coordinate space.
        :type data_point: dict[str, object]
        :returns: Multi-dimensional index of `data_point` in the
            dataset's coordinate space.
        :rtype: tuple
        """
        return tuple(c['values'].index(data_point[c['name']])
                     for c in self.coords)


class UnstructuredToStructuredProcessor(Processor):
    """Processor to reshape data in an NXdata from an "unstructured"
    to a "structured" representation.
    """
    def process(self, data, nxpath=None):
        # Third party modules
        from nexusformat.nexus import NXdata

        try:
            nxobject = self.get_data(data)
        except:
            nxobject = self.unwrap_pipelinedata(data)[0]
        if isinstance(nxobject, NXdata):
            return self.convert_nxdata(nxobject)
        elif nxpath is not None:
            # Local modules
#            from CHAP.utils.general import nxcopy
            try:
                nxobject = nxobject[nxpath]
            except:
                raise ValueError(f'Invalid parameter nxpath ({nxpath})')
        else:
            raise ValueError(f'Invalid input data ({data})')
        return self.convert_nxdata(nxobject)

    def convert_nxdata(self, nxdata):
        # Third party modules
        from nexusformat.nexus import (
            NXdata,
            NXfield,
        )

        # Local modules
        from CHAP.edd.processor import get_axes

        # Extract axes from the NXdata attributes
        axes = get_axes(nxdata)
        for a in axes:
            if a not in nxdata:
                raise ValueError(f'Missing coordinates for {a}')

        # Check the independent dimensions and axes
        unstructured_axes = []
        unstructured_dim = None
        for a in axes:
            if not isinstance(nxdata[a], NXfield):
                raise ValueError(
                    f'Invalid axis field type ({type(nxdata[a])})')
            if len(nxdata[a].shape) == 1:
                if not unstructured_axes:
                    unstructured_axes.append(a)
                    unstructured_dim = nxdata[a].size
                else:
                    if nxdata[a].size == unstructured_dim:
                        unstructured_axes.append(a)
                    elif 'unstructured_axes' in nxdata.attrs:
                        raise ValueError(f'Inconsistent axes dimensions')
            elif 'unstructured_axes' in nxdata.attrs:
                raise ValueError(
                    f'Invalid unstructered axis shape ({nxdata[a].shape})')
        if not axes and hasattr(nxdata, 'signal'):
            if len(nxdata[nxdata.signal].shape) < 2:
                raise ValueError(
                    f'Invalid signal shape ({nxdata[nxdata.signal].shape})')
            unstructured_dim = nxdata[nxdata.signal].shape[0]
            for k, v in nxdata.items():
                if (isinstance(v, NXfield) and len(v.shape) == 1
                        and v.shape[0] == unstructured_dim):
                    unstructured_axes.append(k)
        if unstructured_dim is None:
            raise ValueError(f'Unable to determine the unstructered axes')
        axes = unstructured_axes

        # Identify unique coordinate points for each axis
        unique_coords = {}
        coords = {}
        axes_attrs = {}
        for a in axes:
            coords[a] = nxdata[a].nxdata
            unique_coords[a] = np.sort(np.unique(nxdata[a].nxdata))
            axes_attrs[a] = deepcopy(nxdata[a].attrs)
            if 'target' in axes_attrs[a]:
                del axes_attrs[a]['target']

        # Calculate the total number of unique coordinate points
        unique_npts = np.prod([len(v) for k, v in unique_coords.items()])
        if unique_npts != unstructured_dim:
            self.logger.warning('The unstructered grid does not fully map to '
                                'a structered one (there are missing points)')

        # Identify the signals and the data point axes
        signals = []
        data_point_axes = []
        data_point_shape = []
        if hasattr(nxdata, 'signal'):
            if (len(nxdata[nxdata.signal].shape) < 2
                    or nxdata[nxdata.signal].shape[0] != unstructured_dim):
                raise ValueError(
                    f'Invalid signal shape ({nxdata[nxdata.signal].shape})')
            signals = [nxdata.signal]
            data_point_shape = [nxdata[nxdata.signal].shape[1:]]
        for k, v in nxdata.items():
            if (isinstance(v, NXfield) and k not in axes and k not in signals
                    and v.shape[0] == unstructured_dim):
                signals.append(k)
                if not data_point_shape:
                    data_point_shape.append(v.shape[1:])
        if len(data_point_shape) == 1:
            data_point_shape = data_point_shape[0]
        else:
            data_point_shape = []
        for dim in data_point_shape:
            for k, v in nxdata.items():
                if (isinstance(v, NXfield) and k not in axes
                        and v.shape == data_point_shape):
                    data_point_axes.append(k)

        # Create the structured NXdata object
        structured_shape = tuple(len(unique_coords[a]) for a in axes)
        attrs = deepcopy(nxdata.attrs)
        if 'unstructured_axes' in attrs:
            attrs.pop('unstructured_axes')
        attrs['axes'] = axes
        nxdata_structured = NXdata(
            name=f'{nxdata.nxname}_structured',
            **{a: NXfield(
                value=unique_coords[a],
                attrs=axes_attrs[a])
               for a in axes},
            **{s: NXfield(
#                value=np.reshape( # FIX not always a sound way to reshape.
#                    nxdata[s], (*structured_shape, *nxdata[s].shape[1:])),
                 dtype=nxdata[s].dtype,
                 shape=(*structured_shape, *nxdata[s].shape[1:]),
                attrs=nxdata[s].attrs)
               for s in signals},
            attrs=attrs)
        if len(data_point_axes) == 1:
            axes = nxdata_structured.attrs['axes']
            if isinstance(axes, str):
                axes = [axes]
            nxdata_structured.attrs['axes'] = axes + data_point_axes
        for a in data_point_axes:
            nxdata_structured[a] = NXfield(
                value=nxdata[a], attrs=nxdata[a].attrs)

        # Populate the structured NXdata object with values
        for i, coord in enumerate(zip(*tuple(nxdata[a].nxdata for a in axes))):
            structured_index = tuple(
                np.asarray(
                    coord[ii] == unique_coords[axes[ii]]).nonzero()[0][0]
                for ii in range(len(axes)))
            for s in signals:
                nxdata_structured[s][structured_index] = nxdata[s][i]

        return nxdata_structured


class UpdateNXvalueProcessor(Processor):
    """Processor to fill in part(s) of a NeXus object representing a
    structured dataset that's already been written to a NeXus file.

    This Processor is most useful as an "update" step for a NeXus
    NXdata object created by `common.SetupNXdataProcessor`, and is
    most easy to use in a `Pipeline` immediately after another
    `PipelineItem` designed specifically to return a value that can
    be used as input to this `Processor`.

    Example of use in a `Pipeline` configuration:
    ```yaml
    config:
      inputdir: /rawdata/samplename
    pipeline:
      - edd.UpdateNXdataReader:
          spec_file: spec.log
          scan_number: 1
      - common.UpdateNXvalueProcessor:
          nxfilename: /reduceddata/samplename/data.nxs
    ```
    """
    def process(self, data, nxfilename, data_points=None, inputdir=None):
        """Write new data values to an existing NeXus object
        representing an unstructured dataset in a NeXus file.
        Return the list of data points used to update the dataset.

        :param data: Data from the previous item in a `Pipeline`. May
            contain a list of data points that will extend the list of
            data points optionally provided with the `data_points`
            argument.
        :type data: list[PipelineData]
        :param nxfilename: Name of the NeXus file containing the
            NeXus object to update.
        :type nxfilename: str
        :param data_points: List of data points, each one a dictionary
            whose keys are the names of the nxpath, the index of the
            data point in the dataset, and the data value.
        :type data_points: Optional[list[dict[str, object]]]
        :param inputdir: Input directory, used only if `nxfilename` is
            not an absolute paths.
        :type inputdir: str, optional
        :returns: Complete list of data points used to update the
            dataset.
        :rtype: list[dict[str, object]]
        """
        # Third party modules
        from nexusformat.nexus import NXFile

        # Local modules
        from CHAP.utils.general import list_to_string

        if data_points is None:
            data_points = []
        self.logger.debug(f'Got {len(data_points)} data points from keyword')
        ddata_points = self.unwrap_pipelinedata(data)[0]
        if isinstance(ddata_points, list):
            self.logger.debug(f'Got {len(ddata_points)} from pipeline data')
            data_points.extend(ddata_points)
        self.logger.info(f'Updating a total of {len(data_points)} data points')

        if inputdir is not None and not os.path.isabs(nxfilename):
            nxfilename = os.path.join(inputdir, nxfilename)
        nxfile = NXFile(nxfilename, 'rw')

        indices = []
        for data_point in data_points:
            try:
                nxfile.writevalue(
                    data_point['nxpath'], np.asarray(data_point['value']),
                    data_point['index'])
                indices.append(data_point['index'])
            except Exception as exc:
                self.logger.error(f'Error updating {data_point["nxpath"]} for '
                                  f'data point {data_point["index"]}: {exc}')
            else:
                self.logger.debug(f'Updated data point {data_point}')

        nxfile.close()

        return data_points


class UpdateNXdataProcessor(Processor):
    """Processor to fill in part(s) of a NeXus NXdata representing a
    structured dataset that's already been written to a NeXus file.

    This Processor is most useful as an "update" step for a NeXus
    NXdata object created by `common.SetupNXdataProcessor`, and is
    most easy to use in a `Pipeline` immediately after another
    `PipelineItem` designed specifically to return a value that can
    be used as input to this `Processor`.

    Example of use in a `Pipeline` configuration:
    ```yaml
    config:
      inputdir: /rawdata/samplename
    pipeline:
      - edd.UpdateNXdataReader:
          spec_file: spec.log
          scan_number: 1
      - common.UpdateNXdataProcessor:
          nxfilename: /reduceddata/samplename/data.nxs
          nxdata_path: /entry/samplename_dataset_1
    ```
    """
    def process(
            self, data, nxfilename, nxdata_path, data_points=None,
            allow_approximate_coordinates=False, inputdir=None):
        """Write new data points to the signal fields of an existing
        NeXus NXdata object representing a structued dataset in a NeXus
        file. Return the list of data points used to update the
        dataset.

        :param data: Data from the previous item in a `Pipeline`. May
            contain a list of data points that will extend the list of
            data points optionally provided with the `data_points`
            argument.
        :type data: list[PipelineData]
        :param nxfilename: Name of the NeXus file containing the
            NeXus NXdata object to update.
        :type nxfilename: str
        :param nxdata_path: The path to the NeXus NXdata object to
            update in the file.
        :type nxdata_path: str
        :param data_points: List of data points, each one a dictionary
            whose keys are the names of the coordinates and axes, and
            whose values are the values of each coordinate / signal at
            a single point in the dataset. Deafults to None.
        :type data_points: Optional[list[dict[str, object]]]
        :param allow_approximate_coordinates: Parameter to allow the
            nearest existing match for the new data points'
            coordinates to be used if an exact match connot be found
            (sometimes this is due simply to differences in rounding
            convetions). Defaults to False.
        :type allow_approximate_coordinates: bool, optional
        :returns: Complete list of data points used to update the dataset.
        :rtype: list[dict[str, object]]
        """
        # Third party modules
        from nexusformat.nexus import NXFile

        if data_points is None:
            data_points = []
        self.logger.debug(f'Got {len(data_points)} data points from keyword')
        _data_points = self.unwrap_pipelinedata(data)[0]
        if isinstance(_data_points, list):
            self.logger.debug(f'Got {len(_data_points)} from pipeline data')
            data_points.extend(_data_points)
        self.logger.info(f'Updating {len(data_points)} data points total')

        if inputdir is not None and not os.path.isabs(nxfilename):
            nxfilename = os.path.join(inputdir, nxfilename)
        nxfile = NXFile(nxfilename, 'rw')
        nxdata = nxfile.readfile()[nxdata_path]
        axes_names = [a.nxname for a in nxdata.nxaxes]

        data_points_used = []
        for i, d in enumerate(data_points):
            # Verify that the data point contains a value for all
            # coordinates in the dataset.
            if not all(a in d for a in axes_names):
                self.logger.error(
                    f'Data point {i} is missing a value for at least one '
                    f'axis. Skipping. Axes are: {", ".join(axes_names)}')
                continue
            self.logger.debug(
                f'Coordinates for data point {i}: ' +
                ', '.join([f'{a}={d[a]}' for a in axes_names]))
            # Get the index of the data point in the dataset based on
            # its values for each coordinate.
            try:
                index = tuple(np.where(a.nxdata == d[a.nxname])[0][0]
                              for a in nxdata.nxaxes)
            except:
                if allow_approximate_coordinates:
                    try:
                        index = tuple(
                            np.argmin(np.abs(a.nxdata - d[a.nxname]))
                            for a in nxdata.nxaxes)
                        self.logger.warning(
                            f'Nearest match for coordinates of data point {i}:'
                            ', '.join(
                                [f'{a.nxname}={a[_i]}'
                                 for _i, a in zip(index, nxdata.nxaxes)]))
                    except:
                        self.logger.error(
                            f'Cannot get the index of data point {i}. '
                            'Skipping.')
                        continue
                else:
                    self.logger.error(
                        f'Cannot get the index of data point {i}. Skipping.')
                    continue
            self.logger.debug(f'Index of data point {i}: {index}')
            # Update the signals contained in this data point at the
            # proper index in the dataset's singal `NXfield`s
            for k, v in d.items():
                if k in axes_names:
                    continue
                try:
                    nxfile.writevalue(
                        os.path.join(nxdata_path, k), np.asarray(v), index)
#                    self.logger.debug(
#                        f'Wrote to {os.path.join(nxdata_path, k)} in '
#                        f'{nxfilename} at index {index} value: {np.asarray(v)}'
#                        f' (type: {type(v)})')
                except Exception as exc:
                    self.logger.error(
                        f'Error updating signal {k} for new data point '
                        f'{i} (dataset index {index}): {exc}')
            data_points_used.append(d)

        nxfile.close()

        return data_points_used


class NXdataToDataPointsProcessor(Processor):
    """Transform a NeXus NXdata object into a list of dictionaries.
    Each dictionary represents a single data point in the coordinate
    space of the dataset. The keys are the names of the signals and
    axes in the dataset, and the values are a single scalar value (in
    the case of axes) or the value of the signal at that point in the
    coordinate space of the dataset (in the case of signals -- this
    means that values for signals may be any shape, depending on the
    shape of the signal itself).

    Example of use in a pipeline configuration:
    ```yaml
    config:
      inputdir: /reduceddata/samplename
    - common.NXdataReader:
        name: data
        axes_names:
          - x
          - y
        signal_name: z
        nxfield_params:
          - filename: data.nxs
            nxpath: entry/data/x
            slice_params:
              - step: 2
          - filename: data.nxs
            nxpath: entry/data/y
            slice_params:
              - step: 2
          - filename: data.nxs
            nxpath: entry/data/z
            slice_params:
              - step: 2
              - step: 2
    - common.NXdataToDataPointsProcessor
    - common.UpdateNXdataProcessor:
        nxfilename: /reduceddata/samplename/sparsedata.nxs
        nxdata_path: /entry/data
    ```
    """
    def process(self, data):
        """Return a list of dictionaries representing the coordinate
        and signal values at every point in the dataset provided.

        :param data: Input pipeline data containing a NeXus NXdata
            object.
        :type data: list[PipelineData]
        :returns: List of all data points in the dataset.
        :rtype: list[dict[str,object]]
        """
        nxdata = self.unwrap_pipelinedata(data)[0]

        data_points = []
        axes_names = [a.nxname for a in nxdata.nxaxes]
        self.logger.info(f'Dataset axes: {axes_names}')
        dataset_shape = tuple([a.size for a in nxdata.nxaxes])
        self.logger.info(f'Dataset shape: {dataset_shape}')
        signal_names = [k for k, v in nxdata.entries.items()
                        if not k in axes_names \
                        and v.shape[:len(dataset_shape)] == dataset_shape]
        self.logger.info(f'Dataset signals: {signal_names}')
        other_fields = [k for k, v in nxdata.entries.items()
                        if not k in axes_names + signal_names]
        if len(other_fields) > 0:
            self.logger.warning(
                'Ignoring the following fields that cannot be interpreted as '
                f'either dataset coordinates or signals: {other_fields}')
        for i in np.ndindex(dataset_shape):
            data_points.append({
                **{a: nxdata[a][_i] for a, _i in zip(axes_names, i)},
                **{s: nxdata[s].nxdata[i] for s in signal_names},
            })
        return data_points


class XarrayToNexusProcessor(Processor):
    """A Processor to convert the data in an `xarray` structure to a
    NeXus NXdata object.
    """
    def process(self, data):
        """Return `data` represented as a NeXus NXdata object.

        :param data: The input `xarray` structure.
        :type data: typing.Union[xarray.DataArray, xarray.Dataset]
        :return: The data and metadata in `data`.
        :rtype: nexusformat.nexus.NXdata
        """
        # Third party modules
        from nexusformat.nexus import (
            NXdata,
            NXfield,
        )

        data = self.unwrap_pipelinedata(data)[-1]
        signal = NXfield(value=data.data, name=data.name, attrs=data.attrs)
        axes = []
        for name, coord in data.coords.items():
            axes.append(
                NXfield(value=coord.data, name=name, attrs=coord.attrs))
        axes = tuple(axes)

        return NXdata(signal=signal, axes=axes)


class XarrayToNumpyProcessor(Processor):
    """A Processor to convert the data in an `xarray.DataArray`
    structure to an `numpy.ndarray`.
    """
    def process(self, data):
        """Return just the signal values contained in `data`.

        :param data: The input `xarray.DataArray`.
        :type data: xarray.DataArray
        :return: The data in `data`.
        :rtype: numpy.ndarray
        """
        return self.unwrap_pipelinedata(data)[-1].data


class ZarrToNexusProcessor(Processor):
    """Processor for converting .zarr data to .nxs format."""
    def process(self, data, zarr_filename, nexus_filename):
        import zarr
        import h5py

        # Open the Zarr file
        zarr_file = zarr.open(zarr_filename, mode='r')

        # Create the Nexus file
        with h5py.File(nexus_filename, 'w') as nexus_file:
            # Recursively copy all datasets and attributes
            def copy_group(zarr_group, nexus_group):
                self.logger.info(f'Copying {zarr_group.path}')
                # Copy attributes
                for attr_key, attr_value in zarr_group.attrs.items():
                    nexus_group.attrs[attr_key] = attr_value

                # Copy datasets and sub-groups
                for key, item in zarr_group.members():
                    if isinstance(item, zarr.Array):
                        self.logger.info(f'Copying {zarr_group.path}/{key}')
                        # Copy dataset
                        nexus_dset = nexus_group.create_dataset(
                            name=key,
                            data=item.__array__(),
                            # chunks=item.chunks, # FIXME
                            compression='gzip',
                            compression_opts=4  # GZIP compression level
                        )
                        # Copy dataset attributes
                        for attr_key, attr_value in item.attrs.items():
                            nexus_dset.attrs[attr_key] = attr_value
                    elif isinstance(item, zarr.Group):
                        # Recursively copy subgroup
                        nexus_subgroup = nexus_group.create_group(key)
                        copy_group(item, nexus_subgroup)

            # Start copying from the root group
            copy_group(zarr_file, nexus_file)
        return None


if __name__ == '__main__':
    # Local modules
    from CHAP.processor import main

    main()<|MERGE_RESOLUTION|>--- conflicted
+++ resolved
@@ -625,6 +625,78 @@
         return convert_structured_unstructured(data)
 
 
+class ExpressionProcessor(Processor):
+    """Processor to perform an arbitrary expression on input
+    data."""
+    def process(self, data, expression, symtable=None, nxprocess=False):
+        """Return result of plugging input data into the given
+        mathematical expression.
+
+        :param data: Input data.
+        :type data: list[PipelineData]
+        :param expression: Mathemetical expression. May use the
+            built-in function `round` and / or numpy functions with
+            `np.<function_name>` or `numpy.<function_name>.`
+        :type expression: str
+        :param symtable: Values to use for names in `expression` that
+            should not be obtained from input data. Defaults to `None`.
+        :type symtable: dict[str, (float, int)], optional.
+        :param nxprocess: Flag to indicate the results should be
+            retunred as an `NXprocess`. Defaults to `False`.
+        :type nxprocess: bool, optional
+        :returns: Result of evaluating the expression.
+        :rtype: object
+        """
+        return self._process(
+            data, expression, symtable=symtable, nxprocess=nxprocess)
+
+    def _process(self, data, expression, symtable=None, nxprocess=False):
+        from ast import parse
+        from asteval import get_ast_names, Interpreter
+
+        names = get_ast_names(parse(expression))
+        if symtable is None:
+            symtable = {}
+        for name in names:
+            if name in symtable:
+                continue
+            elif name == 'round':
+                symtable[name] = round
+            elif name in ('np', 'numpy'):
+                symtable[name] = np
+            else:
+                symtable[name] = self.get_data(
+                    data, name=name, remove=False, nxobject=False)
+        aeval = Interpreter(symtable=symtable)
+        new_data = aeval(expression)
+
+        if not nxprocess:
+            return new_data
+
+        from nexusformat.nexus import (
+            NXdata, NXfield, NXprocess
+        )
+        return NXprocess(
+            name='expression',
+            entries={
+                'data': NXdata(
+                    signal=NXfield(
+                        name='result',
+                        value=new_data,
+                        attrs={'expression': expression}
+                    ),
+                    **{
+                        name: NXfield(
+                            value=symtable[name]
+                        )
+                        for name in names
+                    },
+                    attrs={'expression': expression}
+                ),
+            }
+        )
+
+
 class ImageProcessor(Processor):
     """A Processor to plot an image (slice) from a NeXus object."""
     def __init__(self):
@@ -755,105 +827,6 @@
                 index_nearest_up,
             )
 
-<<<<<<< HEAD
-        # Create figure
-        a_max = a.max()
-        if vmin is None:
-            vmin = -a_max
-        if vmax is None:
-            vmax = a_max
-        extent = (
-            row_coords[0], row_coords[-1], column_coords[-1], column_coords[0])
-        fig, ax = plt.subplots(figsize=(11, 8.5))
-        plt.imshow(
-            a, extent=extent, origin='lower', vmin=vmin, vmax=vmax,
-            cmap='gray')
-        fig.suptitle(title, fontsize='xx-large')
-        ax.set_title(slice_info, fontsize='xx-large', pad=20)
-        ax.set_xlabel(row_label, fontsize='x-large')
-        ax.set_ylabel(column_label, fontsize='x-large')
-        plt.colorbar()
-        fig.tight_layout()
-        if interactive:
-            plt.show()
-        if save_figure:
-            fig.savefig(filename)
-        plt.close()
-
-        return nxdata
-
-
-class ExpressionProcessor(Processor):
-    """Processor to perform an arbitrary expression on input
-    data."""
-    def process(self, data, expression, symtable=None, nxprocess=False):
-        """Return result of plugging input data into the given
-        mathematical expression.
-
-        :param data: Input data.
-        :type data: list[PipelineData]
-        :param expression: Mathemetical expression. May use the
-            built-in function `round` and / or numpy functions with
-            `np.<function_name>` or `numpy.<function_name>.`
-        :type expression: str
-        :param symtable: Values to use for names in `expression` that
-            should not be obtained from input data. Defaults to `None`.
-        :type symtable: dict[str, (float, int)], optional.
-        :param nxprocess: Flag to indicate the results should be
-            retunred as an `NXprocess`. Defaults to `False`.
-        :type nxprocess: bool, optional
-        :returns: Result of evaluating the expression.
-        :rtype: object
-        """
-        return self._process(
-            data, expression, symtable=symtable, nxprocess=nxprocess)
-
-    def _process(self, data, expression, symtable=None, nxprocess=False):
-        from ast import parse
-        from asteval import get_ast_names, Interpreter
-
-        names = get_ast_names(parse(expression))
-        if symtable is None:
-            symtable = {}
-        for name in names:
-            if name in symtable:
-                continue
-            elif name == 'round':
-                symtable[name] = round
-            elif name in ('np', 'numpy'):
-                symtable[name] = np
-            else:
-                symtable[name] = self.get_data(
-                    data, name=name, remove=False, nxobject=False)
-        aeval = Interpreter(symtable=symtable)
-        new_data = aeval(expression)
-
-        if not nxprocess:
-            return new_data
-
-        from nexusformat.nexus import (
-            NXdata, NXfield, NXprocess
-        )
-        return NXprocess(
-            name='expression',
-            entries={
-                'data': NXdata(
-                    signal=NXfield(
-                        name='result',
-                        value=new_data,
-                        attrs={'expression': expression}
-                    ),
-                    **{
-                        name: NXfield(
-                            value=symtable[name]
-                        )
-                        for name in names
-                    },
-                    attrs={'expression': expression}
-                ),
-            }
-        )
-=======
             if config.index_range is not None:
                 self.logger.warning('Ignoring parameter index_range')
             if isinstance(config.coord_range, (int, float)):
@@ -997,7 +970,6 @@
         return self._figconfig['axis_name'] +\
             f' = {self._figconfig["axis_coords"][i]:.3f}' +\
             self._figconfig['axis_unit']
->>>>>>> 5e3093f9
 
 
 class MapProcessor(Processor):
