--- conflicted
+++ resolved
@@ -3096,118 +3096,15 @@
         :rtype: nexusformat.nexus.NXobject
         """
         # Third party modules
-<<<<<<< HEAD
         from nexusformat.nexus import NXdata
-=======
-        from nexusformat.nexus import (
-            NXdata,
-            NXgroup,
-            NXlink,
-        )
-
-        # Local modules
-        from CHAP.utils.general import nxcopy
-
-        # Load the validated processor configuration
-        if config is None:
-            # Local modules
-            from CHAP.common.models.common import (
-                UnstructuredToStructuredConfig,
-            )
-
-            config = UnstructuredToStructuredConfig()
-        else:
-            config = self.get_config(
-                data, config=config,
-                schema='common.models.common.UnstructuredToStructuredConfig',
-                inputdir=inputdir)
->>>>>>> dbd4be1c
 
         try:
             nxobject = self.get_data(data)
-<<<<<<< HEAD
         except:
             nxobject = self.unwrap_pipelinedata(data)[0]
 
         signals, unstructured_axes = self.guess_signals_axes(
             nxobject, signals, unstructured_axes
-=======
-            if config.nxpath is None:
-                # Local modules
-                from CHAP.utils.general import get_default_path
-
-                nxpath = get_default_path(nxobject)
-            else:
-                error_txt = 'Unable the load the NXdata object from ' \
-                            f'config.nxpath ({config.nxpath}), ' \
-                            f'nxobject:\n({nxobject.tree})'
-                nxpath = config.nxpath
-            nxdata = nxobject[nxpath]
-            if isinstance(nxdata, NXgroup):
-                # Local modules
-                from CHAP.utils.general import nxcopy
-
-                nxdata = nxcopy(nxdata, nxgroup_to_nxdata=True)
-            assert isinstance(nxdata, NXdata)
-        except Exception:
-            raise ValueError(error_txt)
-
-        if isinstance(nxobject, NXdata):
-            nxdata_structured.nxname = nxobject.nxname
-            return nxdata_structured
-
-        # Get the structured data
-        if config.nxpath_addnl is None:
-            nxdata_addnl = {}
-        else:
-            try:
-                nxdata_addnl = {
-                    path:(nxobject[path] if isinstance(nxobject[path], NXdata)
-                    else nxcopy(nxobject[path], nxgroup_to_nxdata=True))
-                    for path in config.nxpath_addnl}
-            except Exception:
-                self.logger.warning(
-                    f'Unable the load config.nxpath_addnl '
-                    f'({config.nxpath_addnl}), nxobject:\n({nxobject.tree})')
-                nxdata_addnl = {}
-
-        nxdata_structured, nxdata_addnl_structured = self.convert_nxdata(
-            nxdata, nxdata_addnl, config.remove_original_data)
-
-        # Return the modified NeXus NXobject object
-
-        if config.remove_original_data:
-            exclude_nxpaths = [os.path.relpath(nxpath, nxobject.nxpath)]
-            for addnl_data, path in zip(
-                    nxdata_addnl_structured, nxdata_addnl.keys()):
-                if addnl_data is not None:
-                    exclude_nxpaths.append(
-                        os.path.relpath(path, nxobject.nxpath))
-            nxobject = nxcopy(nxobject, exclude_nxpaths=exclude_nxpaths)
-        else:
-            nxobject = nxcopy(nxobject)
-            nxpath = f'{os.path.split(nxpath)[0]}/{nxdata_structured.nxname}'
-        nxobject[nxpath] = nxdata_structured
-        if nxobject.nxclass in ('nxentry', 'nxroot'):
-            nxobject[nxpath].set_default()
-        if not nxdata_addnl_structured:
-            return nxobject
-
-        for addnl_data, path in zip(
-                nxdata_addnl_structured, nxdata_addnl.keys()):
-            if addnl_data is not None:
-                nxpath = os.path.relpath(path, nxobject.nxpath)
-                nxpath = f'{os.path.split(nxpath)[0]}/{addnl_data.nxpath}'
-                nxobject[nxpath] = addnl_data
-        return nxobject
-
-    def convert_nxdata(self, nxdata, nxdata_addnl, remove_original_data):
-        # Third party modules
-        from nexusformat.nexus import (
-            NXdata,
-            NXgroup,
-            NXfield,
->>>>>>> dbd4be1c
         )
         signals, unstructured_axes = self.validate_signals_axes(
             nxobject, signals, unstructured_axes
@@ -3234,7 +3131,6 @@
         """
         from nexusformat.nexus import NXfield
 
-<<<<<<< HEAD
         self.logger.debug('Guessing signal & axes fields')
         if signals is None:
             # Get unstructured_axes first
@@ -3250,153 +3146,6 @@
             if nxdata.nxsignal is not None:
                 # Use the nxsignal attr
                 _signals = [nxdata.nxsignal.nxname]
-=======
-        # Local modules
-        from CHAP.common.map_utils import get_axes
-
-        # Extract axes from the NXdata attributes
-        axes = get_axes(nxdata)
-        for a in axes:
-            if a not in nxdata:
-                raise ValueError(f'Missing coordinates for {a}')
-
-        # Check the independent dimensions and axes
-        unstructured_axes = []
-        unstructured_dim = None
-        for a in axes:
-            if not isinstance(nxdata[a], NXfield):
-                raise ValueError(
-                    f'Invalid axis field type ({type(nxdata[a])})')
-            if len(nxdata[a].shape) == 1:
-                if not unstructured_axes:
-                    unstructured_axes.append(a)
-                    unstructured_dim = nxdata[a].size
-                else:
-                    if nxdata[a].size == unstructured_dim:
-                        unstructured_axes.append(a)
-                    elif 'unstructured_axes' in nxdata.attrs:
-                        raise ValueError(f'Inconsistent axes dimensions')
-            elif 'unstructured_axes' in nxdata.attrs:
-                raise ValueError(
-                    f'Invalid unstructered axis shape ({nxdata[a].shape})')
-        if not axes and hasattr(nxdata, 'signal'):
-            if len(nxdata[nxdata.signal].shape) < 2:
-                raise ValueError(
-                    f'Invalid signal shape ({nxdata[nxdata.signal].shape})')
-            unstructured_dim = nxdata[nxdata.signal].shape[0]
-            for k, v in nxdata.items():
-                if (isinstance(v, NXfield) and len(v.shape) == 1
-                        and v.shape[0] == unstructured_dim):
-                    unstructured_axes.append(k)
-        if unstructured_dim is None:
-            raise ValueError(f'Unable to determine the unstructered axes')
-        axes = unstructured_axes
-
-        # Identify unique coordinate points for each axis
-        coords = {}
-        coord_dims = []
-        unique_coords = {}
-        unique_coords_index = {}
-        unique_coords_inverse = {}
-        unique_coords_counts = {}
-        axes_attrs = {}
-        for a in axes:
-            coords[a] = nxdata[a].nxdata
-            (unique_coords[a], unique_coords_index[a],
-                    unique_coords_inverse[a], unique_coords_counts[a]) = \
-                np.unique(
-                    coords[a], return_index=True, return_inverse=True,
-                    return_counts=True)
-            coord_dims.append(unique_coords[a].size)
-            axes_attrs[a] = deepcopy(nxdata[a].attrs)
-            if 'target' in axes_attrs[a]:
-                del axes_attrs[a]['target']
-
-        # Identify the signals and the data point axes
-        signals = []
-        data_point_axes = []
-        data_point_shape = []
-        if hasattr(nxdata, 'signal'):
-            if (len(nxdata[nxdata.signal].shape) < 2
-                    or nxdata[nxdata.signal].shape[0] != unstructured_dim):
-                raise ValueError(
-                    f'Invalid signal shape ({nxdata[nxdata.signal].shape})')
-            signals = [nxdata.signal]
-            data_point_shape = [nxdata[nxdata.signal].shape[1:]]
-        for k, v in nxdata.items():
-            if (isinstance(v, NXfield) and k not in axes and k not in signals
-                    and v.shape[0] == unstructured_dim):
-                signals.append(k)
-                if not data_point_shape:
-                    data_point_shape.append(v.shape[1:])
-        if len(data_point_shape) == 1:
-            data_point_shape = data_point_shape[0]
-        else:
-            data_point_shape = []
-        for dim in data_point_shape:
-            for k, v in nxdata.items():
-                if (isinstance(v, NXfield) and k not in axes
-                        and v.shape == data_point_shape):
-                    data_point_axes.append(k)
-
-        attrs = deepcopy(nxdata.attrs)
-        if 'unstructured_axes' in attrs:
-            attrs.pop('unstructured_axes')
-        if 'axes' not in attrs:
-            attrs['axes'] = {}
-        map_shape = {}
-        for s in signals:
-            map_shape[s] = tuple(coord_dims + list(nxdata[s].shape[1:]))
-
-        # Scalar fields
-        addnl_fields = {}
-        field_names = []
-        for path, addnl_data in nxdata_addnl.items():
-            if isinstance(addnl_data, NXdata):
-                addnl_fields[path] = []
-                for v in addnl_data:
-                    if (f'{path}/{v}' not in field_names
-                            and isinstance(addnl_data[v], NXfield)
-                            and addnl_data[v].shape[0] == (unstructured_dim)):
-                        addnl_fields[path].append(addnl_data[v])
-                        field_names.append(f'{path}/{v}')
-            elif isinstance(addnl_data, NXfield):
-                field  = addnl_data.nxname
-                if (path not in field_names
-                        and addnl_data.shape[0] == (unstructured_dim)):
-                    addnl_fields[path] = [addnl_data]
-                    field_names.append(path)
-                else:
-                    addnl_fields[path] = []
-            else:
-                self.logger.warning(
-                    'Skip unknown additional data object of type '
-                    f'{type(addnl_data)}:\n{addnl_data}')
-
-        # Check the mapping
-        num_axes = len(axes)
-        full_mapping = (
-            num_axes == 2
-            and np.prod(coord_dims) == unstructured_dim)
-        if not full_mapping:
-            self.logger.warning('The unstructered grid does not fully map to '
-                                'a structered one (there are missing points)')
-        self.logger.info(f'full_mapping: {full_mapping}')
-        if full_mapping:
-            # Get the slow and fast index
-            # FIX Can be generalized to more than 2 dims
-            equal = {
-                a: np.array_equal(unique_coords_index[a], range(coord_dims[i]))
-                for i, a in enumerate(axes)}
-            equal_index = np.where(list(equal.values()))[0]
-            if len(equal_index) == 1:
-                if not equal_index[0]:
-                    axes = list(reversed(axes))
-                    coord_dims = list(reversed(coord_dims))
-                    for s in signals:
-                        map_shape[s] = tuple(
-                            coord_dims + list(nxdata[s].shape[1:]))
->>>>>>> dbd4be1c
             else:
                 # Use all fields that aren't already axes
                 _signals = [
@@ -3405,7 +3154,6 @@
                     and isinstance(nxdata[f], NXfield)
                 ]
         else:
-<<<<<<< HEAD
             _signals = signals
             if unstructured_axes is None:
                 _unstructured_axes = [
@@ -3413,112 +3161,6 @@
                     if f not in _signals
                     and isinstance(nxdata[f], NXfield)
                 ]
-=======
-            name = f'{nxdata.nxname}_structured'
-        if full_mapping:
-            # Populate the structured NXdata object with its reshaped
-            # data
-            nxdata_structured = NXdata(
-                name=name,
-                **{a: NXfield(
-                    value=coords[a][np.sort(unique_coords_index[a])].tolist(),
-                    attrs=axes_attrs[a])
-                   for a in axes},
-                **{s: NXfield(
-                    value=nxdata[s].reshape(map_shape[s]),
-                    dtype=nxdata[s].dtype,
-                    shape=map_shape[s],
-                    attrs=nxdata[s].attrs)
-                   for s in signals},
-                attrs=attrs)
-            # Populate the structured additional data with its reshaped
-            # data
-            nxdata_addnl_structured = []
-            for (path, addnl_data), ddata in zip(
-                    addnl_fields.items(), nxdata_addnl.values()):
-                if not addnl_data:
-                    nxdata_addnl_structured.append(None)
-                else:
-                    if remove_original_data:
-                        addnl_name = ddata.nxname
-                    else:
-                        addnl_name = f'{ddata.nxname}_structured'
-                    if isinstance(ddata, NXdata):
-                        nxdata_addnl_structured.append(
-                            NXdata(name=addnl_name,
-                                **{field.nxname: NXfield(
-                                    value=field.reshape(
-                                        (*tuple(coord_dims),
-                                         *field.shape[1:])),
-                                    dtype=field.dtype,
-                                    shape=(*tuple(coord_dims),
-                                           *field.shape[1:]),
-                                    attrs=field.attrs)
-                                   for field in addnl_data}))
-                    else:
-                        shape = (*tuple(coord_dims), *ddata.shape[1:])
-                        nxdata_addnl_structured.append(
-                                NXfield(
-                                    name = addnl_name,
-                                    value=addnl_data[0].reshape(shape),
-                                    dtype=addnl_data[0].dtype,
-                                    shape=shape,
-                                    attrs=addnl_data[0].attrs))
-        else:
-            if nxdata_addnl:
-                raise ValueError('nxdata_addnl not yet implemented here')
-            # Create the structured NXdata object
-            if coord_dims[0] > coord_dims[1]:
-                axes = list(reversed(axes))
-                coord_dims = list(reversed(coord_dims))
-                for s in signals:
-                    map_shape[s] = tuple(
-                        coord_dims + list(nxdata[s].shape[1:]))
-                attrs['axes'] = axes + [a for a in attrs['axes']
-                                        if a not in axes]
-            nxdata_structured = NXdata(
-                name=name,
-                **{a: NXfield(
-                    value=unique_coords[a],
-                    attrs=axes_attrs[a])
-                   for a in axes},
-                **{s: NXfield(
-                    value=np.zeros(map_shape[s]),
-                    dtype=nxdata[s].dtype,
-                    shape=map_shape[s],
-                    attrs=nxdata[s].attrs)
-                   for s in signals},
-                attrs=attrs)
-            if len(data_point_axes) == 1:
-                axes = nxdata_structured.attrs['axes']
-                if isinstance(axes, str):
-                    axes = [axes]
-                nxdata_structured.attrs['axes'] = axes + data_point_axes
-            for a in data_point_axes:
-                nxdata_structured[a] = NXfield(
-                    value=nxdata[a], attrs=nxdata[a].attrs)
-
-            # Populate the structured NXdata object with values
-            # FIX A and B are really slow in their simple on the fly way!
-            if False:
-                unique_coords_sorted = {
-                    a:np.sort(unique_coords[a]) for a in axes}
-                for i, coord in enumerate(
-                        zip(*tuple(coords[a] for a in axes))):
-                    structured_index = tuple(
-                        np.asarray(
-                            coord[ii] == unique_coords_sorted[
-                                axes[ii]]).nonzero()[0][0]
-                        for ii in range(len(axes)))
-                    for s in signals:
-                        nxdata_structured[s][structured_index] = nxdata[s][i]
-            elif False:
-                for i in range(unstructured_dim):
-                    structured_index = tuple(
-                        unique_coords_inverse[a][i] for a in axes)
-                    for s in signals:
-                        nxdata_structured[s][structured_index] = nxdata[s][i]
->>>>>>> dbd4be1c
             else:
                 _unstructured_axes = unstructured_axes
 
@@ -3614,7 +3256,6 @@
         """
         from nexusformat.nexus import NXdata, NXfield
 
-<<<<<<< HEAD
         self.logger.debug('Performing conversion to structured dataset')
         self.logger.debug('Copying original NXdata')
         attrs = deepcopy(nxdata.attrs)
@@ -3661,9 +3302,6 @@
             **{f: nxdata[f] for f in unconverted_fields}
         )
         return structured_nxdata
-=======
-        return nxdata_structured, nxdata_addnl_structured
->>>>>>> dbd4be1c
 
 
 class UpdateNXvalueProcessor(Processor):
