#!/usr/bin/env python
#-*- coding: utf-8 -*-
#pylint: disable=
"""
File       : processor.py
Author     : Valentin Kuznetsov <vkuznet AT gmail dot com>
Description: Module for Processors used in multiple experiment-specific
             workflows.
"""

# Third party modules
import numpy as np

# Local modules
from CHAP import Processor


class AnimationProcessor(Processor):
    """A Processor to show and return an animation.
    """
    def process(
            self, data, num_frames, vmin=None, vmax=None, axis=None,
            interval=1000, blit=True, repeat=True, repeat_delay=1000,
            interactive=False):
        """Show and return an animation of image slices from a dataset
        contained in `data`.

        :param data: Input data.
        :type data: list[PipelineData]
        :param num_frames: Number of frames for the animation.
        :type num_frames: int
        :param vmin: Minimum array value in image slice, default to
            `None`, which uses the actual minimum value in the slice.
        :type vmin: float
        :param vmax: Maximum array value in image slice, default to
            `None`, which uses the actual maximum value in the slice.
        :type vmax: float
        :param axis: Axis direction or name of the image slices,
            defaults to `0`
        :type axis: Union[int, str], optional
        :param interval: Delay between frames in milliseconds (only
            used when interactive=True), defaults to `1000`
        :type interval: int, optional
        :param blit: Whether blitting is used to optimize drawing,
            default to `True`
        :type blit: bool, optional
        :param repeat: Whether the animation repeats when the sequence
            of frames is completed (only used when interactive=True),
            defaults to `True`
        :type repeat: bool, optional
        :param repeat_delay: Delay in milliseconds between consecutive
            animation runs if repeat is `True` (only used when
            interactive=True), defaults to `1000`
        :type repeat_delay: int, optional
        :param interactive: Allows for user interactions, defaults to
            `False`.
        :type interactive: bool, optional
        :return: The matplotlib animation.
        :rtype: matplotlib.animation.ArtistAnimation
        """
        # System modules
        from os.path import (
            isabs,
            join,
        )

        # Third party modules
        import matplotlib.animation as animation
        import matplotlib.pyplot as plt

        # Get the default Nexus NXdata object
        data = self.unwrap_pipelinedata(data)[0]
        try:
            nxdata = data.get_default()
        except:
            if nxdata.nxclass != 'NXdata':
                raise ValueError('Invalid default pathway to an NXdata object '
                                 f'in ({data})')

        # Get the frames
        axes = nxdata.attrs.get('axes', None)
        title = f'{nxdata.nxpath}/{nxdata.signal}'
        if nxdata.nxsignal.ndim == 2:
            exit('AnimationProcessor not tested yet for a 2D dataset')
        elif nxdata.nxsignal.ndim == 3:
            if isinstance(axis, int):
                if not 0 <= axis < nxdata.nxsignal.ndim:
                    raise ValueError(f'axis index out of range ({axis} not in '
                                     f'[0, {nxdata.nxsignal.ndim-1}])')
                axis_name = 'axis {axis}'
            elif isinstance(axis, str):
                if axes is None or axis not in list(axes.nxdata):
                    raise ValueError(
                        f'Unable to match axis = {axis} in {nxdata.tree}')
                axes = list(axes.nxdata)
                axis_name = axis
                axis = axes.index(axis)
            else:
                raise ValueError(f'Invalid parameter axis ({axis})')
            delta = int(nxdata.nxsignal.shape[axis]/(num_frames+1))
            indices = np.linspace(
                delta, nxdata.nxsignal.shape[axis]-delta, num_frames)
            if not axis:
                frames = [nxdata[nxdata.signal][int(index),:,:]
                          for index in indices]
            elif axis == 1:
                frames = [nxdata[nxdata.signal][:,int(index),:]
                          for index in indices]
            elif axis == 2:
                frames = [nxdata[nxdata.signal][:,:,int(index)]
                          for index in indices]
            if axes is None:
                axes = [i for i in range(3) if i != axis]
                row_coords = range(a.shape[1])
                row_label = f'axis {axes[1]} index'
                column_coords = range(a.shape[0])
                column_label = f'axis {axes[0]} index'
            else:
                axes.pop(axis)
                row_coords = nxdata[axes[1]].nxdata
                row_label = axes[1]
                if 'units' in nxdata[axes[1]].attrs:
                    row_label += f' ({nxdata[axes[1]].units})'
                column_coords = nxdata[axes[0]].nxdata
                column_label = axes[0]
                if 'units' in nxdata[axes[0]].attrs:
                    column_label += f' ({nxdata[axes[0]].units})'
        else:
            raise ValueError('Invalid data dimension (must be 2D or 3D)')


        # Create the movie
        if vmin is None or vmax is None:
            a_max = frames[0].max()
            for n in range(1, num_frames):
                a_max = min(a_max, frames[n].max())
            a_max = float(a_max)
            if vmin is None:
                vmin = -a_max
            if vmax is None:
                vmax = a_max
        extent = (
            row_coords[0], row_coords[-1], column_coords[-1], column_coords[0])
        fig, ax = plt.subplots(figsize=(11, 8.5))
        ax.set_title(title, fontsize='xx-large', pad=20)
        ax.set_xlabel(row_label, fontsize='x-large')
        ax.set_ylabel(column_label, fontsize='x-large')
        fig.tight_layout()
        ims = [[plt.imshow(
                    frames[n], extent=extent, origin='lower',
                    vmin=vmin, vmax=vmax, cmap='gray',
                    animated=True)]
               for n in range(num_frames)]
        plt.colorbar()
        if interactive:
            ani = animation.ArtistAnimation(
                fig, ims, interval=interval, blit=blit, repeat=repeat,
                repeat_delay=repeat_delay)
            plt.show()
        else:
            ani = animation.ArtistAnimation(fig, ims, blit=blit)

        return ani


class AsyncProcessor(Processor):
    """A Processor to process multiple sets of input data via asyncio
    module.

    :ivar mgr: The `Processor` used to process every set of input data.
    :type mgr: Processor
    """
    def __init__(self, mgr):
        super().__init__()
        self.mgr = mgr

    def process(self, data):
        """Asynchronously process the input documents with the
        `self.mgr` `Processor`.

        :param data: Input data documents to process.
        :type docs: iterable
        """
        # System modules
        import asyncio

        async def task(mgr, doc):
            """Process given data using provided `Processor`.

            :param mgr: The object that will process given data.
            :type mgr: Processor
            :param doc: The data to process.
            :type doc: object
            :return: The processed data.
            :rtype: object
            """
            return mgr.process(doc)

        async def execute_tasks(mgr, docs):
            """Process given set of documents using provided task
            manager.

            :param mgr: The object that will process all documents.
            :type mgr: Processor
            :param docs: The set of data documents to process.
            :type doc: iterable
            """
            coroutines = [task(mgr, d) for d in docs]
            await asyncio.gather(*coroutines)

        asyncio.run(execute_tasks(self.mgr, data))


class BinarizeProcessor(Processor):
    """A Processor to binarize a dataset.
    """
    def process(
            self, data, nxpath='', interactive=False, method='CHAP',
            num_bin=256, axis=None, remove_original_data=False):
        """Show and return a binarized dataset from a dataset
        contained in `data`. The dataset must either be of type
        `numpy.ndarray` or a NeXus NXobject object with a default path
        to a NeXus NXfield object. 

        :param data: Input data.
        :type data: list[PipelineData]
        :param nxpath: The relative path to a specific NeXus NXentry or
            NeXus NXdata object in the NeXus file tree to read the
            input data from (ignored for Numpy or NeXus NXfield input
            datasets), defaults to `''`
        :type nxpath: str, optional
        :param interactive: Allows for user interactions (ignored
            for any method other than `'manual'`), defaults to `False`.
        :type interactive: bool, optional
        :param method: Binarization method, defaults to `'CHAP'`
            (CHAP's internal implementation of Otzu's method).
        :type method: Literal['CHAP', 'manual', 'otsu', 'yen', 'isodata',
            'minimum']
        :param num_bin: The number of bins used to calculate the
            histogram in the binarization algorithms (ignored for
            method = `'manual'`), defaults to `256`.
        :type num_bin: int, optional
        :param axis: Axis direction of the image slices (ignored
            for any method other than `'manual'`), defaults to `None`
        :type axis: int, optional
        :param remove_original_data: Removes the original data field
            (ignored for Numpy input datasets), defaults to `False`.
        :type force_remove_original_data: bool, optional
        :raises ValueError: Upon invalid input parameters.
        :return: The binarized dataset with a return type equal to
            that of the input dataset.
        :rtype: typing.Union[numpy.ndarray, nexusformat.nexus.NXobject]
        """
        # System modules
        from os.path import join as os_join
        from os.path import relpath

        # Local modules
        from CHAP.utils.general import (
            is_int,
            nxcopy,
        )
        from nexusformat.nexus import (
            NXdata,
            NXfield,
            NXlink,
            NXprocess,
            nxsetconfig,
        )

        if method not in [
                'CHAP', 'manual', 'otsu', 'yen', 'isodata', 'minimum']:
            raise ValueError(f'Invalid parameter method ({method})')
        if not is_int(num_bin, gt=0):
            raise ValueError(f'Invalid parameter num_bin ({num_bin})')
        if not isinstance(remove_original_data, bool):
            raise ValueError('Invalid parameter remove_original_data '
                             f'({remove_original_data})')

        nxsetconfig(memory=100000)

        # Get the dataset and make a copy if it is a NeXus NXgroup
        dataset = self.unwrap_pipelinedata(data)[-1]
        if isinstance(dataset, np.ndarray):
            if method == 'manual':
                if axis is not None and not is_int(axis, gt=0, lt=3):
                    raise ValueError(f'Invalid parameter axis ({axis})')
                axes = ['i', 'j', 'k']
            data = dataset
        elif isinstance(dataset, NXfield):
            if method == 'manual':
                if axis is not None and not is_int(axis, gt=0, lt=3):
                    raise ValueError(f'Invalid parameter axis ({axis})')
                axes = ['i', 'j', 'k']
            if isinstance(dataset, NXfield):
                if nxpath not in ('', '/'):
                    self.logger.warning('Ignoring parameter nxpath')
                data = dataset.nxdata
            else:
                try:
                    data = dataset[nxpath].nxdata
                except:
                    raise ValueError(f'Invalid parameter nxpath ({nxpath})')
        else:
            # Get the default Nexus NXdata object
            try:
                nxdefault = dataset.get_default()
            except:
                nxdefault = None
            if nxdefault is not None and nxdefault.nxclass != 'NXdata':
                raise ValueError('Invalid default pathway NXobject type '
                                 f'({nxdefault.nxclass})')
            # Get the requested NeXus NXdata object to binarize
            if nxpath is None:
                nxclass = dataset.nxclass
            else:
                try:
                    nxclass = dataset[nxpath].nxclass
                except:
                    raise ValueError(f'Invalid parameter nxpath ({nxpath})')
            if nxclass == 'NXdata':
                nxdata = dataset[nxpath]
            else:
                if nxdefault is None:
                    raise ValueError(f'No default pathway to a NXdata object')
                nxdata = nxdefault
            nxsignal = nxdata.nxsignal
            if method == 'manual':
                if hasattr(nxdata.attrs, 'axes'):
                    axes = nxdata.attrs['axes']
                    if isinstance(axis, str):
                        if axis not in axes:
                            raise ValueError(f'Invalid parameter axis ({axis})')
                        axis = axes.index(axis)
                    elif axis is not None and not is_int(axis, gt=0, lt=3):
                        raise ValueError(f'Invalid parameter axis ({axis})')
                else:
                    axes = ['i', 'j', 'k']
                if nxsignal.ndim != 3:
                    raise ValueError('Invalid data dimension (must be 3D)')
            data = nxsignal.nxdata
            # Create a copy of the input NeXus object, removing the
            # default NeXus NXdata object as well as the original
            # dateset if the remove_original_data parameter is set
            exclude_nxpaths = []
            if nxdefault is not None:
                exclude_nxpaths.append(
                    os_join(relpath(nxdefault.nxpath, dataset.nxpath)))
            if remove_original_data:
                if (nxdefault is None
                        or nxdefault.nxpath != nxdata.nxpath):
                    relpath_nxdata = relpath(nxdata.nxpath, dataset.nxpath)
                    keys = list(nxdata.keys())
                    keys.remove(nxsignal.nxname)
                    for axis in nxdata.axes:
                        keys.remove(axis)
                    if len(keys):
                        raise RuntimeError('Not tested yet')
                        exclude_nxpaths.append(os_join(
                            relpath(nxsignal.nxpath, dataset.nxpath)))
                    elif relpath_nxdata == '.':
                        exclude_nxpaths.append(nxsignal.nxname)
                        if dataset.nxclass != 'NXdata':
                            exclude_nxpaths += nxdata.axes
                    else:
                        exclude_nxpaths.append(relpath_nxdata)
                if not (dataset.nxclass == 'NXdata'
                        or nxdata.nxsignal.nxtarget is None):
                    nxsignal = dataset[nxsignal.nxtarget]
                    nxgroup = nxsignal.nxgroup
                    keys = list(nxgroup.keys())
                    keys.remove(nxsignal.nxname)
                    for axis in nxgroup.axes:
                        keys.remove(axis)
                    if len(keys):
                        raise RuntimeError('Not tested yet')
                        exclude_nxpaths.append(os_join(
                            relpath(nxsignal.nxpath, dataset.nxpath)))
                    else:
                        exclude_nxpaths.append(os_join(
                            relpath(nxgroup.nxpath, dataset.nxpath)))
            nxobject = nxcopy(dataset, exclude_nxpaths=exclude_nxpaths)

        # Get a histogram of the data
        if method not in ['manual', 'yen']:
            counts, edges = np.histogram(data, bins=num_bin)
            centers = edges[:-1] + 0.5 * np.diff(edges)

        # Calculate the data cutoff threshold
        if method == 'CHAP':
            weights = np.cumsum(counts)
            means = np.cumsum(counts * centers)
            weights = weights[0:-1]/weights[-1]
            means = means[0:-1]/means[-1]
            variances = (means-weights)**2/(weights*(1.-weights))
            threshold = centers[np.argmax(variances)]
        elif method == 'otsu':
            # Third party modules
            from skimage.filters import threshold_otsu

            threshold = threshold_otsu(hist=(counts, centers))
        elif method == 'yen':
            # Third party modules
            from skimage.filters import threshold_yen

            _min = data.min()
            _max = data.max()
            data = 1+(num_bin-1)*(data-_min)/(_max-_min)
            counts, edges = np.histogram(data, bins=num_bin)
            centers = edges[:-1] + 0.5 * np.diff(edges)

            threshold = threshold_yen(hist=(counts, centers))
        elif method == 'isodata':
            # Third party modules
            from skimage.filters import threshold_isodata

            threshold = threshold_isodata(hist=(counts, centers))
        elif method == 'minimum':
            # Third party modules
            from skimage.filters import threshold_minimum

            threshold = threshold_minimum(hist=(counts, centers))
        else:
            # Third party modules
            import matplotlib.pyplot as plt
            from matplotlib.widgets import RadioButtons, Button

            # Local modules
            from CHAP.utils.general import (
                select_roi_1d,
                select_roi_2d,
            )

            def select_direction(direction):
                """Callback function for the "Select direction" input."""
                selected_direction.append(radio_btn.value_selected)
                plt.close()

            def accept(event):
                """Callback function for the "Accept" button."""
                selected_direction.append(radio_btn.value_selected)
                plt.close()

            # Select the direction for data averaging
            if axis is not None:
                mean_data = data.mean(axis=axis)
                subaxes = [i for i in range(3) if i != axis]
            else:
                selected_direction = []

                # Setup figure
                title_pos = (0.5, 0.95)
                title_props = {'fontsize': 'xx-large',
                               'horizontalalignment': 'center',
                               'verticalalignment': 'bottom'}
                fig, axs = plt.subplots(ncols=3, figsize=(17, 8.5))
                mean_data = []
                for i, ax in enumerate(axs):
                    mean_data.append(data.mean(axis=i))
                    subaxes = [a for a in axes if a != axes[i]]
                    ax.imshow(mean_data[i], aspect='auto', cmap='gray')
                    ax.set_title(
                        f'Data averaged in {axes[i]}-direction',
                        fontsize='x-large')
                    ax.set_xlabel(subaxes[1], fontsize='x-large')
                    ax.set_ylabel(subaxes[0], fontsize='x-large')
                fig_title = plt.figtext(
                    *title_pos,
                    'Select a direction or press "Accept" for the default one '
                    f'({axes[0]}) to obtain the binary threshold value',
                    **title_props)
                fig.subplots_adjust(bottom=0.25, top=0.85)

                # Setup RadioButtons
                select_text = plt.figtext(
                    0.225, 0.175, 'Averaging direction', fontsize='x-large',
                    horizontalalignment='center', verticalalignment='center')
                radio_btn = RadioButtons(
                    plt.axes([0.175, 0.05, 0.1, 0.1]), labels=axes, active=0)
                radio_cid = radio_btn.on_clicked(select_direction)

                # Setup "Accept" button
                accept_btn = Button(
                    plt.axes([0.7, 0.05, 0.15, 0.075]), 'Accept')
                accept_cid = accept_btn.on_clicked(accept)

                plt.show()

                axis = axes.index(selected_direction[0])
                mean_data = mean_data[axis]
                subaxes = [a for a in axes if a != axes[axis]]

                plt.close()

            # Select the ROI's orthogonal to the selected averaging direction
            bounds = []
            for i, bound in enumerate(['"0"', '"1"']):
                roi = select_roi_2d(
                    mean_data,
                    title=f'Select the ROI to obtain the {bound} data value',
                    title_a=f'Data averaged in the {axes[axis]}-direction',
                    row_label=subaxes[0], column_label=subaxes[1])

                # Select the index range in the selected averaging direction
                if not axis:
                    mean_roi_data = data[:,roi[2]:roi[3],roi[0]:roi[1]].mean(
                        axis=(1,2))
                elif axis == 1:
                    mean_roi_data = data[roi[2]:roi[3],:,roi[0]:roi[1]].mean(
                        axis=(0,2))
                elif axis == 2:
                    mean_roi_data = data[roi[2]:roi[3],roi[0]:roi[1],:].mean(
                        axis=(0,1))

                _range = select_roi_1d(
                    mean_roi_data, preselected_roi=(0, data.shape[axis]),
                    title=f'Select the {axes[axis]}-direction range to obtain '
                          f'the {bound} data bound',
                    xlabel=axes[axis], ylabel='Average data')

                # Obtain the lower/upper data bound
                if not axis:
                    bounds.append(
                        data[
                            _range[0]:_range[1],roi[2]:roi[3],roi[0]:roi[1]
                        ].mean())
                elif axis == 1:
                    bounds.append(
                        data[
                            roi[2]:roi[3],_range[0]:_range[1],roi[0]:roi[1]
                        ].mean())
                elif axis == 2:
                    bounds.append(
                        data[
                            roi[2]:roi[3],roi[0]:roi[1],_range[0]:_range[1]
                        ].mean())

            # Get the data cutoff threshold
            threshold = np.mean(bounds)

        # Apply the data cutoff threshold and return the output
        data = np.where(data<threshold, 0, 1).astype(np.ubyte)
#        from CHAP.utils.general import quick_imshow
#        quick_imshow(data[int(data.shape[0]/2),:,:], block=True)
#        quick_imshow(data[:,int(data.shape[1]/2),:], block=True)
#        quick_imshow(data[:,:,int(data.shape[2]/2)], block=True)
        if isinstance(dataset, np.ndarray):
            return data
        if isinstance(dataset, NXfield):
            attrs = dataset.attrs
            attrs.pop('target', None)
            return NXfield(
                value=data, name=dataset.nxname, attrs=dataset.attrs)
        name = nxsignal.nxname + '_binarized'
        if nxobject.nxclass == 'NXdata':
            nxobject[name] = data
            nxobject.attrs['signal'] = name
            return nxobject
        if nxobject.nxclass == 'NXroot':
            nxentry = nxobject[nxobject.default]
        else:
            nxentry = nxobject
        axes = []
        for axis in nxdata.axes:
            attrs = nxdata[axis].attrs
            attrs.pop('target', None)
            axes.append(
                NXfield(nxdata[axis], name=axis, attrs=attrs))
        nxentry[name] = NXprocess(
            NXdata(NXfield(data, name=name), axes),
            attrs={'source': nxsignal.nxpath})
        nxdata = nxentry[name].data
        nxentry.data = NXdata(
            NXlink(nxdata.nxsignal.nxpath),
            [NXlink(os_join(nxdata.nxpath, axis)) for axis in nxdata.axes])
        nxentry.data.set_default()
        return nxobject


class ConstructBaseline(Processor):
    """A Processor to construct a baseline for a dataset.
    """
    def process(
            self, data, mask=None, tol=1.e-6, lam=1.e6, max_iter=20,
            save_figures=False, outputdir='.', interactive=False):
        """Construct and return the baseline for a dataset.

        :param data: Input data.
        :type data: CHAP.pipeline.PipelineData
        :param mask: A mask to apply to the spectrum before baseline
           construction, default to `None`.
        :type mask: array-like, optional
        :param tol: The convergence tolerence, defaults to `1.e-6`.
        :type tol: float, optional
        :param lam: The &lambda (smoothness) parameter (the balance
            between the residual of the data and the baseline and the
            smoothness of the baseline). The suggested range is between
            100 and 10^8, defaults to `10^6`.
        :type lam: float, optional
        :param max_iter: The maximum number of iterations,
            defaults to `20`.
        :type max_iter: int, optional
        :param save_figures: Save .pngs of plots for checking inputs &
            outputs of this Processor, defaults to False.
        :type save_figures: bool, optional
        :param outputdir: Directory to which any output figures will
            be saved, defaults to '.'
        :type outputdir: str, optional
        :param interactive: Allows for user interactions, defaults to
            False.
        :type interactive: bool, optional
        :return: The smoothed baseline and the configuration.
        :rtype: numpy.array, dict
        """
        try:
            data = np.asarray(self.unwrap_pipelinedata(data)[0])
        except:
            raise ValueError(
                f'The structure of {data} contains no valid data')

        return self.construct_baseline(
            data, mask, tol, lam, max_iter, save_figures, outputdir,
            interactive)

    @staticmethod
    def construct_baseline(
        y, x=None, mask=None, tol=1.e-6, lam=1.e6, max_iter=20, title=None,
        xlabel=None, ylabel=None, interactive=False, filename=None):
        """Construct and return the baseline for a dataset.

        :param y: Input data.
        :type y: numpy.array
        :param x: Independent dimension (only used when interactive is
            `True` of when filename is set), defaults to `None`.
        :type x: array-like, optional
        :param mask: A mask to apply to the spectrum before baseline
           construction, default to `None`.
        :type mask: array-like, optional
        :param tol: The convergence tolerence, defaults to `1.e-6`.
        :type tol: float, optional
        :param lam: The &lambda (smoothness) parameter (the balance
            between the residual of the data and the baseline and the
            smoothness of the baseline). The suggested range is between
            100 and 10^8, defaults to `10^6`.
        :type lam: float, optional
        :param max_iter: The maximum number of iterations,
            defaults to `20`.
        :type max_iter: int, optional
        :param xlabel: Label for the x-axis of the displayed figure,
            defaults to `None`.
        :param title: Title for the displayed figure, defaults to `None`.
        :type title: str, optional
        :type xlabel: str, optional
        :param ylabel: Label for the y-axis of the displayed figure,
            defaults to `None`.
        :type ylabel: str, optional
        :param interactive: Allows for user interactions, defaults to
            False.
        :type interactive: bool, optional
        :param filename: Save a .png of the plot to filename, defaults to
            `None`, in which case the plot is not saved.
        :type filename: str, optional
        :return: The smoothed baseline and the configuration.
        :rtype: numpy.array, dict
        """
        # Third party modules
        if interactive or filename is not None:
            from matplotlib.widgets import TextBox, Button
            import matplotlib.pyplot as plt

        # Local modules
        from CHAP.utils.general import baseline_arPLS

        def change_fig_subtitle(maxed_out=False, subtitle=None):
            if fig_subtitles:
                fig_subtitles[0].remove()
                fig_subtitles.pop()
            if subtitle is None:
                subtitle = r'$\lambda$ = 'f'{lambdas[-1]:.2e}, '
                if maxed_out:
                    subtitle += f'# iter = {num_iters[-1]} (maxed out) '
                else:
                    subtitle += f'# iter = {num_iters[-1]} '
                subtitle += f'error = {errors[-1]:.2e}'
            fig_subtitles.append(
                plt.figtext(*subtitle_pos, subtitle, **subtitle_props))

        def select_lambda(expression):
            """Callback function for the "Select lambda" TextBox.
            """
            if not len(expression):
                return
            try:
                lam = float(expression)
                if lam < 0:
                    raise ValueError
            except ValueError:
                change_fig_subtitle(
                    subtitle=f'Invalid lambda, enter a positive number')
            else:
                lambdas.pop()
                lambdas.append(10**lam)
                baseline, _, w, num_iter, error = baseline_arPLS(
                    y, mask=mask, tol=tol, lam=lambdas[-1], max_iter=max_iter,
                    full_output=True)
                num_iters.pop()
                num_iters.append(num_iter)
                errors.pop()
                errors.append(error)
                if num_iter < max_iter:
                    change_fig_subtitle()
                else:
                    change_fig_subtitle(maxed_out=True)
                baseline_handle.set_ydata(baseline)
            lambda_box.set_val('')
            plt.draw()

        def continue_iter(event):
            """Callback function for the "Continue" button."""
            baseline, _, w, n_iter, error = baseline_arPLS(
                y, mask=mask, w=weights[-1], tol=tol, lam=lambdas[-1],
                max_iter=max_iter, full_output=True)
            num_iters[-1] += n_iter
            errors.pop()
            errors.append(error)
            if n_iter < max_iter:
                change_fig_subtitle()
            else:
                change_fig_subtitle(maxed_out=True)
            baseline_handle.set_ydata(baseline)
            plt.draw()
            weights.pop()
            weights.append(w)

        def confirm(event):
            """Callback function for the "Confirm" button."""
            plt.close()

        baseline, _, w, num_iter, error = baseline_arPLS(
            y, mask=mask, tol=tol, lam=lam, max_iter=max_iter,
            full_output=True)

        if not interactive and filename is None:
            return baseline

        lambdas = [lam]
        weights = [w]
        num_iters = [num_iter]
        errors = [error]
        fig_subtitles = []

        # Check inputs
        if x is None:
            x = np.arange(y.size)

        # Setup the Matplotlib figure
        title_pos = (0.5, 0.95)
        title_props = {'fontsize': 'xx-large', 'horizontalalignment': 'center',
                       'verticalalignment': 'bottom'}
        subtitle_pos = (0.5, 0.90)
        subtitle_props = {'fontsize': 'x-large',
                          'horizontalalignment': 'center',
                          'verticalalignment': 'bottom'}
        fig, ax = plt.subplots(figsize=(11, 8.5))
        if mask is None:
            ax.plot(x, y, label='input data')
        else:
            ax.plot(
                x[mask.astype(bool)], y[mask.astype(bool)], label='input data')
        baseline_handle = ax.plot(x, baseline, label='baseline')[0]
#        ax.plot(x, y-baseline, label='baseline corrected data')
        ax.set_xlabel(xlabel, fontsize='x-large')
        ax.set_ylabel(ylabel, fontsize='x-large')
        ax.legend()
        if title is None:
            fig_title = plt.figtext(*title_pos, 'Baseline', **title_props)
        else:
            fig_title = plt.figtext(*title_pos, title, **title_props)
        if num_iter < max_iter:
            change_fig_subtitle()
        else:
            change_fig_subtitle(maxed_out=True)
        fig.subplots_adjust(bottom=0.0, top=0.85)

        if interactive:

            fig.subplots_adjust(bottom=0.2)

            # Setup TextBox
            lambda_box = TextBox(
                plt.axes([0.15, 0.05, 0.15, 0.075]), r'log($\lambda$)')
            lambda_cid = lambda_box.on_submit(select_lambda)

            # Setup "Continue" button
            continue_btn = Button(
                plt.axes([0.45, 0.05, 0.15, 0.075]), 'Continue smoothing')
            continue_cid = continue_btn.on_clicked(continue_iter)

            # Setup "Confirm" button
            confirm_btn = Button(plt.axes([0.75, 0.05, 0.15, 0.075]), 'Confirm')
            confirm_cid = confirm_btn.on_clicked(confirm)

            # Show figure for user interaction
            plt.show()

            # Disconnect all widget callbacks when figure is closed
            lambda_box.disconnect(lambda_cid)
            continue_btn.disconnect(continue_cid)
            confirm_btn.disconnect(confirm_cid)

            # ... and remove the buttons before returning the figure
            lambda_box.ax.remove()
            continue_btn.ax.remove()
            confirm_btn.ax.remove()

        if filename is not None:
            fig_title.set_in_layout(True)
            fig_subtitles[-1].set_in_layout(True)
            fig.tight_layout(rect=(0, 0, 1, 0.90))
            fig.savefig(filename)
        plt.close()

        config = {
            'tol': tol, 'lambda': lambdas[-1], 'max_iter': max_iter,
            'num_iter': num_iters[-1], 'error': errors[-1], 'mask': mask}
        return baseline, config


class ImageProcessor(Processor):
    """A Processor to plot an image (slice) from a NeXus object.
    """
    def process(
            self, data, vmin=None, vmax=None, axis=0, index=None,
            coord=None, interactive=False, save_figure=True, outputdir='.',
            filename='image.png'):
        """Plot and/or save an image (slice) from a NeXus NXobject object with
        a default data path contained in `data` and return the NeXus NXdata
        data object.

        :param data: Input data.
        :type data: list[PipelineData]
        :param vmin: Minimum array value in image slice, default to
            `None`, which uses the actual minimum value in the slice.
        :type vmin: float
        :param vmax: Maximum array value in image slice, default to
            `None`, which uses the actual maximum value in the slice.
        :type vmax: float
        :param axis: Axis direction or name of the image slice,
            defaults to `0`
        :type axis: Union[int, str], optional
        :param index: Array index of the slice of data to plot,
            defaults to `None`
        :type index: int, optional
        :param coord: Coordinate value of the slice of data to plot,
            defaults to `None`
        :type coord: Union[int, float], optional
        :param interactive: Allows for user interactions, defaults to
            `False`.
        :type interactive: bool, optional
        :param save_figure: Save a .png of the image, defaults to `True`.
        :type save_figure: bool, optional
        :param outputdir: Directory to which any output figure will
            be saved, defaults to `'.'`
        :type outputdir: str, optional
        :param filename: Image filename, defaults to `"image.png"`.
        :type filename: str, optional
        :return: The input data object.
        :rtype: nexusformat.nexus.NXdata
        """
        # System modules
        from os.path import (
            isabs,
            join,
        )

        # Third party modules
        import matplotlib.pyplot as plt

        # Local modules
        from CHAP.utils.general import index_nearest

        # Validate input parameters
        if not isinstance(interactive, bool):
            raise ValueError(f'Invalid parameter interactive ({interactive})')
        if not isinstance(save_figure, bool):
            raise ValueError(f'Invalid parameter save_figure ({save_figure})')
        if not isinstance(outputdir, str):
            raise ValueError(f'Invalid parameter outputdir ({outputdir})')
        if not isinstance(filename, str):
            raise ValueError(f'Invalid parameter filename ({filename})')
        if not isabs(filename):
            filename = join(outputdir, filename)

        # Get the default Nexus NXdata object
        data = self.unwrap_pipelinedata(data)[0]
        try:
            nxdata = data.get_default()
        except:
            if nxdata.nxclass != 'NXdata':
                raise ValueError('Invalid default pathway to an NXdata object '
                                 f'in ({data})')

        # Get the data slice
        axes = nxdata.attrs.get('axes', None)
        if axes is not None:
            axes = list(axes.nxdata)
        coords = None
        title = f'{nxdata.nxpath}/{nxdata.signal}'
        if nxdata.nxsignal.ndim == 2:
            exit('ImageProcessor not tested yet for a 2D dataset')
            if axis is not None:
                axis = None
                self.logger.warning('Ignoring parameter axis')
            if index is not None:
                index = None
                self.logger.warning('Ignoring parameter index')
            if coord is not None:
                coord = None
                self.logger.warning('Ignoring parameter coord')
            a = nxdata.nxsignal
        elif nxdata.nxsignal.ndim == 3:
            if isinstance(axis, int):
                if not 0 <= axis < nxdata.nxsignal.ndim:
                    raise ValueError(f'axis index out of range ({axis} not in '
                                     f'[0, {nxdata.nxsignal.ndim-1}])')
            elif isinstance(axis, str):
                if axes is None or axis not in axes:
                    raise ValueError(
                        f'Unable to match axis = {axis} in {nxdata.tree}')
                axis = axes.index(axis)
            else:
                raise ValueError(f'Invalid parameter axis ({axis})')
            if axes is not None and hasattr(nxdata, axes[axis]):
                coords = nxdata[axes[axis]].nxdata
                axis_name = axes[axis]
            else:
                axis_name = f'axis {axis}'
            if index is None and coord is None:
                index = nxdata.nxsignal.shape[axis] // 2
            else:
                if index is not None:
                    if coord is not None:
                        coord = None
                        self.logger.warning('Ignoring parameter coord')
                    if not isinstance(index, int):
                        raise ValueError(f'Invalid parameter index ({index})')
                    elif not 0 <= index < nxdata.nxsignal.shape[axis]:
                        raise ValueError(
                            f'index value out of range ({index} not in '
                            f'[0, {nxdata.nxsignal.shape[axis]-1}])')
                else:
                    if not isinstance(coord, (int, float)):
                        raise ValueError(f'Invalid parameter coord ({coord})')
                    if coords is None:
                        raise ValueError(
                            f'Unable to get coordinates for {axis_name} '
                            f'in {nxdata.tree}')
                    index = index_nearest(nxdata[axis_name], coord)
            if coords is None:
                slice_info = f'slice at {axis_name} and index {index}'
            else:
                coord = coords[index]
                slice_info = f'slice at {axis_name} = '\
                             f'{nxdata[axis_name][index]:.3f}'
                if 'units' in nxdata[axis_name].attrs:
                    slice_info += f' ({nxdata[axis_name].units})'
            if not axis:
                a = nxdata[nxdata.signal][index,:,:]
            elif axis == 1:
                a = nxdata[nxdata.signal][:,index,:]
            elif axis == 2:
                a = nxdata[nxdata.signal][:,:,index]
            if coords is None:
                axes = [i for i in range(3) if i != axis]
                row_coords = range(a.shape[1])
                row_label = f'axis {axes[1]} index'
                column_coords = range(a.shape[0])
                column_label = f'axis {axes[0]} index'
            else:
                axes.pop(axis)
                row_coords = nxdata[axes[1]].nxdata
                row_label = axes[1]
                if 'units' in nxdata[axes[1]].attrs:
                    row_label += f' ({nxdata[axes[1]].units})'
                column_coords = nxdata[axes[0]].nxdata
                column_label = axes[0]
                if 'units' in nxdata[axes[0]].attrs:
                    column_label += f' ({nxdata[axes[0]].units})'
        else:
            raise ValueError('Invalid data dimension (must be 2D or 3D)')

        # Create figure
        a_max = a.max()
        if vmin is None:
            vmin = -a_max
        if vmax is None:
            vmax = a_max
        extent = (
            row_coords[0], row_coords[-1], column_coords[-1], column_coords[0])
        fig, ax = plt.subplots(figsize=(11, 8.5))
        plt.imshow(
            a, extent=extent, origin='lower', vmin=vmin, vmax=vmax,
            cmap='gray')
        fig.suptitle(title, fontsize='xx-large')
        ax.set_title(slice_info, fontsize='xx-large', pad=20)
        ax.set_xlabel(row_label, fontsize='x-large')
        ax.set_ylabel(column_label, fontsize='x-large')
        plt.colorbar()
        fig.tight_layout()
        if interactive:
            plt.show()
        if save_figure:
            fig.savefig(filename)
        plt.close()

        return nxdata


class IntegrationProcessor(Processor):
    """A processor for integrating 2D data with pyFAI.
    """
    def process(self, data):
        """Integrate the input data with the integration method and
        keyword arguments supplied in `data` and return the results.

        :param data: Input data, containing the raw data, integration
            method, and keyword args for the integration method.
        :type data: list[PipelineData]
        :return: Integrated raw data.
        :rtype: pyFAI.containers.IntegrateResult
        """
        detector_data, integration_method, integration_kwargs = data

        return integration_method(detector_data, **integration_kwargs)


class IntegrateMapProcessor(Processor):
    """A processor that takes a map and integration configuration and
    returns a NeXus NXprocesss object containing a map of the
    integrated detector data requested.
    """
    def process(self, data):
        """Process the output of a `Reader` that contains a map and
        integration configuration and return a NeXus NXprocess object
        containing a map of the integrated detector data requested.

        :param data: Input data, containing at least one item
            with the value `'MapConfig'` for the `'schema'` key, and at
            least one item with the value `'IntegrationConfig'` for the
            `'schema'` key.
        :type data: list[PipelineData]
        :return: Integrated data and process metadata.
        :rtype: nexusformat.nexus.NXprocess
        """
        map_config = self.get_config(
            data, 'common.models.map.MapConfig')
        integration_config = self.get_config(
            data, 'common.models.integration.IntegrationConfig')
        nxprocess = self.get_nxprocess(map_config, integration_config)

        return nxprocess

    def get_nxprocess(self, map_config, integration_config):
        """Use a `MapConfig` and `IntegrationConfig` to construct a
        NeXus NXprocess object.

        :param map_config: A valid map configuration.
        :type map_config: MapConfig
        :param integration_config: A valid integration configuration
        :type integration_config: IntegrationConfig.
        :return: The integrated detector data and metadata.
        :rtype: nexusformat.nexus.NXprocess
        """
        # System modules
        from json import dumps
        from time import time

        # Third party modules
        from nexusformat.nexus import (
            NXdata,
            NXdetector,
            NXfield,
            NXprocess,
        )
        import pyFAI

        self.logger.debug('Constructing NXprocess')
        t0 = time()

        nxprocess = NXprocess(name=integration_config.title)

        nxprocess.map_config = dumps(map_config.dict())
        nxprocess.integration_config = dumps(integration_config.dict())

        nxprocess.program = 'pyFAI'
        nxprocess.version = pyFAI.version

        for k, v in integration_config.dict().items():
            if k == 'detectors':
                continue
            nxprocess.attrs[k] = v

        for detector in integration_config.detectors:
            nxprocess[detector.prefix] = NXdetector()
            nxdetector = nxprocess[detector.prefix]
            nxdetector.local_name = detector.prefix
            nxdetector.distance = detector.azimuthal_integrator.dist
            nxdetector.distance.attrs['units'] = 'm'
            nxdetector.calibration_wavelength = \
                detector.azimuthal_integrator.wavelength
            nxdetector.calibration_wavelength.attrs['units'] = 'm'
            nxdetector.attrs['poni_file'] = str(detector.poni_file)
            nxdetector.attrs['mask_file'] = str(detector.mask_file)
            nxdetector.raw_data_files = np.full(map_config.shape,
                                                '', dtype='|S256')

        nxprocess.data = NXdata()

        nxprocess.data.attrs['axes'] = (
            *map_config.dims,
            *integration_config.integrated_data_dims
        )
        for i, dim in enumerate(map_config.independent_dimensions[::-1]):
            nxprocess.data[dim.label] = NXfield(
                value=map_config.coords[dim.label],
                units=dim.units,
                attrs={'long_name': f'{dim.label} ({dim.units})',
                       'data_type': dim.data_type,
                       'local_name': dim.name})
            nxprocess.data.attrs[f'{dim.label}_indices'] = i

        for i, (coord_name, coord_values) in enumerate(
                integration_config.integrated_data_coordinates.items()):
            if coord_name == 'radial':
                type_ = pyFAI.units.RADIAL_UNITS
            elif coord_name == 'azimuthal':
                type_ = pyFAI.units.AZIMUTHAL_UNITS
            coord_units = pyFAI.units.to_unit(
                getattr(integration_config, f'{coord_name}_units'),
                type_=type_)
            nxprocess.data[coord_units.name] = coord_values
            nxprocess.data.attrs[f'{coord_units.name}_indices'] = i + len(
                map_config.coords)
            nxprocess.data[coord_units.name].units = coord_units.unit_symbol
            nxprocess.data[coord_units.name].attrs['long_name'] = \
                coord_units.label

        nxprocess.data.attrs['signal'] = 'I'
        nxprocess.data.I = NXfield(
            value=np.empty(
                (*tuple(
                    [len(coord_values) for coord_name, coord_values
                     in map_config.coords.items()][::-1]),
                 *integration_config.integrated_data_shape)),
            units='a.u',
            attrs={'long_name':'Intensity (a.u)'})

        integrator = integration_config.get_multi_geometry_integrator()
        if integration_config.integration_type == 'azimuthal':
            integration_method = integrator.integrate1d
            integration_kwargs = {
                'lst_mask': [detector.mask_array
                             for detector
                             in integration_config.detectors],
                'npt': integration_config.radial_npt
            }
        elif integration_config.integration_type == 'cake':
            integration_method = integrator.integrate2d
            integration_kwargs = {
                'lst_mask': [detector.mask_array
                             for detector
                             in integration_config.detectors],
                'npt_rad': integration_config.radial_npt,
                'npt_azim': integration_config.azimuthal_npt,
                'method': 'bbox'
            }

        integration_processor = IntegrationProcessor()
        integration_processor.logger.setLevel(self.logger.getEffectiveLevel())
        for handler in self.logger.handlers:
            integration_processor.logger.addHandler(handler)
        for map_index in np.ndindex(map_config.shape):
            scans, scan_number, scan_step_index = \
                map_config.get_scan_step_index(map_index)
            detector_data = scans.get_detector_data(
                integration_config.detectors,
                scan_number,
                scan_step_index)
            result = integration_processor.process(
                (detector_data,
                 integration_method, integration_kwargs))
            nxprocess.data.I[map_index] = result.intensity

            scanparser = scans.get_scanparser(scan_number)
            for detector in integration_config.detectors:
                nxprocess[detector.prefix].raw_data_files[map_index] =\
                    scanparser.get_detector_data_file(
                        detector.prefix, scan_step_index)

        self.logger.debug(f'Constructed NXprocess in {time()-t0:.3f} seconds')

        return nxprocess


class MapProcessor(Processor):
    """A Processor that takes a map configuration and returns a NeXus
    NXentry object representing that map's metadata and any
    scalar-valued raw data requested by the supplied map configuration.
    """
    def process(self, data, detector_names=[]):
        """Process the output of a `Reader` that contains a map
        configuration and returns a NeXus NXentry object representing
        the map.

        :param data: Result of `Reader.read` where at least one item
            has the value `'MapConfig'` for the `'schema'` key.
<<<<<<< HEAD
        :type data: list[PipelineData]
=======
        :type data: CHAP.pipeline.PipelineData
        :param detector_names: Detector prefixes to include raw data
            for in the returned NeXus NXentry object, defaults to `[]`.
        :type detector_names: list[str], optional
>>>>>>> 4dc07274
        :return: Map data and metadata.
        :rtype: nexusformat.nexus.NXentry
        """
        # Local modules
        from CHAP.utils.general import string_to_list
        if isinstance(detector_names, str):
            try:
                detector_names = [
                    str(v) for v in string_to_list(
                        detector_names, raise_error=True)]
            except:
                raise ValueError(
                    f'Invalid parameter detector_names ({detector_names})')
        map_config = self.get_config(data, 'common.models.map.MapConfig')
        nxentry = self.__class__.get_nxentry(map_config, detector_names)

        return nxentry

    @staticmethod
    def get_nxentry(map_config, detector_names=[]):
        """Use a `MapConfig` to construct a NeXus NXentry object.

        :param map_config: A valid map configuration.
        :type map_config: MapConfig
        :param detector_names: Detector prefixes to include raw data
            for in the returned NeXus NXentry object.
        :type detector_names: list[str]
        :return: The map's data and metadata contained in a NeXus
            structure.
        :rtype: nexusformat.nexus.NXentry
        """
        # System modules
        from json import dumps

        # Third party modules
        from nexusformat.nexus import (
            NXcollection,
            NXdata,
            NXentry,
            NXfield,
            NXsample,
        )

        nxentry = NXentry(name=map_config.title)
        nxentry.map_config = dumps(map_config.dict())
        nxentry[map_config.sample.name] = NXsample(**map_config.sample.dict())
        nxentry.attrs['station'] = map_config.station
        for key, value in map_config.attrs.items():
            nxentry.attrs[key] = value

        nxentry.spec_scans = NXcollection()
        for scans in map_config.spec_scans:
            nxentry.spec_scans[scans.scanparsers[0].scan_name] = \
                NXfield(value=scans.scan_numbers,
                        dtype='int8',
                        attrs={'spec_file': str(scans.spec_file)})

        nxentry.data = NXdata()
        if map_config.map_type == 'structured':
            nxentry.data.attrs['axes'] = map_config.dims
        for i, dim in enumerate(map_config.independent_dimensions[::-1]):
            nxentry.data[dim.label] = NXfield(
                value=map_config.coords[dim.label],
                units=dim.units,
                attrs={'long_name': f'{dim.label} ({dim.units})',
                       'data_type': dim.data_type,
                       'local_name': dim.name})
            if map_config.map_type == 'structured':
                nxentry.data.attrs[f'{dim.label}_indices'] = i

        signal = False
        auxilliary_signals = []
        for data in map_config.all_scalar_data:
            nxentry.data[data.label] = NXfield(
                value=np.empty(map_config.shape),
                units=data.units,
                attrs={'long_name': f'{data.label} ({data.units})',
                       'data_type': data.data_type,
                       'local_name': data.name})
            if not signal:
                signal = data.label
            else:
                auxilliary_signals.append(data.label)

        if signal:
            nxentry.data.attrs['signal'] = signal
            nxentry.data.attrs['auxilliary_signals'] = auxilliary_signals

        # Create empty NXfields of appropriate shape for raw
        # detector data
        for detector_name in detector_names:
            if not isinstance(detector_name, str):
                detector_name = str(detector_name)
            detector_data = map_config.get_detector_data(
                detector_name, (0,) * len(map_config.shape))
            nxentry.data[detector_name] = NXfield(value=np.zeros(
                (*map_config.shape, *detector_data.shape)),
                dtype=detector_data.dtype)

        for map_index in np.ndindex(map_config.shape):
            for data in map_config.all_scalar_data:
                nxentry.data[data.label][map_index] = map_config.get_value(
                    data, map_index)
            for detector_name in detector_names:
                if not isinstance(detector_name, str):
                    detector_name = str(detector_name)
                nxentry.data[detector_name][map_index] = \
                    map_config.get_detector_data(detector_name, map_index)

        return nxentry


class NexusToNumpyProcessor(Processor):
    """A Processor to convert the default plottable data in a NeXus
    object into a `numpy.ndarray`.
    """
    def process(self, data):
        """Return the default plottable data signal in a NeXus object 
        contained in `data` as an `numpy.ndarray`.

        :param data: Input data.
        :type data: nexusformat.nexus.NXobject
        :raises ValueError: If `data` has no default plottable data
            signal.
        :return: The default plottable data signal.
        :rtype: numpy.ndarray
        """
        # Third party modules
        from nexusformat.nexus import NXdata

        data = self.unwrap_pipelinedata(data)[-1]

        if isinstance(data, NXdata):
            default_data = data
        else:
            default_data = data.plottable_data
            if default_data is None:
                default_data_path = data.attrs.get('default')
                default_data = data.get(default_data_path)
            if default_data is None:
                raise ValueError(
                    f'The structure of {data} contains no default data')

        default_signal = default_data.attrs.get('signal')
        if default_signal is None:
            raise ValueError(f'The signal of {default_data} is unknown')
        default_signal = default_signal.nxdata

        np_data = default_data[default_signal].nxdata

        return np_data


class NexusToXarrayProcessor(Processor):
    """A Processor to convert the default plottable data in a
    NeXus object into an `xarray.DataArray`.
    """
    def process(self, data):
        """Return the default plottable data signal in a NeXus object
        contained in `data` as an `xarray.DataArray`.

        :param data: Input data.
        :type data: nexusformat.nexus.NXobject
        :raises ValueError: If metadata for `xarray` is absent from
            `data`
        :return: The default plottable data signal.
        :rtype: xarray.DataArray
        """
        # Third party modules
        from nexusformat.nexus import NXdata
        from xarray import DataArray

        data = self.unwrap_pipelinedata(data)[-1]

        if isinstance(data, NXdata):
            default_data = data
        else:
            default_data = data.plottable_data
            if default_data is None:
                default_data_path = data.attrs.get('default')
                default_data = data.get(default_data_path)
            if default_data is None:
                raise ValueError(
                    f'The structure of {data} contains no default data')

        default_signal = default_data.attrs.get('signal')
        if default_signal is None:
            raise ValueError(f'The signal of {default_data} is unknown')
        default_signal = default_signal.nxdata

        signal_data = default_data[default_signal].nxdata

        axes = default_data.attrs['axes']
        if isinstance(axes, str):
            axes = [axes]
        coords = {}
        for axis_name in axes:
            axis = default_data[axis_name]
            coords[axis_name] = (axis_name,
                                 axis.nxdata,
                                 axis.attrs)

        dims = tuple(axes)
        name = default_signal
        attrs = default_data[default_signal].attrs

        return DataArray(data=signal_data,
                         coords=coords,
                         dims=dims,
                         name=name,
                         attrs=attrs)


class PrintProcessor(Processor):
    """A Processor to simply print the input data to stdout and return
    the original input data, unchanged in any way.
    """
    def process(self, data):
        """Print and return the input data.

        :param data: Input data.
        :type data: object
        :return: `data`
        :rtype: object
        """
        print(f'{self.__name__} data :')
        if callable(getattr(data, '_str_tree', None)):
            # If data is likely an NXobject, print its tree
            # representation (since NXobjects' str representations are
            # just their nxname)
            print(data._str_tree(attrs=True, recursive=True))
        else:
            print(str(data))

        return data


class RawDetectorDataMapProcessor(Processor):
    """A Processor to return a map of raw derector data in a
    NeXus NXroot object.
    """
    def process(self, data, detector_name, detector_shape):
        """Process configurations for a map and return the raw
        detector data data collected over the map.

        :param data: Input map configuration.
        :type data: list[PipelineData]
        :param detector_name: The detector prefix.
        :type detector_name: str
        :param detector_shape: The shape of detector data for a single
            scan step.
        :type detector_shape: list
        :return: Map of raw detector data.
        :rtype: nexusformat.nexus.NXroot
        """
        map_config = self.get_config(data)
        nxroot = self.get_nxroot(map_config, detector_name, detector_shape)

        return nxroot

    def get_config(self, data):
        """Get instances of the map configuration object needed by this
        `Processor`.

        :param data: Result of `Reader.read` where at least one item
            has the value `'MapConfig'` for the `'schema'` key.
        :type data: list[PipelineData]
        :raises Exception: If a valid map config object cannot be
            constructed from `data`.
        :return: A valid instance of the map configuration object with
            field values taken from `data`.
        :rtype: MapConfig
        """
        # Local modules
        from CHAP.common.models.map import MapConfig

        map_config = False
        if isinstance(data, list):
            for item in data:
                if isinstance(item, dict):
                    schema = item.get('schema')
                    if schema == 'MapConfig':
                        map_config = item.get('data')

        if not map_config:
            raise ValueError('No map configuration found in input data')

        return MapConfig(**map_config)

    def get_nxroot(self, map_config, detector_name, detector_shape):
        """Get a map of the detector data collected by the scans in
        `map_config`. The data will be returned along with some
        relevant metadata in the form of a NeXus structure.

        :param map_config: The map configuration.
        :type map_config: MapConfig
        :param detector_name: The detector prefix.
        :type detector_name: str
        :param detector_shape: The shape of detector data for a single
            scan step.
        :type detector_shape: list
        :return: A map of the raw detector data.
        :rtype: nexusformat.nexus.NXroot
        """
        # Third party modules
        from nexusformat.nexus import (
            NXdata,
            NXdetector,
            NXinstrument,
            NXroot,
        )

        # Local modules
        from CHAP.common import MapProcessor

        nxroot = NXroot()

        nxroot[map_config.title] = MapProcessor.get_nxentry(map_config)
        nxentry = nxroot[map_config.title]

        nxentry.instrument = NXinstrument()
        nxentry.instrument.detector = NXdetector()

        nxentry.instrument.detector.data = NXdata()
        nxdata = nxentry.instrument.detector.data
        nxdata.raw = np.empty((*map_config.shape, *detector_shape))
        nxdata.raw.attrs['units'] = 'counts'
        for i, det_axis_size in enumerate(detector_shape):
            nxdata[f'detector_axis_{i}_index'] = np.arange(det_axis_size)

        for map_index in np.ndindex(map_config.shape):
            scans, scan_number, scan_step_index = \
                map_config.get_scan_step_index(map_index)
            scanparser = scans.get_scanparser(scan_number)
            self.logger.debug(
                f'Adding data to nxroot for map point {map_index}')
            nxdata.raw[map_index] = scanparser.get_detector_data(
                detector_name,
                scan_step_index)

        nxentry.data.makelink(
            nxdata.raw,
            name=detector_name)
        for i, det_axis_size in enumerate(detector_shape):
            nxentry.data.makelink(
                nxdata[f'detector_axis_{i}_index'],
                name=f'{detector_name}_axis_{i}_index'
            )
            if isinstance(nxentry.data.attrs['axes'], str):
                nxentry.data.attrs['axes'] = [
                    nxentry.data.attrs['axes'],
                    f'{detector_name}_axis_{i}_index']
            else:
                nxentry.data.attrs['axes'] += [
                    f'{detector_name}_axis_{i}_index']

        nxentry.data.attrs['signal'] = detector_name

        return nxroot


class StrainAnalysisProcessor(Processor):
    """A Processor to compute a map of sample strains by fitting Bragg
    peaks in 1D detector data and analyzing the difference between
    measured peak locations and expected peak locations for the sample
    measured.
    """
    def process(self, data):
        """Process the input map detector data & configuration for the
        strain analysis procedure, and return a map of sample strains.

        :param data: Results of `MutlipleReader.read` containing input
            map detector data and strain analysis configuration
        :type data: list[PipelineData]
        :return: A map of sample strains.
        :rtype: xarray.Dataset
        """
        strain_analysis_config = self.get_config(data)

        return data

    def get_config(self, data):
        """Get instances of the configuration objects needed by this
        `Processor`.

        :param data: Result of `Reader.read` where at least one item
            has the value `'StrainAnalysisConfig'` for the `'schema'`
            key.
        :type data: list[PipelineData]
        :raises Exception: If valid config objects cannot be
            constructed from `data`.
        :return: A valid instance of the configuration object with
            field values taken from `data`.
        :rtype: StrainAnalysisConfig
        """
        strain_analysis_config = False
        if isinstance(data, list):
            for item in data:
                if isinstance(item, dict):
                    if item.get('schema') == 'StrainAnalysisConfig':
                        strain_analysis_config = item.get('data')

        if not strain_analysis_config:
            raise ValueError(
                'No strain analysis configuration found in input data')

        return strain_analysis_config


class SetupNXdataProcessor(Processor):
    """Processor to set up and return an "empty" NeXus representation
    of a structured dataset. This representation will be an instance
    of `NXdata` that has:
    1. An `NXfield` entry for every coordinate and signal specified.
    1. `nxaxes` that are the `NXfield` entries for the coordinates and
       contain the values provided for each coordinate.
    1. `NXfield` entries of appropriate shape, but containing all
       zeros, for every signal.
    1. Attributes that define the axes, plus any additional attributes
       specified by the user.

    This `Processor` is most useful as a "setup" step for
    constucting a representation of / container for a complete dataset
    that will be filled out in pieces later by
    `UpdateNXdataProcessor`.

    Examples of use in a `Pipeline` configuration:
    - With inputs from a previous `PipelineItem` specifically written
      to provide inputs to this `Processor`:
      ```yaml
      config:
        inputdir: /rawdata/samplename
        outputdir: /reduceddata/samplename
      pipeline:
        - edd.SetupNXdataReader:
            filename: SpecInput.txt
            dataset_id: 1
        - common.SetupNXdataProcessor:
            nxname: samplename_dataset_1
        - common.NexusWriter:
            filename: data.nxs
      ```
     - With inputs provided directly though the optional arguments:
       ```yaml
      config:
        outputdir: /reduceddata/samplename
      pipeline:
        - common.SetupNXdataProcessor:
            nxname: your_dataset_name
            coords:
              - name: x
                values: [0.0, 0.5, 1.0]
                attrs:
                  units: mm
                  yourkey: yourvalue
              - name: temperature
                values: [200, 250, 275]
                attrs:
                  units: Celsius
                  yourotherkey: yourothervalue
            signals:
              - name: raw_detector_data
                shape: [407, 487]
                attrs:
                  local_name: PIL11
                  foo: bar
              - name: presample_intensity
                shape: []
                attrs:
                   local_name: a3ic0
                   zebra: fish
            attrs:
              arbitrary: metadata
              from: users
              goes: here
        - common.NexusWriter:
            filename: data.nxs
       ```
    """
    def process(self, data, nxname='data',
                coords=[], signals=[], attrs={}, data_points=[],
                extra_nxfields=[], duplicates='overwrite'):
        """Return an `NXdata` that has the requisite axes and
        `NXfield` entries to represent a structured dataset with the
        properties provided. Properties may be provided either through
        the `data` argument (from an appropriate `PipelineItem` that
        immediately preceeds this one in a `Pipeline`), or through the
        `coords`, `signals`, `attrs`, and/or `data_points`
        arguments. If any of the latter are used, their values will
        completely override any values for these parameters found from
        `data.`

        :param data: Data from the previous item in a `Pipeline`.
        :type data: list[PipelineData]
        :param nxname: Name for the returned `NXdata` object. Defaults
            to `'data'`.
        :type nxname: str, optional
        :param coords: List of dictionaries defining the coordinates
            of the dataset. Each dictionary must have the keys
            `'name'` and `'values'`, whose values are the name of the
            coordinate axis (a string) and all the unique values of
            that coordinate for the structured dataset (a list of
            numbers), respectively. A third item in the dictionary is
            optional, but highly recommended: `'attrs'` may provide a
            dictionary of attributes to attach to the coordinate axis
            that assist in in interpreting the returned `NXdata`
            representation of the dataset. It is strongly recommended
            to provide the units of the values along an axis in the
            `attrs` dictionary. Defaults to [].
        :type coords: list[dict[str, object]], optional
        :param signals: List of dictionaries defining the signals of
            the dataset. Each dictionary must have the keys `'name'`
            and `'shape'`, whose values are the name of the signal
            field (a string) and the shape of the signal's value at
            each point in the dataset (a list of zero or more
            integers), respectively. A third item in the dictionary is
            optional, but highly recommended: `'attrs'` may provide a
            dictionary of attributes to attach to the signal fieldthat
            assist in in interpreting the returned `NXdata`
            representation of the dataset. It is strongly recommended
            to provide the units of the signal's values `attrs`
            dictionary. Defaults to [].
        :type signals: list[dict[str, object]], optional
        :param attrs: An arbitrary dictionary of attributes to assign
            to the returned `NXdata`. Defaults to {}.
        :type attrs: dict[str, object], optional
        :param data_points: A list of data points to partially (or
            even entirely) fil out the "empty" signal `NXfield`s
            before returning the `NXdata`. Defaults to [].
        :type data_points: list[dict[str, object]], optional
        :param extra_nxfields: List "extra" NXfield`s to include that
            can be described neither as a signal of the dataset, not a
            dedicated coordinate. This paramteter is good for
            including "alternate" values for one of the coordinate
            dimensions -- the same coordinate axis expressed in
            different units, for instance. Each item in the list
            shoulde be a dictionary of parameters for the
            `nexusformat.nexus.NXfield` constructor. Defaults to `[]`.
        :type extra_nxfields: list[dict[str, object]], optional
        :param duplicates: Behavior to use if any new data points occur
            at the same point in the dataset's coordinate space as an
            existing data point. Allowed values for `duplicates` are:
            `'overwrite'` and `'block'`. Defaults to `'overwrite'`.
        :type duplicates: Literal['overwrite', 'block']
        :returns: An `NXdata` that represents the structured dataset
            as specified.
        :rtype: nexusformat.nexus.NXdata
        """
        self.nxname = nxname

        self.coords = coords
        self.signals = signals
        self.attrs = attrs
        try:
            setup_params = self.unwrap_pipelinedata(data)[0]
        except:
            setup_params = None
        if isinstance(setup_params, dict):
            for a in ('coords', 'signals', 'attrs'):
                setup_param = setup_params.get(a)
                if not getattr(self, a) and setup_param:
                    self.logger.info(f'Using input data from pipeline for {a}')
                    setattr(self, a, setup_param)
                else:
                    self.logger.info(
                        f'Ignoring input data from pipeline for {a}')
        else:
            self.logger.warning('Ignoring all input data from pipeline')

        self.shape = tuple(len(c['values']) for c in self.coords)

        self.extra_nxfields = extra_nxfields
        self._data_points = []
        self.duplicates = duplicates
        self.init_nxdata()
        for d in data_points:
            self.add_data_point(d)

        return self.nxdata

    def add_data_point(self, data_point):
        """Add a data point to this dataset.
        1. Validate `data_point`.
        2. Append `data_point` to `self._data_points`.
        3. Update signal `NXfield`s in `self.nxdata`.

        :param data_point: Data point defining a point in the
            dataset's coordinate space and the new signal values at
            that point.
        :type data_point: dict[str, object]
        :returns: None
        """
        self.logger.info(f'Adding data point no. {len(self._data_points)}')
        self.logger.debug(f'New data point: {data_point}')
        valid, msg = self.validate_data_point(data_point)
        if not valid:
            self.logger.error(f'Cannot add data point: {msg}')
        else:
            self._data_points.append(data_point)
            self.update_nxdata(data_point)

    def validate_data_point(self, data_point):
        """Return `True` if `data_point` occurs at a valid point in
        this structured dataset's coordinate space, `False`
        otherwise. Also validate shapes of signal values and add NaN
        values for any missing signals.

        :param data_point: Data point defining a point in the
            dataset's coordinate space and the new signal values at
            that point.
        :type data_point: dict[str, object]
        :returns: Validity of `data_point`, message
        :rtype: bool, str
        """
        import numpy as np

        valid = True
        msg = ''
        # Convert all values to numpy types
        data_point = {k: np.asarray(v) for k, v in data_point.items()}
        # Ensure data_point defines a specific point in the dataset's
        # coordinate space
        if not all(c['name'] in data_point for c in self.coords):
            valid = False
            msg = 'Missing coordinate values'
        # Find & handle any duplicates
        for i, d in enumerate(self._data_points):
            is_duplicate = all(data_point[c] == d[c] for c in self.coord_names)
            if is_duplicate:
                if self.duplicates == 'overwrite':
                    self._data_points.pop(i)
                elif self.duplicates == 'block':
                    valid = False
                    msg = 'Duplicate point will be blocked'
        # Ensure a value is present for all signals
        for s in self.signals:
            if s['name'] not in data_point:
                data_point[s['name']] = np.full(s['shape'], 0)
            else:
                if not data_point[s['name']].shape == tuple(s['shape']):
                    valid = False
                    msg = f'Shape mismatch for signal {s}'
        return valid, msg

    def init_nxdata(self):
        """Initialize an empty `NXdata` representing this dataset to
        `self.nxdata`; values for axes' `NXfield`s are filled out,
        values for signals' `NXfield`s are empty an can be filled out
        later. Save the empty `NXdata` to the NeXus file. Initialise
        `self.nxfile` and `self.nxdata_path` with the `NXFile` object
        and actual nxpath used to save and make updates to the
        `NXdata`.

        :returns: None
        """
        from nexusformat.nexus import NXdata, NXfield
        import numpy as np

        axes = tuple(NXfield(
            value=c['values'],
            name=c['name'],
            attrs=c.get('attrs')) for c in self.coords)
        entries = {s['name']: NXfield(
            value=np.full((*self.shape, *s['shape']), 0),
            name=s['name'],
            attrs=s.get('attrs')) for s in self.signals}
        extra_nxfields = [NXfield(**params) for params in self.extra_nxfields]
        extra_nxfields = {f.nxname: f for f in extra_nxfields}
        entries.update(extra_nxfields)
        self.nxdata = NXdata(
            name=self.nxname, axes=axes, entries=entries, attrs=self.attrs)

    def update_nxdata(self, data_point):
        """Update `self.nxdata`'s NXfield values.

        :param data_point: Data point defining a point in the
            dataset's coordinate space and the new signal values at
            that point.
        :type data_point: dict[str, object]
        :returns: None
        """
        index = self.get_index(data_point)
        for s in self.signals:
            if s['name'] in data_point:
                self.nxdata[s['name']][index] = data_point[s['name']]

    def get_index(self, data_point):
        """Return a tuple representing the array index of `data_point`
        in the coordinate space of the dataset.

        :param data_point: Data point defining a point in the
            dataset's coordinate space.
        :type data_point: dict[str, object]
        :returns: Multi-dimensional index of `data_point` in the
            dataset's coordinate space.
        :rtype: tuple
        """
        return tuple(c['values'].index(data_point[c['name']]) \
                     for c in self.coords)


class UpdateNXdataProcessor(Processor):
    """Processor to fill in part(s) of an `NXdata` representing a
    structured dataset that's already been written to a NeXus file.

    This Processor is most useful as an "update" step for an `NXdata`
    created by `common.SetupNXdataProcessor`, and is easitest to use
    in a `Pipeline` immediately after another `PipelineItem` designed
    specifically to return a value that can be used as input to this
    `Processor`.

    Example of use in a `Pipeline` configuration:
    ```yaml
    config:
      inputdir: /rawdata/samplename
    pipeline:
      - edd.UpdateNXdataReader:
          spec_file: spec.log
          scan_number: 1
      - common.SetupNXdataProcessor:
          nxfilename: /reduceddata/samplename/data.nxs
          nxdata_path: /entry/samplename_dataset_1
    ```
    """

    def process(self, data, nxfilename, nxdata_path, data_points=[],
                allow_approximate_coordinates=True):
        """Write new data points to the signal fields of an existing
        `NXdata` object representing a structued dataset in a NeXus
        file. Return the list of data points used to update the
        dataset.

        :param data: Data from the previous item in a `Pipeline`. May
            contain a list of data points that will extend the list of
            data points optionally provided with the `data_points`
            argument.
        :type data: list[PipelineData]
        :param nxfilename: Name of the NeXus file containing the
            `NXdata` to update.
        :type nxfilename: str
        :param nxdata_path: The path to the `NXdata` to update in the file.
        :type nxdata_path: str
        :param data_points: List of data points, each one a dictionary
            whose keys are the names of the coordinates and axes, and
            whose values are the values of each coordinate / signal at
            a single point in the dataset. Deafults to [].
        :type data_points: list[dict[str, object]]
        :param allow_approximate_coordinates: Parameter to allow the
            nearest existing match for the new data points'
            coordinates to be used if an exact match connot be found
            (sometimes this is due simply to differences in rounding
            convetions). Defaults to True.
        :type allow_approximate_coordinates: bool, optional
        :returns: Complete list of data points used to update the dataset.
        :rtype: list[dict[str, object]]
        """
        from nexusformat.nexus import NXFile
        import numpy as np
        import os

        _data_points = self.unwrap_pipelinedata(data)[0]
        if isinstance(_data_points, list):
            data_points.extend(_data_points)
        self.logger.info(f'Updating {len(data_points)} data points')

        nxfile = NXFile(nxfilename, 'rw')
        nxdata = nxfile.readfile()[nxdata_path]
        axes_names = [a.nxname for a in nxdata.nxaxes]

        data_points_used = []
        for i, d in enumerate(data_points):
            # Verify that the data point contains a value for all
            # coordinates in the dataset.
            if not all(a in d for a in axes_names):
                self.logger.error(
                    f'Data point {i} is missing a value for at least one '
                    + f'axis. Skipping. Axes are: {", ".join(axes_names)}')
                continue
            self.logger.info(
                f'Coordinates for data point {i}: '
                + ', '.join([f'{a}={d[a]}' for a in axes_names]))
            # Get the index of the data point in the dataset based on
            # its values for each coordinate.
            try:
                index = tuple(np.where(a.nxdata == d[a.nxname])[0][0] \
                              for a in nxdata.nxaxes)
            except:
                if allow_approximate_coordinates:
                    try:
                        index = tuple(
                            np.argmin(np.abs(a.nxdata - d[a.nxname])) \
                            for a in nxdata.nxaxes)
                        self.logger.warning(
                            f'Nearest match for coordinates of data point {i}:'
                            + ', '.join(
                                [f'{a.nxname}={a[_i]}' \
                                 for _i, a in zip(index, nxdata.nxaxes)]))
                    except:
                        self.logger.error(
                            f'Cannot get the index of data point {i}. '
                            + f'Skipping.')
                        continue
                else:
                    self.logger.error(
                        f'Cannot get the index of data point {i}. Skipping.')
                    continue
            self.logger.info(f'Index of data point {i}: {index}')
            # Update the signals contained in this data point at the
            # proper index in the dataset's singal `NXfield`s
            for k, v in d.items():
                if k in axes_names:
                    continue
                try:
                    nxfile.writevalue(
                        os.path.join(nxdata_path, k), np.asarray(v), index)
                except Exception as e:
                    self.logger.error(
                        f'Error updating signal {k} for new data point '
                        + f'{i} (dataset index {index}): {e}')
            data_points_used.append(d)

        nxfile.close()

        return data_points_used


class NXdataToDataPointsProcessor(Processor):
    """Transform an `NXdata` object into a list of dictionaries. Each
    dictionary represents a single data point in the coordinate space
    of the dataset. The keys are the names of the signals and axes in
    the dataset, and the values are a single scalar value (in the case
    of axes) or the value of the signal at that point in the
    coordinate space of the dataset (in the case of signals -- this
    means that values for signals may be any shape, depending on the
    shape of the signal itself).

    Example of use in a pipeline configuration:
    ```yaml
    config:
      inputdir: /reduceddata/samplename
    - common.NXdataReader:
        name: data
        axes_names:
          - x
          - y
        signal_name: z
        nxfield_params:
          - filename: data.nxs
            nxpath: entry/data/x
            slice_params:
              - step: 2
          - filename: data.nxs
            nxpath: entry/data/y
            slice_params:
              - step: 2
          - filename: data.nxs
            nxpath: entry/data/z
            slice_params:
              - step: 2
              - step: 2
    - common.NXdataToDataPointsProcessor
    - common.UpdateNXdataProcessor:
        nxfilename: /reduceddata/samplename/sparsedata.nxs
        nxdata_path: /entry/data
    ```
    """
    def process(self, data):
        """Return a list of dictionaries representing the coordinate
        and signal values at every point in the dataset provided.

        :param data: Input pipeline data containing an `NXdata`.
        :type data: list[PipelineData]
        :returns: List of all data points in the dataset.
        :rtype: list[dict[str,object]]
        """
        import numpy as np

        nxdata = self.unwrap_pipelinedata(data)[0]

        data_points = []
        axes_names = [a.nxname for a in nxdata.nxaxes]
        self.logger.info(f'Dataset axes: {axes_names}')
        dataset_shape = tuple([a.size for a in nxdata.nxaxes])
        self.logger.info(f'Dataset shape: {dataset_shape}')
        signal_names = [k for k, v in nxdata.entries.items() \
                        if not k in axes_names \
                        and v.shape[:len(dataset_shape)] == dataset_shape]
        self.logger.info(f'Dataset signals: {signal_names}')
        other_fields = [k for k, v in nxdata.entries.items() \
                        if not k in axes_names + signal_names]
        if len(other_fields) > 0:
            self.logger.warning(
                'Ignoring the following fields that cannot be interpreted as '
                + f'either dataset coordinates or signals: {other_fields}')
        for i in np.ndindex(dataset_shape):
            data_points.append({**{a: nxdata[a][_i] \
                                   for a, _i in zip(axes_names, i)},
                                **{s: nxdata[s].nxdata[i] \
                                   for s in signal_names}})
        return data_points


class XarrayToNexusProcessor(Processor):
    """A Processor to convert the data in an `xarray` structure to a
    NeXus NXdata object.
    """
    def process(self, data):
        """Return `data` represented as a NeXus NXdata object.

        :param data: The input `xarray` structure.
        :type data: typing.Union[xarray.DataArray, xarray.Dataset]
        :return: The data and metadata in `data`.
        :rtype: nexusformat.nexus.NXdata
        """
        # Third party modules
        from nexusformat.nexus import (
            NXdata,
            NXfield,
        )

        data = self.unwrap_pipelinedata(data)[-1]
        signal = NXfield(value=data.data, name=data.name, attrs=data.attrs)
        axes = []
        for name, coord in data.coords.items():
            axes.append(
                NXfield(value=coord.data, name=name, attrs=coord.attrs))
        axes = tuple(axes)

        return NXdata(signal=signal, axes=axes)


class XarrayToNumpyProcessor(Processor):
    """A Processor to convert the data in an `xarray.DataArray`
    structure to an `numpy.ndarray`.
    """
    def process(self, data):
        """Return just the signal values contained in `data`.

        :param data: The input `xarray.DataArray`.
        :type data: xarray.DataArray
        :return: The data in `data`.
        :rtype: numpy.ndarray
        """

        return self.unwrap_pipelinedata(data)[-1].data


if __name__ == '__main__':
    # Local modules
    from CHAP.processor import main

    main()<|MERGE_RESOLUTION|>--- conflicted
+++ resolved
@@ -586,7 +586,7 @@
         """Construct and return the baseline for a dataset.
 
         :param data: Input data.
-        :type data: CHAP.pipeline.PipelineData
+        :type data: list[PipelineData]
         :param mask: A mask to apply to the spectrum before baseline
            construction, default to `None`.
         :type mask: array-like, optional
@@ -1214,14 +1214,10 @@
 
         :param data: Result of `Reader.read` where at least one item
             has the value `'MapConfig'` for the `'schema'` key.
-<<<<<<< HEAD
         :type data: list[PipelineData]
-=======
-        :type data: CHAP.pipeline.PipelineData
         :param detector_names: Detector prefixes to include raw data
             for in the returned NeXus NXentry object, defaults to `[]`.
         :type detector_names: list[str], optional
->>>>>>> 4dc07274
         :return: Map data and metadata.
         :rtype: nexusformat.nexus.NXentry
         """
