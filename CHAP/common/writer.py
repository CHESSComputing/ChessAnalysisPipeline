#!/usr/bin/env python
"""
File       : writer.py
Author     : Valentin Kuznetsov <vkuznet AT gmail dot com>
Description: Module for Writers used in multiple experiment-specific
             workflows.
"""

# System modules
from os import path as os_path

# Third party modules
import numpy as np

# Local modules
from CHAP import Writer


def write_matplotlibfigure(data, filename, savefig_kw, force_overwrite=False):
    """Write a Matplotlib figure to file.

    :param data: The figure to write to file
    :type data: matplotlib.figure.Figure
    :param filename: File name.
    :type filename: str
    :param savefig_kw: Keyword args to pass to
        matplotlib.figure.Figure.savefig.
    :type savefig_kw: dict, optional
    :param force_overwrite: Flag to allow data to be overwritten if it
        already exists, defaults to `False`.
    :type force_overwrite: bool, optional
    """
    # Third party modules
    from matplotlib.figure import Figure

    if not isinstance(data, Figure):
        raise TypeError('Cannot write object of type'
                        f'{type(data)} as a matplotlib Figure.')

    if os_path.isfile(filename) and not force_overwrite:
        raise FileExistsError(f'{filename} already exists')

    if savefig_kw is None:
        data.savefig(filename)
    else:
        data.savefig(filename, **savefig_kw)

def write_nexus(data, filename, force_overwrite=False):
    """Write a Nexus object to file.

    :param data: The data to write to file
    :type data: nexusformat.nexus.NXobject
    :param filename: File name.
    :type filename: str
    :param force_overwrite: Flag to allow data to be overwritten if it
        already exists, defaults to `False`.
    :type force_overwrite: bool, optional
    """
    # Third party modules
    from nexusformat.nexus import NXobject

    if not isinstance(data, NXobject):
        raise TypeError('Cannot write object of type'
                        f'{type(data).__name__} as a NeXus file.')

    mode = 'w' if force_overwrite else 'w-'
    data.save(filename, mode=mode)

def write_tif(data, filename, force_overwrite=False):
    """Write a tif image to file.

    :param data: The data to write to file
    :type data: numpy.ndarray
    :param filename: File name.
    :type filename: str
    :param force_overwrite: Flag to allow data to be overwritten if it
        already exists, defaults to `False`.
    :type force_overwrite: bool, optional
    """
    # Third party modules
    from imageio import imwrite

    data = np.asarray(data)
    if data.ndim != 2:
        raise TypeError('Cannot write object of type'
                        f'{type(data).__name__} as a tif file.')

    if os_path.isfile(filename) and not force_overwrite:
        raise FileExistsError(f'{filename} already exists')

    imwrite(filename, data)

def write_txt(data, filename, force_overwrite=False, append=False):
    """Write plain text to file.

    :param data: The data to write to file
    :type data: Union[str, list[str]]
    :param filename: File name.
    :type filename: str
    :param force_overwrite: Flag to allow data to be overwritten if it
        already exists, defaults to `False`.
    :type force_overwrite: bool, optional
    :param append: Flag to allow data to be appended to the file if it
        already exists, defaults to `False`.
    :type append: bool, optional
    """
    # Local modules
    from CHAP.utils.general import is_str_series

    if not isinstance(data, str) and not is_str_series(data, log=False):
        raise TypeError('input data must be a str or a tuple or list of str '
                        f'instead of {type(data)} ({data})')

    if not force_overwrite and not append and os_path.isfile(filename):
        raise FileExistsError(f'{filename} already exists')

    if append:
        with open(filename, 'a') as f:
            if isinstance(data, str):
                f.write(data)
            else:
                f.write('\n'.join(data))
    else:
        with open(filename, 'w') as f:
            if isinstance(data, str):
                f.write(data)
            else:
                f.write('\n'.join(data))

def write_yaml(data, filename, force_overwrite=False):
    """Write data to a YAML file.

    :param data: The data to write to file
    :type data: Union[dict, list]
    :param filename: File name.
    :type filename: str
    :param force_overwrite: Flag to allow data to be overwritten if it
        already exists, defaults to `False`.
    :type force_overwrite: bool, optional
    """
    # Third party modules
    import yaml

    if not isinstance(data, (dict, list)):
        raise TypeError('input data must be a dict or list.')

    if os_path.isfile(filename) and not force_overwrite:
        raise FileExistsError(f'{filename} already exists')

    with open(filename, 'w') as f:
        yaml.dump(data, f, sort_keys=False)

def write_filetree(data, outputdir, force_overwrite=False):
    """Write data to a file tree.

    :param data: The data to write to files
    :type data: nexusformat.nexus.NXobject
    :param outputdir: Output directory.
    :type filename: str
    :param force_overwrite: Flag to allow data to be overwritten if it
        already exists, defaults to `False`.
    :type force_overwrite: bool, optional
    """
    # System modules
    from os import makedirs

    # Third party modules
    from nexusformat.nexus import (
        NXentry,
        NXgroup,
        NXobject,
        NXroot,
        NXsubentry,
    )

    if not isinstance(data, NXobject):
        raise TypeError('Cannot write object of type'
                        f'{type(data).__name__} as a file tree to disk.')

    # FIX: Right now this can bomb if MultiplePipelineItem
    # is called simultaneously from multiple nodes in MPI
    if not os_path.isdir(outputdir):
        makedirs(outputdir)

    for k, v in data.items():
        if isinstance(v, NXsubentry) and 'schema' in v.attrs:
            schema = v.attrs['schema']
            filename = os_path.join(outputdir, v.attrs['filename'])
            if schema == 'txt':
                write_txt(list(v.data), filename, force_overwrite)
            elif schema == 'json':
                write_txt(str(v.data), filename, force_overwrite)
            elif schema in ('yml', 'yaml'):
                from json import loads
                write_yaml(loads(v.data.nxdata), filename, force_overwrite)
            elif schema in ('tif',  'tiff'):
                write_tif(v.data, filename, force_overwrite)
            elif schema == 'h5':
                if any(isinstance(vv, NXsubentry) for vv in v.values()):
                    nxbase = NXroot()
                else:
                    nxbase = NXentry()
                for kk, vv in v.attrs.items():
                    if kk not in ('schema', 'filename'):
                        nxbase.attrs[kk] = vv
                for kk, vv in v.items():
                    if isinstance(vv, NXsubentry):
                        nxentry = NXentry()
                        nxbase[vv.nxname] = nxentry
                        for kkk, vvv in vv.items():
                            nxentry[kkk] = vvv
                    else:
                        nxbase[kk] = vv
                write_nexus(nxbase, filename, force_overwrite)
            else:
                raise TypeError(f'Files of type {schema} not yet implemented')
        elif isinstance(v, NXgroup):
            write_filetree(v, os_path.join(outputdir, k), force_overwrite)


class ExtractArchiveWriter(Writer):
    """Writer for tar files from binary data."""
    def write(self, data, filename):
        """Take a .tar archive represented as bytes contained in `data`
        and write the extracted archive to files.

        :param data: The data to write to archive.
        :type data: list[PipelineData]
        :param filename: The name of the directory to write the archive
            files to.
        :type filename: str
        :return: The achived data.
        :rtype: bytes
        """
        # System modules
        from io import BytesIO
        import tarfile

        data = self.unwrap_pipelinedata(data)[-1]

        with tarfile.open(fileobj=BytesIO(data)) as tar:
            tar.extractall(path=filename)

        return data


class FileTreeWriter(Writer):
    """Writer for a file tree in NeXus format."""
    def write(self, data, outputdir, force_overwrite=False):
        """Write a NeXus format object contained in `data` to a 
        directory tree stuctured like the NeXus tree.

        :param data: The data to write to disk.
        :type data: list[PipelineData]
        :param outputdir: The name of the directory to write to.
        :type outputdir: str
        :param force_overwrite: Flag to allow data to be overwritten
            if it already exists, defaults to `False`.
        :type force_overwrite: bool, optional
        :raises RuntimeError: If `filename` already exists and
            `force_overwrite` is `False`.
        :return: The data written to disk.
        :rtype: Union[nexusformat.nexus.NXroot,
            nexusformat.nexus.NXentry]
        """
        # Third party modules
        from nexusformat.nexus import (
            NXentry,
            NXroot,
        )

        data = self.unwrap_pipelinedata(data)[-1]
        if isinstance(data, NXroot):
            if 'default' in data.attrs:
                nxentry = data[data.attrs['default']]
            else:
                nxentry = [v for v in data.values()
                           if isinstance(data, NXentry)]
                if len(nxentry) == 1:
                    nxentry = nxentry[0]
                else:
                    raise TypeError('Cannot write object of type '
                                    f'{type(data).__name__} as a file tree '
                                    'to disk.')
        elif isinstance(data, NXentry):
            nxentry = data
        else:
            raise TypeError('Cannot write object of type '
                            f'{type(data).__name__} as a file tree to disk.')

        write_filetree(nxentry, outputdir, force_overwrite)

        return data


class H5Writer(Writer):
    """Writer for H5 files from an nexusformat.nexus.NXdata object."""
    def write(self, data, filename, force_overwrite=False):
        """Write the NeXus object contained in `data` to hdf5 file.

        :param data: The data to write to file.
        :type data: list[PipelineData]
        :param filename: The name of the file to write to.
        :type filename: str
        :param force_overwrite: Flag to allow data in `filename` to be
            overwritten if it already exists, defaults to `False`.
        :type force_overwrite: bool, optional
        :raises RuntimeError: If `filename` already exists and
            `force_overwrite` is `False`.
        :return: The data written to file.
        :rtype: nexusformat.nexus.NXobject
        """
        # Third party modules
        from h5py import File
        from nexusformat.nexus import NXdata

        data = self.unwrap_pipelinedata(data)[-1]
        if not isinstance(data, NXdata):
            raise ValueError('Invalid data parameter {(data)}')

        mode = 'w' if force_overwrite else 'w-'
        with File(filename, mode) as f:
            f[data.signal] = data.nxsignal
            for i, axes in enumerate(data.attrs['axes']):
                f[axes] = data[axes]
                f[data.signal].dims[i].label = \
                    f'{axes} ({data[axes].units})' \
                    if 'units' in data[axes].attrs else axes
                f[axes].make_scale(axes)
                f[data.signal].dims[i].attach_scale(f[axes])

        return data


class ImageWriter(Writer):
    """Writer for saving image files."""
    def write(
            self, data, outputdir, filename=None, force_overwrite=False,
            remove=True):
        """Write the image(s) contained in `data` to file.

        :param data: The data to write to file.
        :type data: list[PipelineData]
        :param outputdir: The name of the directory to write to.
        :type outputdir: str
        :param filename: The name of the file to write to (for a
            single image or a tiff image stack, with a valid extension).
        :type filename: str, optional
        :param force_overwrite: Flag to allow files to be
            overwritten if they already exists, defaults to `False`.
        :type force_overwrite: bool, optional
        :param remove: If there is a matching entry in `data`, remove
            it from the list, defaults to `True`.
        :type remove: bool, optional
        :raises RuntimeError: If a file already exists and
            `force_overwrite` is `False`.
        :return: The data written to disk.
        :rtype: list, dict, matplotlib.animation.FuncAnimation,
            numpy.ndarray
        """
        # System modules
        from io import BytesIO

        # Third party modules
        from matplotlib.animation import (
            ArtistAnimation,
            FuncAnimation,
        )

        # Local modules
        from CHAP.utils.general import save_iobuf_fig

        try:
            ddata = self.get_data(
                data, schema='common.write.ImageWriter', remove=remove)
        except ValueError:
            self.logger.warning(
                'Unable to find match with schema `common.write.ImageWriter`: '
                'return without writing')
            return None
        if isinstance(ddata, list):
            for (buf, fileformat), basename in ddata:
                filename = f'{basename}.{fileformat}'
                if not os_path.isabs(filename):
                    filename = os_path.join(outputdir, filename)
                if isinstance(buf, (ArtistAnimation, FuncAnimation)):
                    buf.save(filename)
                else:
                    save_iobuf_fig(
                        buf, filename, force_overwrite=force_overwrite)
            return ddata

        if isinstance(ddata, dict):
            fileformat = ddata['fileformat']
            image_data = ddata['image_data']
        else:
            image_data = ddata
        basename, ext = os_path.splitext(filename)
        if ext[1:] != fileformat:
            filename = f'{filename}.{fileformat}'
        if not os_path.isabs(filename):
            filename = os_path.join(outputdir, filename)
        if os_path.isfile(filename) and not force_overwrite:
            raise FileExistsError(f'{filename} already exists')
        if isinstance(image_data, BytesIO):
            save_iobuf_fig(
                image_data, filename, force_overwrite=force_overwrite)
        elif isinstance(image_data, np.ndarray):
            if image_data.ndim == 2:
                # Third party modules
                from imageio import imwrite

                imwrite(filename, image_data)
            elif image_data.ndim == 3:
                # Third party modules
                from tifffile import imwrite

                kwargs = {'bigtiff': True}
                imwrite(filename, image_data, **kwargs)
        elif isinstance(image_data, (ArtistAnimation, FuncAnimation)):
            image_data.save(filename)
        else:
            raise ValueError(f'Invalid image input type {type(image_data)}')
        return ddata


class MatplotlibAnimationWriter(Writer):
    """Writer for saving matplotlib animations."""
    def write(self, data, filename, fps=1):
        """Write the matplotlib.animation.ArtistAnimation object
        contained in `data` to file.

        :param data: The data to write to file.
        :type data: list[PipelineData]
        :param filename: The name of the file to write to.
        :type filename: str
        :param fps: Movie frame rate (frames per second),
            defaults to `1`.
        :type fps: int, optional
        :return: The original animation.
        :rtype: matplotlib.animation.ArtistAnimation
        """
        data = self.unwrap_pipelinedata(data)[-1]
        extension = os_path.splitext(filename)[1]
        if not extension:
            data.save(f'{filename}.gif', fps=fps)
        elif extension == '.gif':
            data.save(filename, fps=fps)
        elif extension == '.mp4':
            data.save(filename, writer='ffmpeg', fps=fps)

        return data


class MatplotlibFigureWriter(Writer):
    """Writer for saving matplotlib figures to image files."""
    def write(self, data, filename, savefig_kw=None, force_overwrite=False):
        """Write the matplotlib.figure.Figure contained in `data` to
        file.

        :param data: The data to write to file.
        :type data: list[PipelineData]
        :param filename: The name of the file to write to.
        :type filename: str
        :param savefig_kw: Keyword args to pass to
            matplotlib.figure.Figure.savefig.
        :type savefig_kw: dict, optional
        :param force_overwrite: Flag to allow data in `filename` to be
            overwritten if it already exists, defaults to `False`.
        :type force_overwrite: bool, optional
        :raises RuntimeError: If `filename` already exists and
            `force_overwrite` is `False`.
        :return: The original figure object.
        :rtype: matplotlib.figure.Figure
        """
        data = self.unwrap_pipelinedata(data)[-1]
        write_matplotlibfigure(data, filename, savefig_kw, force_overwrite)

        return data


class NexusWriter(Writer):
    """Writer for NeXus files from `NXobject`-s."""
    def write(
            self, data, filename, nxpath=None, force_overwrite=False,
            remove=False):
        """Write the NeXus object contained in `data` to file.

        :param data: The data to write to file.
        :type data: list[PipelineData]
        :param filename: The name of the file to write to.
        :type filename: str
        :param force_overwrite: Flag to allow data in `filename` to be
            overwritten if it already exists, defaults to `False`.
        :type force_overwrite: bool, optional
        :param remove: Flag to remove the NeXus object from `data`,
            defaults to `False`.
        :type remove: bool, optional.
        :raises RuntimeError: If `filename` already exists and
            `force_overwrite` is `False`.
        :return: The data written to file.
        :rtype: nexusformat.nexus.NXobject
        """
        # Third party modules
        from nexusformat.nexus import (
            NXFile,
            NXentry,
            NXobject,
            NXroot,
        )

        nxobject = self.get_data(data, remove=remove)

        nxname = nxobject.nxname
        if not os_path.isfile(filename) and nxpath is not None:
            self.logger.warning(
                f'{filename} does not yet exist. Argument for nxpath '
                '({nxpath}) will be ignored.')
            nxpath = None
        if nxpath is None:
            nxclass = nxobject.nxclass
            if nxclass == 'NXroot':
                nxroot = nxobject
            elif nxclass == 'NXentry':
                nxroot = NXroot(nxobject)
                nxroot[nxname].set_default()
            else:
                nxroot = NXroot(NXentry(nxobject))
                if nxclass == 'NXdata':
                    nxroot.entry[nxname].set_default()
                nxroot.entry.set_default()
            write_nexus(nxroot, filename, force_overwrite)
        else:
<<<<<<< HEAD
            with NXFile(filename, 'rw') as nxfile:
                root = nxfile.readfile()
                if nxfile.get(nxpath) is None:
                    if nxfile.get(os.path.dirname(nxpath)) is not None:
                        nxpath, nxname = os.path.split(nxpath)
                    else:
                        self.logger.debug(f'root.NXentry = {root.NXentry}')
                        nxpath = root.NXentry[0].nxpath
                        self.logger.warning(
                            f'Path "{nxpath}" not present in {filename}. '
                            f'Using {nxpath} instead.')
                full_nxpath = os.path.join(nxpath, nxname)
                self.logger.debug(
                    f'Full path for object to write: {full_nxpath}')
                if nxfile.get(full_nxpath) is not None:
                    self.logger.debug(
                        f'{os.path.join(nxpath, nxname)} already exists in '
                        f'{filename}')
                    if force_overwrite:
                        self.logger.warning(
                            'Deleting existing NXobject at '
                            f'{os.path.join(nxpath, nxname)} in {filename}')
                        del root[full_nxpath]
                try:
                    root[full_nxpath] = data
                except Exception as exc:
                    raise exc
        return data


class NexusValuesWriter(Writer):
    """Writer for updating values in an existing NeXus file."""
    def write(self, data, filename, path_prefix=''):
        """Write new values specified in `data` to the exising NeXus
        file `filename`.

        :param data: List of dictionaries with the following entries
        -- `'path'` identifying the location of the `NXfield` object
        to which values will be written, `'data'` identifying the data
        to be written, and `'idx'` identifying the index / indicies of
        the `NXfield` to which the data will be written.
        :type data: list[PipelineData]
        :param filename: Name of an existing NeXus file to update.
        :type filename: str
        :param path_prefix: Prefix to use for all paths in input
            `data`, defaults to `''`.
        :type path_prefix: str, optional
        :returns: Original contenst of `data`.
        :rtype: list[dict[str, object]]
        """
        import os
        from nexusformat.nexus import NXFile

        data = self.unwrap_pipelinedata(data)[0]

        for d in data:
            with NXFile(filename, 'a') as nxroot:
                self.nxs_writer(
                    nxroot=nxroot,
                    path=os.path.join(path_prefix, d['path']),
                    idx=d['idx'],
                    data=d['data']
                )

=======
            nxfile = NXFile(filename, 'rw')
            root = nxfile.readfile()
            if nxfile.get(nxpath) is None:
                if nxfile.get(os_path.dirname(nxpath)) is not None:
                    nxpath, nxname = os_path.split(nxpath)
                else:
                    nxpath = root.NXentry[0].nxpath
                    self.logger.warning(
                        f'Path "{nxpath}" not present in {filename}. '
                        f'Using {nxpath} instead.')
            full_nxpath = os_path.join(nxpath, nxname)
            self.logger.debug(f'Full path for object to write: {full_nxpath}')
            if nxfile.get(full_nxpath) is not None:
                self.logger.debug(
                    f'{os_path.join(nxpath, nxname)} already exists in '
                    f'{filename}')
                if force_overwrite:
                    self.logger.warning(
                        'Deleting existing NXobject at '
                        f'{os_path.join(nxpath, nxname)} in {filename}')
                    del root[full_nxpath]
            try:
                root[full_nxpath] = nxobject
            except Exception as exc:
                nxfile.close()
                raise exc
            nxfile.close()
>>>>>>> 5e3093f9
        return data

    def nxs_writer(self, nxroot, path, idx, data):
        """Write data to a specific NeXus file.

        This method writes `data` to a specified dataset within a NeXus
        file at the given index (`idx`). If the dataset does not
        exist, an error is raised. The method ensures that the shape
        of `data` matches the shape of the target slice before
        writing.

        :param nxroot: NeXus root object.
        :type nxroot: nexusformat.nexus.NXroot
        :param path: Path to the dataset inside the NeXus file.
        :type path: str
        :param idx: Index or slice where the data should be written.
        :type idx: tuple or int
        :param data: Data to be written to the specified slice in the
            dataset.
        :type data: numpy.ndarray or compatible array-like object
        :return: The written data.
        :rtype: numpy.ndarray or compatible array-like object
        :raises ValueError: If the specified dataset does not exist or
            if the shape of `data` does not match the target slice.
        """
        import numpy as np
        self.logger.info(f'Writing to {path} at {idx}')

        # Check if the dataset exists
        if path not in nxroot:
            raise ValueError(
                f'Dataset "{path}" does not exist in the NeXus file.')

        # Access the specified dataset
        dataset = nxroot[path]

        # Check that the slice shape matches the data shape
        data = np.asarray(data)
        if dataset[idx].shape != data.shape:
            raise ValueError(
                f'Data shape {data.shape} does not match the target slice '
                f'shape {dataset[idx].shape}.')

        # Write the data to the specified slice
        dataset[idx] = data
        self.logger.info(f'Data written to "{path}" at slice {idx}.')


class PyfaiResultsWriter(Writer):
    """Writer for results of one or more pyFAI integrations. Able to
    handle multiple output formats. Currently supported formats are:
    .npz, .nxs.
    """
    def write(self, data, filename, force_overwrite=False):
        """Save pyFAI integration results to a file. Format is
        determined automatically form the extension of `filename`.

        :param data: The data to write to file.
        :type data: Union[list[PipelineData],
            list[pyFAI.containers.IntegrateResult]]
        :param filename: Name of the file to which results will be
            saved. Format of output is determined ffrom the
            extension. Currently supported formats are: `.npz`,
            `.nxs`.
        :type filename: str
        """
        from os import remove

        from pyFAI.containers import Integrate1dResult, Integrate2dResult

        try:
            results = self.unwrap_pipelinedata(data)[0]
        except:
            results = data
        if not isinstance(results, list):
            results = [results]
        if not all([isinstance(r, Integrate1dResult) for r in results]) \
           and not all([isinstance(r, Integrate2dResult) for r in results]):
            raise Exception(
                'Bad input data: all items must have the same type -- either '
                'all pyFAI.containers.Integrate1dResult, or all '
                'pyFAI.containers.Integrate2dResult.')

        if os_path.isfile(filename):
            if force_overwrite:
                self.logger.warning(f'Removing existing file {filename}')
                remove(filename)
            else:
                raise Exception(f'{filename} already exists.')
        _, ext = os_path.splitext(filename)
        if ext.lower() == '.npz':
            self.write_npz(results, filename)
        elif ext.lower() == '.nxs':
            self.write_nxs(results, filename)
        else:
            raise Exception(f'Unsupported file format: {ext}')
        self.logger.info(f'Wrote to {filename}')
        return results

    def write_npz(self, results, filename):
        """Save `results` to the .npz file, `filename`."""

        data = {'radial': results[0].radial,
                'intensity': [r.intensity for r in results]}
        if hasattr(results[0], 'azimuthal'):
            # 2d results
            data['azimuthal'] = results[0].azimuthal
        if all([r.sigma for r in results]):
            # errors were included
            data['sigma'] = [r.sigma for r in results]

        np.savez(filename, **data)

    def write_nxs(self, results, filename):
        """Save `results` to the .nxs file, `filename`."""
        raise NotImplementedError


class TXTWriter(Writer):
    """Writer for plain text files from string or tuples or lists of
    strings."""
    def write(self, data, filename, append=False, force_overwrite=False):
        """Write a string or tuple or list of strings contained in 
        `data` to file.

        :param data: The data to write to file.
        :type data: list[PipelineData]
        :param filename: The name of the file to write to.
        :type filename: str
        :param append: Flag to allow data in `filename` to be
            be appended, defaults to `False`.
        :type append: bool, optional
        :param force_overwrite: Flag to allow data in `filename` to be
            overwritten if it already exists, defaults to `False`.
        :type force_overwrite: bool, optional
        :raises TypeError: If the object contained in `data` is not a
            `str`, `tuple[str]` or `list[str]`.
        :raises RuntimeError: If `filename` already exists and
            `force_overwrite` is `False`.
        :return: The data written to file.
        :rtype: str, tuple[str], list[str]
        """
        data = self.unwrap_pipelinedata(data)[-1]
        write_txt(data, filename, force_overwrite, append)

        return data


class YAMLWriter(Writer):
    """Writer for YAML files from `dict`-s."""
    def write(self, data, filename, force_overwrite=False, remove=False):
        """Write the last dictionary contained in `data` to file.

        :param data: The data to write to file.
        :type data: list[PipelineData]
        :param filename: The name of the file to write to.
        :type filename: str
        :param force_overwrite: Flag to allow data in `filename` to be
            overwritten if it already exists, defaults to `False`.
        :type force_overwrite: bool, optional
        :param remove: Flag to remove the dictionary from `data`,
            defaults to `False`.
        :raises TypeError: If the object contained in `data` is not a
            `dict`.
        :raises RuntimeError: If `filename` already exists and
            `force_overwrite` is `False`.
        :return: The data written to file.
        :rtype: dict
        """
        # Third party modules
        from pydantic import BaseModel

        # Local modules
        from CHAP.models import CHAPBaseModel

        yaml_dict = None
        for i, d in reversed(list(enumerate(data))):
            ddata = d['data']
            if isinstance(ddata, dict):
                yaml_dict = ddata
                if remove:
                    data.pop(i)
                break
            if isinstance(ddata, (BaseModel, CHAPBaseModel)):
                try:
                    yaml_dict = ddata.model_dump()
                    if remove:
                        data.pop(i)
                    break
                except:
                    pass
        write_yaml(yaml_dict, filename, force_overwrite)
        return data


class ZarrValuesWriter(Writer):
    """Writer for updating values in arrays of an existing Zarr
    file.
    """
    def write(self, data, filename, path_prefix='', outputdir='.'):
        """Write `data` (from `saxswaxs.PyfaiIntegrationProcessor`) to
        the Zarr file `filename`.

        :param data: Results from `saxswaxs.PyfaiIntegrationProcessor`.
        :type data: list[PipelineData]
        :param filename: Name of Zarr file to which to write.
        :type filename: str
        :returns: Original results from
            `saxswaxs.PyfaiIntegrationProcessor`.
        :rtype: list[dict[str, object]]
        """
        import os
        import zarr

        # Open file in append mode to allow modifications
        zarrfile = zarr.open(filename, mode='a')

        # Get list of PyfaiIntegrationProcessor results to write
        data = self.unwrap_pipelinedata(data)[0]
        for d in data:
            self.zarr_writer(
                zarrfile=zarrfile,
                path=os.path.join(path_prefix, d['path']),
                idx=d['idx'],
                data=d['data'])

        return data

    def zarr_writer(self, zarrfile, path, idx, data):
        """Write data to a specific Zarr dataset.

        This method writes `data` to a specified dataset within a Zarr
        file at the given index (`idx`). If the dataset does not
        exist, an error is raised. The method ensures that the shape
        of `data` matches the shape of the target slice before
        writing.

        :param zarrfile: Path to the Zarr file.
        :type zarrfile: zarr.core.group.Group
        :param path: Path to the dataset inside the Zarr file.
        :type path: str
        :param idx: Index or slice where the data should be written.
        :type idx: tuple or int
        :param data: Data to be written to the specified slice in the
            dataset.
        :type data: numpy.ndarray or compatible array-like object
        :return: The written data.
        :rtype: numpy.ndarray or compatible array-like object
        :raises ValueError: If the specified dataset does not exist or
            if the shape of `data` does not match the target slice.
        """
        self.logger.info(f'Writing to {path} at {idx}')
        # Check if the dataset exists
        if path not in zarrfile:
            raise ValueError(
                f'Dataset "{path}" does not exist in the Zarr file.')

        # Access the specified dataset
        dataset = zarrfile[path]

        # Check that the slice shape matches the data shape
        if dataset[idx].shape != data.shape and data.shape[0] == 1:
            data = np.squeeze(data, axis=0)
        if dataset[idx].shape != data.shape:
            raise ValueError(
                f'Data shape {data.shape} does not match the target slice '
                f'shape {dataset[idx].shape}.')

        # Write the data to the specified slice
        dataset[idx] = data
        self.logger.info(f'Data written to "{path}" at slice {idx}.')


class ZarrWriter(Writer):
    """Writer for zarr groups."""
    def write(self, data, filename, outputdir='.', force_overwrite=False):
        import asyncio
        from zarr.core.buffer import default_buffer_prototype
        from zarr.storage import LocalStore
        from zarr.abc.store import Store
        from zarr.core.group import AsyncGroup, Group

        async def copy_zarr_store_to_local_store(zarr_store, local_store):
            async for k in zarr_store.list():
                self.logger.info(f'Copying {k}')
                buf = await zarr_store.get(
                    k, prototype=default_buffer_prototype())
                await local_store.set(k, buf)

        zarr_obj = self.unwrap_pipelinedata(data)[0]
        if isinstance(zarr_obj, Store):
            _zarr_store = zarr_obj
        elif isinstance(zarr_obj, (AsyncGroup, Group)):
            _zarr_store = zarr_obj.store
        else:
            raise TypeError(
                'Expected zarr.abc.store.Store, zarr.core.group.AsyncGroup, '
                f'or zarr.core.group.Group, got {type(zarr_obj)}'
            )
        _local_store = LocalStore(filename)
        asyncio.run(copy_zarr_store_to_local_store(
            _zarr_store, _local_store))
        return _local_store


if __name__ == '__main__':
    # Local modules
    from CHAP.writer import main

    main()<|MERGE_RESOLUTION|>--- conflicted
+++ resolved
@@ -531,7 +531,6 @@
                 nxroot.entry.set_default()
             write_nexus(nxroot, filename, force_overwrite)
         else:
-<<<<<<< HEAD
             with NXFile(filename, 'rw') as nxfile:
                 root = nxfile.readfile()
                 if nxfile.get(nxpath) is None:
@@ -596,35 +595,6 @@
                     data=d['data']
                 )
 
-=======
-            nxfile = NXFile(filename, 'rw')
-            root = nxfile.readfile()
-            if nxfile.get(nxpath) is None:
-                if nxfile.get(os_path.dirname(nxpath)) is not None:
-                    nxpath, nxname = os_path.split(nxpath)
-                else:
-                    nxpath = root.NXentry[0].nxpath
-                    self.logger.warning(
-                        f'Path "{nxpath}" not present in {filename}. '
-                        f'Using {nxpath} instead.')
-            full_nxpath = os_path.join(nxpath, nxname)
-            self.logger.debug(f'Full path for object to write: {full_nxpath}')
-            if nxfile.get(full_nxpath) is not None:
-                self.logger.debug(
-                    f'{os_path.join(nxpath, nxname)} already exists in '
-                    f'{filename}')
-                if force_overwrite:
-                    self.logger.warning(
-                        'Deleting existing NXobject at '
-                        f'{os_path.join(nxpath, nxname)} in {filename}')
-                    del root[full_nxpath]
-            try:
-                root[full_nxpath] = nxobject
-            except Exception as exc:
-                nxfile.close()
-                raise exc
-            nxfile.close()
->>>>>>> 5e3093f9
         return data
 
     def nxs_writer(self, nxroot, path, idx, data):
