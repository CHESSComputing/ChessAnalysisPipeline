--- conflicted
+++ resolved
@@ -13,16 +13,6 @@
 
 # Third party modules
 import numpy as np
-<<<<<<< HEAD
-from pydantic import (BaseModel,
-                      conint,
-                      conlist,
-                      constr,
-                      FilePath,
-                      PrivateAttr,
-                      root_validator,
-                      validator)
-=======
 from pydantic import (
     BaseModel,
     conint,
@@ -33,7 +23,6 @@
     root_validator,
     validator,
 )
->>>>>>> f7395306
 from pyspec.file.spec import FileSpec
 
 
