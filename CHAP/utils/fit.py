#!/usr/bin/env python
#-*- coding: utf-8 -*-
#pylint: disable=
"""
File       : fit.py
Author     : Rolf Verberg <rolfverberg AT gmail dot com>
Description: General curve fitting module
"""

# System modules
from collections import Counter
from copy import deepcopy
from logging import getLogger
from os import (
    cpu_count,
    mkdir,
    path,
)
from re import sub
from shutil import rmtree
from sys import float_info
from time import time

# Third party modules
try:
    from joblib import (
        Parallel,
        delayed,
    )
    HAVE_JOBLIB = True
except ImportError:
    HAVE_JOBLIB = False
from nexusformat.nexus import NXdata
import numpy as np

# Local modules
from CHAP.processor import Processor
from CHAP.utils.general import (
    is_int,
    is_num,
    is_dict_series,
    is_index,
    index_nearest,
    quick_plot,
)

logger = getLogger(__name__)
FLOAT_MIN = float_info.min
FLOAT_MAX = float_info.max
FLOAT_EPS = float_info.epsilon

# sigma = fwhm_factor*fwhm
fwhm_factor = {
    'gaussian': 'fwhm/(2*sqrt(2*log(2)))',
    'lorentzian': '0.5*fwhm',
    'splitlorentzian': '0.5*fwhm',  # sigma = sigma_r
    'voight': '0.2776*fwhm',        # sigma = gamma
    'pseudovoight': '0.5*fwhm',     # fraction = 0.5
}

# amplitude = height_factor*height*fwhm
height_factor = {
    'gaussian': 'height*fwhm*0.5*sqrt(pi/log(2))',
    'lorentzian': 'height*fwhm*0.5*pi',
    'splitlorentzian': 'height*fwhm*0.5*pi',  # sigma = sigma_r
    'voight': '3.334*height*fwhm',            # sigma = gamma
    'pseudovoight': '1.268*height*fwhm',      # fraction = 0.5
}


class FitProcessor(Processor):
    """
    A processor to perform a fit on a data set or data map.
    """
    def process(self, data, config=None):
        """
        Fit the data and return a CHAP.utils.fit.Fit or
        CHAP.utils.fit.FitMap object depending on the dimensionality
        of the input data. The input data should contain a NeXus NXdata 
        object, with properly defined signal and axis.

        :param data: Input data containing the
            nexusformat.nexus.NXdata object to fit.
        :type data: list[PipelineData]
        :raises ValueError: Invalid input or configuration parameter.
        :return: The fitted data object.
        :rtype: Union[CHAP.utils.fit.Fit, CHAP.utils.fit.FitMap]
        """
        # Local modules
        from CHAP.utils.models import (
            FitConfig,
            Multipeak,
        )

        # Unwrap the PipelineData if called as a Pipeline Processor
        if not isinstance(data, (Fit, FitMap)) and not isinstance(data, NXdata):
            data = self.unwrap_pipelinedata(data)[0]

        if isinstance(data, (Fit, FitMap)):

            # Refit/continue the fit with possibly updated parameters
            fit = data
            fit_config = None
            if config is not None:
                try:
                    fit_config = FitConfig(**config)
                except Exception as dict_exc:
                    raise RuntimeError from dict_exc

            if isinstance(data, FitMap):
                fit.fit(config=fit_config)
            else:
                fit.fit(config=fit_config)
                if fit_config is not None:
                    if fit_config.print_report:
                        fit.print_fit_report()
                    if fit_config.plot:
                        fit.plot(skip_init=True)

        else:

            # Get the default NXdata object
            try:
                nxdata = data.get_default()
                assert nxdata is not None
            except:
                if nxdata is None or nxdata.nxclass != 'NXdata':
                    raise ValueError('Invalid default pathway to an NXdata '
                                     f'object in ({data})')

            # Get the fit configuration
            try:
                fit_config = self.get_config(data, 'utils.models.FitConfig')
            except Exception as data_exc:
                self.logger.info('No valid fit config in input pipeline '
                                 'data, using config parameter instead.')
                try:
                    fit_config = FitConfig(**config)
                except Exception as dict_exc:
                    raise RuntimeError from dict_exc

            # Expand multipeak model if present
            found_multipeak = False
            for i, model in enumerate(deepcopy(fit_config.models)):
                if isinstance(model, Multipeak):
                    if found_multipeak:
                        raise ValueError(
                            f'Invalid parameter models ({fit_config.models}) '
                            '(multiple instances of multipeak not allowed)')
                    parameters, models = self.create_multipeak_model(model)
                    if parameters:
                        fit_config.parameters += parameters
                    fit_config.models += models
                    fit_config.models.remove(model)
                    found_multipeak = True

            # Instantiate the Fit or FitMap object and fit the data
            if np.squeeze(nxdata.nxsignal).ndim == 1:
                fit = Fit(nxdata, fit_config)
                fit.fit()
                if fit_config.print_report:
                    fit.print_fit_report()
                if fit_config.plot:
                    fit.plot(skip_init=True)
            else:
                fit = FitMap(nxdata, fit_config)
                fit.fit(
                    num_proc=fit_config.num_proc, plot=fit_config.plot,
                    print_report=fit_config.print_report)
        
        return fit

    @staticmethod
    def create_multipeak_model(model_config):
        """Create a multipeak model."""
        # Local modules
        from CHAP.utils.models import (
            FitParameter,
            Gaussian,
        )

        parameters = []
        models = []
        num_peaks = len(model_config.centers)
        if num_peaks == 1 and model_config.fit_type == 'uniform':
            logger.debug('Ignoring fit_type input for fitting one peak')
            model_config.fit_type = 'unconstrained'

        sig_min = FLOAT_MIN
        sig_max = np.inf
        if (model_config.fwhm_min is not None
                or model_config.fwhm_max is not None):
            # Third party modules
            from asteval import Interpreter
            ast = Interpreter()

            if model_config.fwhm_min is not None:
                ast(f'fwhm = {model_config.fwhm_min}')
                sig_min = ast(fwhm_factor[model_config.peak_models])
            if model_config.fwhm_max is not None:
                ast(f'fwhm = {model_config.fwhm_max}')
                sig_max = ast(fwhm_factor[model_config.peak_models])

        if model_config.fit_type == 'uniform':
            parameters.append(FitParameter(
                name='scale_factor', value=1.0, min=FLOAT_MIN))
            for i, cen in enumerate(model_config.centers):
                models.append(Gaussian(
                    model='gaussian',
                    prefix=f'peak{i+1}_',
                    parameters=[
                         {'name': 'amplitude', 'min': FLOAT_MIN},
                         {'name': 'center', 'expr': f'scale_factor*{cen}'},
                         {'name': 'sigma', 'min': sig_min, 'max': sig_max}]))
        else:
            for i, cen in enumerate(model_config.centers):
                if model_config.centers_range is None:
                    cen_min = None
                    cen_max = None
                else:
                    cen_min = cen - model_config.centers_range
                    cen_max = cen + model_config.centers_range
                models.append(Gaussian(
                    model='gaussian',
                    prefix=f'peak{i+1}_',
                    parameters=[
                         {'name': 'amplitude', 'min': FLOAT_MIN},
                         {'name': 'center', 'value': cen, 'min': cen_min,
                          'max': cen_max},
                         {'name': 'sigma', 'min': sig_min, 'max': sig_max}]))

        return parameters, models


class Component():
    def __init__(self, model, prefix=''):
        # Local modules
        from CHAP.utils.models import models

        self.func = models[model.model]
        self.param_names = [f'{prefix}{par.name}' for par in model.parameters]
        self.prefix = prefix
        self._name = model.model


class Components(dict):
    def __init__(self):
        super().__init__(self)

    def __setitem__(self, key, value):
        if key not in self and not isinstance(key, str):
            raise KeyError(f'Invalid component name ({key})')
        if not isinstance(value, Component):
            raise ValueError(f'Invalid component ({value})')
        dict.__setitem__(self, key, value)
        value.name = key

    def add(self, model, prefix=''):
        # Local modules
        from CHAP.utils.models import model_classes

        if not isinstance(model, model_classes):
            raise ValueError(f'Invalid parameter model ({model})')
        if not isinstance(prefix, str):
            raise ValueError(f'Invalid parameter prefix ({prefix})')
        name = f'{prefix}{model.model}'
        self.__setitem__(name, Component(model, prefix))

    @property
    def components(self):
        return self.values()


class Parameters(dict):
    """
    A dictionary of FitParameter objects, mimicking the functionality
    of a similarly named class in the lmfit library.
    """
    def __init__(self):
        super().__init__(self)

    def __setitem__(self, key, value):
        # Local modules
        from CHAP.utils.models import FitParameter

        if key in self:
            raise KeyError(f'Duplicate name for FitParameter ({key})')
        if key not in self and not isinstance(key, str):
            raise KeyError(f'Invalid FitParameter name ({key})')
        if value is not None and not isinstance(value, FitParameter):
            raise ValueError(f'Invalid FitParameter ({value})')
        dict.__setitem__(self, key, value)
        value.name = key

    def add(self, parameter, prefix=''):
        """
        Add a fit parameter.

        :param parameter: The fit parameter to add to the dictionary.
        :type parameter: Union[str, FitParameter]
        :param prefix: The prefix for the model to which this
             parameter belongs, defaults to `''`.
        :type prefix: str, optional
        """
        # Local modules
        from CHAP.utils.models import FitParameter

        if isinstance(parameter, FitParameter):
            name = f'{prefix}{parameter.name}'
            self.__setitem__(name, parameter)
        else:
            raise RuntimeError('Must test')
            parameter = f'{prefix}{parameter}'
            self.__setitem__(
                parameter,
                FitParameter(name=parameter))
        setattr(self[parameter.name], '_prefix', prefix)


class ModelResult():
    """
    The result of a model fit, mimicking the functionality of a
    similarly named class in the lmfit library.
    """
    def __init__(
            self, x, y, model, parameters, method, ast, res_par_exprs,
            res_par_indices, res_par_names, result):
        if method == 'leastsq':
            best_pars = result[0]
            self.ier = result[4]
            self.message = result[3]
            self.nfev = result[2]['nfev']
            self.residual = result[2]['fvec']
            self.success = 1 <= result[4] <= 4
        else:
            best_pars = result.x
            self.ier = result.status
            self.message = result.message
            self.nfev = result.nfev
            self.residual = result.fun
            self.success = result.success
        self.best_fit = y + self.residual
        self.method = method
        self.ndata = len(self.residual)
        self.nvarys = len(res_par_indices)
        self.x = x
        self._ast = ast
        self._expr_pars = {}

        # Copy the model info
        self.components = model.components

        # Get the covarience matrix
        self.chisqr = (self.residual**2).sum()
        self.redchi = self.chisqr / (self.ndata-self.nvarys)
        self.covar = None
        if method == 'leastsq':
            if result[1] is not None:
                self.covar = result[1]*self.redchi
        else:
            self.covar = self.redchi * np.linalg.inv(
                np.dot(result.jac.T, result.jac))

        # Update the fit parameters with the fit result
        self.params = deepcopy(parameters)
        par_names = list(self.params.keys())
        self.var_names = []
        for i, (value, index) in enumerate(zip(best_pars, res_par_indices)):
            par = self.params[par_names[index]]
            par.set(value=value)
            stderr = None
            if self.covar is not None:
                stderr = self.covar[i,i]
                if stderr is not None:
                    stderr = np.sqrt(stderr)
            setattr(par, '_stderr', stderr)
            self.var_names.append(par.name)
        if res_par_exprs:
            # Third party modules
            from sympy import diff
            for value, name in zip(best_pars, res_par_names):
                self._ast.symtable[name] = value
            for par_expr in res_par_exprs:
                name = par_names[par_expr['index']]
                expr = par_expr['expr']
                par = self.params[name]
                par.set(value=self._ast.eval(expr))
                self._expr_pars[name] = expr
                stderr = None
                if self.covar is not None:
                    stderr = 0
                    for i, name in enumerate(self.var_names):
                        d = diff(expr, name)
                        if not d:
                            continue
                        for ii, nname in enumerate(self.var_names):
                            dd = diff(expr, nname)
                            if not dd:
                                continue
                            stderr += (self._ast.eval(str(d))
                                       * self._ast.eval(str(dd))
                                       * self.covar[i,ii])
                    stderr = np.sqrt(stderr)
                setattr(par, '_stderr', stderr)

    def eval_components(self, x=None, parameters=None):
        """
        Evaluate each component of a composite model function.

        :param x: Independent variable, defaults to `None`, in which 
            case the class variable x is used.
        :type x: Union[list, np.ndarray], optional
        :param parameters: Composite model parameters, defaults to
            None, in which case the class variable params is used.
        :type parameters: Parameters, optional
        :return: A dictionary with component name and evealuated
            function values key, value pairs.
        :rtype: dict
        """
        if x is None:
            x = self.x
        if parameters is None:
            parameters = self.params
        result = {}
        for component in self.components:
            if 'tmp_normalization_offset_c' in component.param_names:
                continue
            par_values = tuple(
                parameters[par].value for par in component.param_names)
            if component.prefix == '':
                name = component._name
            else:
                name = component.prefix
            result[name] = component.func(x, *par_values)
        return result

    def fit_report(self, show_correl=False):
        """
        Generates a report of the fitting results with their best
        parameter values and uncertainties.

        :param show_correl: Whether to show list of correlations,
            defaults to `False`.
        :type show_correl: bool, optional
        """
        # Local modules
        from CHAP.utils.general import (
            getfloat_attr,
            gformat,
        )

        buff = []
        add = buff.append
        parnames = list(self.params.keys())
        namelen = max(len(n) for n in parnames)

        add("[[Fit Statistics]]")
        add(f"    # fitting method   = {self.method}")
        add(f"    # function evals   = {getfloat_attr(self, 'nfev')}")
        add(f"    # data points      = {getfloat_attr(self, 'ndata')}")
        add(f"    # variables        = {getfloat_attr(self, 'nvarys')}")
        add(f"    chi-square         = {getfloat_attr(self, 'chisqr')}")
        add(f"    reduced chi-square = {getfloat_attr(self, 'redchi')}")
#        add(f"    Akaike info crit   = {getfloat_attr(self, 'aic')}")
#        add(f"    Bayesian info crit = {getfloat_attr(self, 'bic')}")
#        if hasattr(self, 'rsquared'):
#            add(f"    R-squared          = {getfloat_attr(self, 'rsquared')}")

        add("[[Variables]]")
        for name in parnames:
            par = self.params[name]
            space = ' '*(namelen-len(name))
            nout = f'{name}:{space}'
            inval = '(init = ?)'
            if par.init_value is not None:
                inval = f'(init = {par.init_value:.7g})'
            expr = self._expr_pars.get(name, par.expr)
            if expr is not None:
                val = self._ast.eval(expr)
            else:
                val = par.value
            try:
                val = gformat(par.value)
            except (TypeError, ValueError):
                val = ' Non Numeric Value?'
            if par.stderr is not None:
                serr = gformat(par.stderr)
                try:
                    spercent = f'({abs(par.stderr/par.value):.2%})'
                except ZeroDivisionError:
                    spercent = ''
                val = f'{val} +/-{serr} {spercent}'
            if par.vary:
                add(f'    {nout} {val} {inval}')
            elif expr is not None:
                add(f"    {nout} {val} == '{expr}'")
            else:
                add(f'    {nout} {par.value:.7g} (fixed)')

        return '\n'.join(buff)
 

class Fit:
    """
    Wrapper class for scipy/lmfit.
    """
    def __init__(self, nxdata, config):
        """Initialize Fit."""
        self._code = config.code
        if self._code == 'scipy':
            # Local modules
            from CHAP.utils.fit import Parameters
        else:
            # Third party modules
            from lmfit import Parameters
        self._mask = None
        self._method = config.method
        self._model = None
        self._norm = None
        self._normalized = False
        self._free_parameters = []
        self._parameters = Parameters()
        if self._code == 'scipy':
            self._ast = None
            self._res_num_pars = []
            self._res_par_exprs = []
            self._res_par_indices = []
            self._res_par_names = []
            self._res_par_values = []
        self._parameter_bounds = None
        self._linear_parameters = []
        self._nonlinear_parameters = []
        self._result = None
#        self._try_linear_fit = True
#        self._fwhm_min = None
#        self._fwhm_max = None
#        self._sigma_min = None
#        self._sigma_max = None
        self._x = None
        self._y = None
        self._y_norm = None
        self._y_range = None
#        if 'try_linear_fit' in kwargs:
#            self._try_linear_fit = kwargs.pop('try_linear_fit')
#            if not isinstance(self._try_linear_fit, bool):
#                raise ValueError(
#                    'Invalid value of keyword argument try_linear_fit '
#                    f'({self._try_linear_fit})')
        if nxdata is not None:
            if isinstance(nxdata.attrs['axes'], str):
                dim_x = nxdata.attrs['axes']
            else:
                dim_x = nxdata.attrs['axes'][-1]
            self._x = np.asarray(nxdata[dim_x])
            self._y = np.squeeze(nxdata.nxsignal)
            if self._x.ndim != 1:
                raise ValueError(
                    f'Invalid x dimension ({self._x.ndim})')
            if self._x.size != self._y.size:
                raise ValueError(
                    f'Inconsistent x and y dimensions ({self._x.size} vs '
                    f'{self._y.size})')
#            if 'mask' in kwargs:
#                self._mask = kwargs.pop('mask')
            if True: #self._mask is None:
                y_min = float(self._y.min())
                self._y_range = float(self._y.max())-y_min
                if self._y_range > 0.0:
                    self._norm = (y_min, self._y_range)
#            else:
#                self._mask = np.asarray(self._mask).astype(bool)
#                if self._x.size != self._mask.size:
#                    raise ValueError(
#                        f'Inconsistent x and mask dimensions ({self._x.size} '
#                        f'vs {self._mask.size})')
#                y_masked = np.asarray(self._y)[~self._mask]
#                y_min = float(y_masked.min())
#                self._y_range = float(y_masked.max())-y_min
#                if self._y_range > 0.0:
#                    self._norm = (y_min, self._y_range)

            # Setup fit model
            self._setup_fit_model(config.parameters, config.models)

    @property
    def best_errors(self):
        """Return errors in the best fit parameters."""
        if self._result is None:
            return None
        return {name:self._result.params[name].stderr
                for name in sorted(self._result.params)
                if name != 'tmp_normalization_offset_c'}

    @property
    def best_fit(self):
        """Return the best fit."""
        if self._result is None:
            return None
        return self._result.best_fit

    @property
    def best_parameters(self):
        """Return the best fit parameters."""
        if self._result is None:
            return None
        parameters = {}
        for name in sorted(self._result.params):
            if name != 'tmp_normalization_offset_c':
                par = self._result.params[name]
                parameters[name] = {
                    'value': par.value,
                    'error': par.stderr,
                    'init_value': par.init_value,
                    'min': par.min,
                    'max': par.max,
                    'vary': par.vary, 'expr': par.expr
                }
        return parameters

    @property
    def best_values(self):
        """Return values of the best fit parameters."""
        if self._result is None:
            return None
        return {name:self._result.params[name].value
                for name in sorted(self._result.params)
                if name != 'tmp_normalization_offset_c'}

    @property
    def chisqr(self):
        """Return the chisqr value of the best fit."""
        if self._result is None:
            return None
        return self._result.chisqr

    @property
    def components(self):
        # Third party modules
        from lmfit.models import ExpressionModel

        """Return the fit model components info."""
        components = {}
        if self._result is None:
            logger.warning('Unable to collect components in Fit.components')
            return components
        for component in self._result.components:
            if 'tmp_normalization_offset_c' in component.param_names:
                continue
            parameters = {}
            for name in component.param_names:
                par = self._parameters[name]
                parameters[name] = {
                    'free': par.vary,
                    'value': self._result.params[name].value,
                }
                if par.expr is not None:
                    parameters[name]['expr'] = par.expr
            expr = None
            if isinstance(component, ExpressionModel):
                name = component._name
                if name[-1] == '_':
                    name = name[:-1]
                expr = component.expr
            else:
                prefix = component.prefix
                if prefix:
                    if prefix[-1] == '_':
                        prefix = prefix[:-1]
                    name = f'{prefix} ({component._name})'
                else:
                    name = f'{component._name}'
            if expr is None:
                components[name] = {
                    'parameters': parameters,
                }
            else:
                components[name] = {
                    'expr': expr,
                    'parameters': parameters,
                }
        return components

    @property
    def covar(self):
        """Return the covarience matrix of the best fit parameters."""
        if self._result is None:
            return None
        return self._result.covar

    @property
    def init_parameters(self):
        """Return the initial parameters for the fit model."""
        if self._result is None or self._result.init_params is None:
            return None
        parameters = {}
        for name in sorted(self._result.init_params):
            if name != 'tmp_normalization_offset_c':
                par = self._result.init_params[name]
                parameters[name] = {
                    'value': par.value,
                    'min': par.min,
                    'max': par.max,
                    'vary': par.vary,
                    'expr': par.expr,
                }
        return parameters

    @property
    def init_values(self):
        """Return the initial values for the fit parameters."""
        if self._result is None or self._result.init_params is None:
            return None
        return {name:self._result.init_params[name].value
                for name in sorted(self._result.init_params)
                if name != 'tmp_normalization_offset_c'}

    @property
    def normalization_offset(self):
        """Return the normalization_offset for the fit model."""
        if self._result is None:
            return None
        if self._norm is None:
            return 0.0
        if self._result.init_params is not None:
            normalization_offset = float(
                self._result.init_params['tmp_normalization_offset_c'].value)
        else:
            normalization_offset = float(
                self._result.params['tmp_normalization_offset_c'].value)
        return normalization_offset

    @property
    def num_func_eval(self):
        """
        Return the number of function evaluations for the best fit.
        """
        if self._result is None:
            return None
        return self._result.nfev

    @property
    def parameters(self):
        """Return the fit parameter info."""
        return {name:{'min': par.min, 'max': par.max, 'vary': par.vary,
                'expr': par.expr} for name, par in self._parameters.items()
                if name != 'tmp_normalization_offset_c'}

    @property
    def redchi(self):
        """Return the redchi value of the best fit."""
        if self._result is None:
            return None
        return self._result.redchi

    @property
    def residual(self):
        """Return the residual in the best fit."""
        if self._result is None:
            return None
        # lmfit return the negative of the residual in its common
        # definition as (data - fit)
        return -self._result.residual

    @property
    def success(self):
        """Return the success value for the fit."""
        if self._result is None:
            return None
        if not self._result.success:
            logger.warning(
                f'ier = {self._result.ier}: {self._result.message}')
            if (self._code == 'lmfit' and self._result.ier
                    and self._result.ier != 5):
                return True
        return self._result.success

    @property
    def var_names(self):
        """
        Return the variable names for the covarience matrix property.
        """
        if self._result is None:
            return None
        return getattr(self._result, 'var_names', None)

    @property
    def x(self):
        """Return the input x-array."""
        return self._x

    @property
    def y(self):
        """Return the input y-array."""
        return self._y

    def print_fit_report(self, result=None, show_correl=False):
        """Print a fit report."""
        if result is None:
            result = self._result
        if result is not None:
            print(result.fit_report(show_correl=show_correl))

    def add_parameter(self, parameter):
        # Local modules
        from CHAP.utils.models import FitParameter

        """Add a fit parameter to the fit model."""
        if parameter.get('expr') is not None:
            raise KeyError(f'Invalid "expr" key in parameter {parameter}')
        name = parameter['name']
        if not parameter['vary']:
            logger.warning(
                f'Ignoring min in parameter {name} in '
                f'Fit.add_parameter (vary = {parameter["vary"]})')
            parameter['min'] = -np.inf
            logger.warning(
                f'Ignoring max in parameter {name} in '
                f'Fit.add_parameter (vary = {parameter["vary"]})')
            parameter['max'] = np.inf
        if self._code == 'scipy':
            self._parameters.add(FitParameter(**parameter))
        else:
            self._parameters.add(**parameter)
        self._free_parameters.append(name)

    def add_model(self, model, prefix):
        """Add a model component to the fit model."""
        if self._code == 'lmfit':
            from lmfit.models import (
                ConstantModel,
                LinearModel,
                QuadraticModel,
#                PolynomialModel,
                ExponentialModel,
                GaussianModel,
                LorentzianModel,
                ExpressionModel,
#                StepModel,
#                RectangleModel,
        )

        if model.model == 'expression':
            expr = model.expr
        else:
            expr = None
        parameters = model.parameters
        model_name = model.model

        if prefix is None:
            pprefix = ''
        else:
            pprefix = prefix
        if self._code == 'scipy':
            new_parameters = []
            for par in deepcopy(parameters):
                self._parameters.add(par, pprefix)
                if self._parameters[par.name].expr is None:
                    self._parameters[par.name].set(value=par.default)
                new_parameters.append(par.name)
            self._res_num_pars += [len(parameters)]

        if model_name == 'constant':
            # Par: c
            if self._code == 'lmfit':
                newmodel = ConstantModel(prefix=prefix)
            self._linear_parameters.append(f'{pprefix}c')
        elif model_name == 'linear':
            # Par: slope, intercept
            if self._code == 'lmfit':
                newmodel = LinearModel(prefix=prefix)
            self._linear_parameters.append(f'{pprefix}slope')
            self._linear_parameters.append(f'{pprefix}intercept')
        elif model_name == 'quadratic':
            # Par: a, b, c
            if self._code == 'lmfit':
                newmodel = QuadraticModel(prefix=prefix)
            self._linear_parameters.append(f'{pprefix}a')
            self._linear_parameters.append(f'{pprefix}b')
            self._linear_parameters.append(f'{pprefix}c')
#        elif model_name == 'polynomial':
#            # Par: c0, c1,..., c7
#            degree = kwargs.get('degree')
#            if degree is not None:
#                kwargs.pop('degree')
#            if degree is None or not is_int(degree, ge=0, le=7):
#                raise ValueError(
#                    'Invalid parameter degree for build-in step model '
#                    f'({degree})')
#            if self._code == 'lmfit':
#                newmodel = PolynomialModel(degree=degree, prefix=prefix)
#            for i in range(degree+1):
#                self._linear_parameters.append(f'{pprefix}c{i}')
        elif model_name == 'exponential':
            # Par: amplitude, decay
            if self._code == 'lmfit':
                newmodel = ExponentialModel(prefix=prefix)
            self._linear_parameters.append(f'{pprefix}amplitude')
            self._nonlinear_parameters.append(f'{pprefix}decay')
        elif model_name == 'gaussian':
            # Par: amplitude, center, sigma (fwhm, height)
            if self._code == 'lmfit':
                newmodel = GaussianModel(prefix=prefix)
                # parameter norms for height and fwhm are needed to
                #   get correct errors
            self._linear_parameters.append(f'{pprefix}amplitude')
            self._nonlinear_parameters.append(f'{pprefix}center')
            self._nonlinear_parameters.append(f'{pprefix}sigma')
        elif model_name == 'lorentzian':
            # Par: amplitude, center, sigma (fwhm, height)
            if self._code == 'lmfit':
                newmodel = LorentzianModel(prefix=prefix)
                # parameter norms for height and fwhm are needed to
                #   get correct errors
            self._linear_parameters.append(f'{pprefix}amplitude')
            self._nonlinear_parameters.append(f'{pprefix}center')
            self._nonlinear_parameters.append(f'{pprefix}sigma')
#        elif model_name == 'step':
#            # Par: amplitude, center, sigma
#            form = kwargs.get('form')
#            if form is not None:
#                kwargs.pop('form')
#            if (form is None or form not in
#                    ('linear', 'atan', 'arctan', 'erf', 'logistic')):
#                raise ValueError(
#                    'Invalid parameter form for build-in step model '
#                    f'({form})')
#            if self._code == 'lmfit':
#                newmodel = StepModel(prefix=prefix, form=form)
#            self._linear_parameters.append(f'{pprefix}amplitude')
#            self._nonlinear_parameters.append(f'{pprefix}center')
#            self._nonlinear_parameters.append(f'{pprefix}sigma')
#        elif model_name == 'rectangle':
#            # Par: amplitude, center1, center2, sigma1, sigma2
#            form = kwargs.get('form')
#            if form is not None:
#                kwargs.pop('form')
#            if (form is None or form not in
#                    ('linear', 'atan', 'arctan', 'erf', 'logistic')):
#                raise ValueError(
#                    'Invalid parameter form for build-in rectangle model '
#                    f'({form})')
#            if self._code == 'lmfit':
#                newmodel = RectangleModel(prefix=prefix, form=form)
#            self._linear_parameters.append(f'{pprefix}amplitude')
#            self._nonlinear_parameters.append(f'{pprefix}center1')
#            self._nonlinear_parameters.append(f'{pprefix}center2')
#            self._nonlinear_parameters.append(f'{pprefix}sigma1')
#            self._nonlinear_parameters.append(f'{pprefix}sigma2')
        elif model_name == 'expression' and self._code == 'lmfit':
            # Third party modules
            from asteval import (
                Interpreter,
                get_ast_names,
            )
            for par in parameters:
                if par.expr is not None:
                    raise KeyError(
                        f'Invalid "expr" key ({par.expr}) in '
                        f'parameter ({par}) for an expression model')
            ast = Interpreter()
            expr_parameters = [
                name for name in get_ast_names(ast.parse(expr))
                if (name != 'x' and name not in self._parameters
                    and name not in ast.symtable)]
            if prefix is None:
                newmodel = ExpressionModel(expr=expr)
            else:
                for name in expr_parameters:
                    expr = sub(rf'\b{name}\b', f'{prefix}{name}', expr)
                expr_parameters = [
                    f'{prefix}{name}' for name in expr_parameters]
            newmodel = ExpressionModel(expr=expr, name=model_name)
            # Remove already existing names
            for name in newmodel.param_names.copy():
                if name not in expr_parameters:
                    newmodel._func_allargs.remove(name)
                    newmodel._param_names.remove(name)
        else:
            raise ValueError(f'Unknown fit model ({model_name})')

        # Add the new model to the current one
        if self._code == 'scipy':
            if self._model is None:
                self._model = Components()
            self._model.add(model, prefix)
        else:
            if self._model is None:
                self._model = newmodel
            else:
                self._model += newmodel
            new_parameters = newmodel.make_params()
            self._parameters += new_parameters

        # Check linearity of expression model parameters
        if self._code == 'lmfit' and isinstance(newmodel, ExpressionModel):
            # Third party modules
            from sympy import diff
            for name in newmodel.param_names:
                if not diff(newmodel.expr, name, name):
                    if name not in self._linear_parameters:
                        self._linear_parameters.append(name)
                else:
                    if name not in self._nonlinear_parameters:
                        self._nonlinear_parameters.append(name)

        # Scale the default initial model parameters
        if self._norm is not None:
            for name in new_parameters:
                if name in self._linear_parameters:
                    par = self._parameters.get(name)
                    if par.expr is None:
                        if self._code == 'scipy':
                            value = par.default
                        else:
                            value = None
                        if value is None:
                            value = par.value
                        if value is not None:
                            value *= self._norm[1]
                        _min = par.min
                        _max = par.max
                        if not np.isinf(_min) and abs(_min) != FLOAT_MIN:
                            _min *= self._norm[1]
                        if not np.isinf(_max) and abs(_max) != FLOAT_MIN:
                            _max *= self._norm[1]
                        par.set(value=value, min=_min, max=_max)

        # Initialize the model parameters
        for parameter in deepcopy(parameters):
            name = parameter.name
            if name not in new_parameters:
                name = pprefix+name
                if name not in new_parameters:
                    raise ValueError(
<<<<<<< HEAD
                        f'Unable to match parameter {name}')
            if parameter.expr is None:
                self._parameters[name].set(
                    value=parameter.value, min=parameter.min,
                    max=parameter.max, vary=parameter.vary)
=======
                        'Invalid parameter name in parameters ({name})')
        self._parameter_norms = {
            **self._parameter_norms,
            **new_parameter_norms,
        }

        # Initialize the model parameters from kwargs
        for name, value in {**kwargs}.items():
            full_name = f'{pprefix}{name}'
            if (full_name in new_parameter_norms
                    and isinstance(value, (int, float))):
                kwargs.pop(name)
                if self._parameters[full_name].expr is None:
                    self._parameters[full_name].set(value=value)
                else:
                    logger.warning(
                        f'Ignoring parameter {name} (set by expression: '
                        f'{self._parameters[full_name].expr})')

        # Check parameter norms
        # (also need it for expressions to renormalize the errors)
        if (self._norm is not None
                and (callable(model) or model == 'expression')):
            missing_norm = False
            for name in new_parameters.valuesdict():
                if name not in self._parameter_norms:
                    print(f'new_parameters:\n{new_parameters.valuesdict()}')
                    print(f'self._parameter_norms:\n{self._parameter_norms}')
                    logger.error(
                        f'Missing parameter normalization type for {name} in '
                        f'{model}')
                    missing_norm = True
            if missing_norm:
                raise ValueError

        return kwargs

    def create_multipeak_model(
            self, centers=None, fit_type=None, peak_models=None,
            center_exprs=None, background=None, param_constraint=True,
            fwhm_min=None, fwhm_max=None, centers_range=None):
        """Create a multipeak model."""
        # System modules
        from re import search as re_search

        # Third party modules
        from asteval import Interpreter

        # Local modules
        from CHAP.utils.general import is_num_pair

        if centers_range is not None and not is_num(centers_range, gt=0):
            raise ValueError(
                f'Invalid parameter centers_range ({centers_range})')
        if self._model is not None:
            if self._fit_type == 'uniform' and fit_type != 'uniform':
                logger.info('Use the existing multipeak model to refit a '
                    'uniform model with an unconstrained model')
                min_value = FLOAT_MIN if self._param_constraint else None
                if isinstance(self, FitMap):
                    scale_factor_index = \
                        self._best_parameters.index('scale_factor')
                    self._best_parameters.pop(scale_factor_index)
                    self._best_values = np.delete(
                        self._best_values, scale_factor_index, 0)
                    self._best_errors = np.delete(
                        self._best_errors, scale_factor_index, 0)
                for name, par in self._parameters.items():
                    #RV This does not yet set the centers to the uniform
                    # result for the entire map, it sets them to the
                    # initial values set by HKLs and ds
                    if re_search('peak\d+_center', name) is not None:
                        if centers_range is None:
                            par.set(
                                min=self._x[0], max=self._x[-1], vary=True,
                                expr=None)
                            self._parameter_bounds[name] = {
                                'min': self._x[0],
                                'max': self._x[-1],
                            }
                        else:
                            value = par.value
                            par.set(
                                value=value, min=value-centers_range,
                                max=value+centers_range, vary=True,
                                expr=None)
                            self._parameter_bounds[name] = {
                                'min': value-centers_range,
                                'max': value+centers_range,
                            }
                self._parameters.pop('scale_factor')
                self._parameter_bounds.pop('scale_factor')
                self._parameter_norms.pop('scale_factor')
                return
>>>>>>> 4dc07274
            else:
                if parameter.value is not None:
                    logger.warning(
<<<<<<< HEAD
                        'Ignoring input "value" for expression parameter'
                        f'{name} = {parameter.expr}')
                if not np.isinf(parameter.min):
                    logger.warning(
                        'Ignoring input "min" for expression parameter'
                        f'{name} = {parameter.expr}')
                if not np.isinf(parameter.max):
                    logger.warning(
                        'Ignoring input "max" for expression parameter'
                        f'{name} = {parameter.expr}')
                self._parameters[name].set(
                    value=None, min=-np.inf, max=np.inf, expr=parameter.expr)
=======
                        'Ignoring center_exprs input for unconstrained fit')
                    center_exprs = None
            else:
                raise ValueError(
                    f'Invalid parameter fit_type ({fit_type})')
        self._fit_type = fit_type
        self._fwhm_min = fwhm_min
        self._fwhm_max = fwhm_max
        self._sigma_min = None
        self._sigma_max = None
        if param_constraint:
            self._param_constraint = True
            min_value = FLOAT_MIN
            if self._fwhm_min is not None:
                self._sigma_min = np.zeros(num_peaks)
            if self._fwhm_max is not None:
                self._sigma_max = np.zeros(num_peaks)
        else:
            min_value = None

        # Reset the fit
        self._result = None
        self._parameter_norms = {}
        self._linear_parameters = []
        self._nonlinear_parameters = []
        if hasattr(self, "_best_parameters"):
            self._best_parameters = None

        # Add background model(s)
        if background is not None:
            if isinstance(background, str):
                background = [{'model': background}]
            elif isinstance(background, dict):
                background = [background]
            elif is_str_series(background):
                background = [{'model': model}
                              for model in deepcopy(background)]
            if is_dict_series(background):
                num_background = len(background)
                for model in deepcopy(background):
                    if 'model' not in model:
                        raise KeyError(
                            'Missing keyword "model" in model in background '
                            f'({model})')
                    name = model.pop('model')
                    if num_background == 1:
                        prefix = f'bkgd_'
                    else:
                        prefix = f'bkgd_{name}_'
                    parameters = model.pop('parameters', None)
                    if parameters is not None:
                        if isinstance(parameters, dict):
                            parameters = [parameters, ]
                        elif is_dict_series(parameters):
                            parameters = list(parameters)
                        else:
                            raise ValueError('Invalid parameters value in '
                                f'background model {name} ({parameters})')
                    if min_value is not None and name == 'exponential':
                        if parameters is None:
                            parameters = (
                                {'name': 'amplitude', 'min': min_value},
                                {'name': 'decay', 'min': min_value},
                            )
                        else:
                            for par_name in ('amplitude', 'decay'):
                                index = [i for i, par in enumerate(parameters)
                                         if par['name'] == par_name]
                                if not len(index):
                                    parameters.append(
                                        {'name': par_name, 'min': min_value})
                                elif len(index) == 1:
                                    parameter = parameters[index[0]]
                                    _min = parameter.get('min', min_value)
                                    parameter['min'] = max(_min, min_value)
                                else:
                                    raise ValueError(
                                        'Invalid parameters value in '
                                        f'background model {name} '
                                        f'({parameters})')
                    if min_value is not None and name == 'gaussian':
                        if parameters is None:
                            parameters = (
                                {'name': 'amplitude', 'min': min_value},
                                {'name': 'center', 'min': min_value},
                                {'name': 'sigma', 'min': min_value},
                            )
                        else:
                            for par_name in ('amplitude', 'center', 'sigma'):
                                index = [i for i, par in enumerate(parameters)
                                         if par['name'] == par_name]
                                if not len(index):
                                    parameters.append(
                                        {'name': par_name, 'min': min_value})
                                elif len(index) == 1:
                                    parameter = parameters[index[0]]
                                    _min = parameter.get('min', min_value)
                                    parameter['min'] = max(_min, min_value)
                                else:
                                    raise ValueError(
                                        'Invalid parameters value in '
                                        f'background model {name} '
                                        f'({parameters})')
                    if name == 'gaussian':
                        if parameters is None:
                            if centers_range is None:
                                parameters = {
                                    'name': 'center',
                                    'value': value,
                                    'min': self._x[0],
                                    'min': self._x[-1],
                                }
                            else:
                                parameters = {
                                    'name': 'center',
                                    'value': value,
                                    'min': value-centers_range,
                                    'min': value+centers_range,
                                }
                        else:
                            index = [i for i, par in enumerate(parameters)
                                     if par['name'] == 'center']
                            if not len(index):
                                value = 0.5 * (self._x[0] + self._x[1])
                                if centers_range is None:
                                    parameters = {
                                        'name': 'center',
                                        'value': value,
                                        'min': self._x[0],
                                        'min': self._x[-1],
                                    }
                                else:
                                    parameters = {
                                        'name': 'center',
                                        'value': value,
                                        'min': value-centers_range,
                                        'min': value+centers_range,
                                    }
                            elif len(index) == 1:
                                parameter = parameters[index[0]]
                                if centers_range is None:
                                    _min = parameter.get('min', self._x[0])
                                    parameter['min'] = max(_min, self._x[0])
                                    _max = parameter.get('max', self._x[-1])
                                    parameter['max'] = min(_max, self._x[-1])
                                else:
                                    _min = parameter.get(
                                        'min', value-centers_range)
                                    parameter['min'] = max(
                                        _min, value-centers_range)
                                    _max = parameter.get(
                                        'max', value+centers_range)
                                    parameter['max'] = min(
                                        _max, value+centers_range)
                            else:
                                raise ValueError(
                                    'Invalid parameters value in '
                                    f'background model {name} '
                                    f'({parameters})')
                    self.add_model(
                        name, prefix=prefix, parameters=parameters,
                        **model)
            else:
                raise ValueError(
                    f'Invalid parameter background ({background})')

        # Add peaks and set initial fit parameters
        ast = Interpreter()
        if num_peaks == 1:
            sig_min = None
            if self._sigma_min is not None:
                ast(f'fwhm = {self._fwhm_min}')
                sig_min = ast(fwhm_factor[peak_models[0]])
                self._sigma_min[0] = sig_min
            sig_max = None
            if self._sigma_max is not None:
                ast(f'fwhm = {self._fwhm_max}')
                sig_max = ast(fwhm_factor[peak_models[0]])
                self._sigma_max[0] = sig_max
            if centers_range is None:
                self.add_model(
                    peak_models[0],
                    parameters=(
                        {'name': 'amplitude', 'min': min_value},
                        {'name': 'center', 'value': centers[0],
                         'min': self._x[0], 'max': self._x[-1]},
                        {'name': 'sigma', 'min': sig_min, 'max': sig_max},
                    ))
            else:
                self.add_model(
                    peak_models[0],
                    parameters=(
                        {'name': 'amplitude', 'min': min_value},
                        {'name': 'center', 'value': centers[0],
                         'min': centers[0]-centers_range,
                         'max': centers[0]+centers_range},
                        {'name': 'sigma', 'min': sig_min, 'max': sig_max},
                    ))
        else:
            if fit_type == 'uniform':
                self.add_parameter(
                    name='scale_factor', value=1.0, min=min_value)
            for i in range(num_peaks):
                sig_min = None
                if self._sigma_min is not None:
                    ast(f'fwhm = {self._fwhm_min}')
                    sig_min = ast(fwhm_factor[peak_models[i]])
                    self._sigma_min[i] = sig_min
                sig_max = None
                if self._sigma_max is not None:
                    ast(f'fwhm = {self._fwhm_max}')
                    sig_max = ast(fwhm_factor[peak_models[i]])
                    self._sigma_max[i] = sig_max
                if fit_type == 'uniform':
                    self.add_model(
                        peak_models[i], prefix=f'peak{i+1}_',
                        parameters=(
                            {'name': 'amplitude', 'min': min_value},
                            {'name': 'center', 'expr': center_exprs[i]},
                            {'name': 'sigma', 'min': sig_min, 'max': sig_max},
                        ))
                elif centers_range is None:
                    self.add_model(
                        'gaussian',
                        prefix=f'peak{i+1}_',
                        parameters=(
                            {'name': 'amplitude', 'min': min_value},
                            {'name': 'center', 'value': centers[i],
                             'min': self._x[0], 'max': self._x[-1]},
                            {'name': 'sigma', 'min': sig_min, 'max': sig_max},
                        ))
                else:
                    self.add_model(
                        'gaussian',
                        prefix=f'peak{i+1}_',
                        parameters=(
                            {'name': 'amplitude', 'min': min_value},
                            {'name': 'center', 'value': centers[i],
                             'min': centers[i]-centers_range,
                             'max': centers[i]+centers_range},
                            {'name': 'sigma', 'min': sig_min, 'max': sig_max},
                        ))
>>>>>>> 4dc07274

    def eval(self, x, result=None):
        """Evaluate the best fit."""
        if result is None:
            result = self._result
        if result is None:
            return None
        return result.eval(x=np.asarray(x))-self.normalization_offset

    def fit(self, config=None, **kwargs):
        """Fit the model to the input data."""

        # Check input parameters
        if self._model is None:
            logger.error('Undefined fit model')
            return None
        self._mask = kwargs.pop('mask', None)
        guess = kwargs.pop('guess', False)
        if not isinstance(guess, bool):
            raise ValueError(
                f'Invalid value of keyword argument guess ({guess})')
        if self._result is not None:
            if guess:
                logger.warning(
                    'Ignoring input parameter guess during refitting')
                guess = False
        if 'try_linear_fit' in kwargs:
            raise RuntimeError('try_linear_fit needs testing')
            try_linear_fit = kwargs.pop('try_linear_fit')
            if not isinstance(try_linear_fit, bool):
                raise ValueError(
                    'Invalid value of keyword argument try_linear_fit '
                    f'({try_linear_fit})')
            if not self._try_linear_fit:
                logger.warning(
                    'Ignore superfluous keyword argument "try_linear_fit" '
                    '(not yet supported for callable models)')
            else:
                self._try_linear_fit = try_linear_fit

        # Setup the fit
        self._setup_fit(config, guess)

        # Check if model is linear
        try:
            linear_model = self._check_linearity_model()
        except:
            linear_model = False
        if kwargs.get('check_only_linearity') is not None:
            return linear_model

        # Normalize the data and initial parameters
        self._normalize()

        if linear_model:
            raise RuntimeError('linear solver needs testing')
            # Perform a linear fit by direct matrix solution with numpy
            try:
                if self._mask is None:
                    self._fit_linear_model(self._x, self._y_norm)
                else:
                    self._fit_linear_model(
                        self._x[~self._mask],
                        np.asarray(self._y_norm)[~self._mask])
            except:
                linear_model = False
        if not linear_model:
            self._result = self._fit_nonlinear_model(
                self._x, self._y_norm, **kwargs)

        # Set internal parameter values to fit results upon success
        if self.success:
            for name, par in self._parameters.items():
                if par.expr is None and par.vary:
                    par.set(value=self._result.params[name].value)

        # Renormalize the data and results
        self._renormalize()

        return None

    def plot(
            self, y=None, y_title=None, title=None, result=None,
            skip_init=False, plot_comp=True, plot_comp_legends=False,
            plot_residual=False, plot_masked_data=True, **kwargs):
        """Plot the best fit."""
        if result is None:
            result = self._result
        if result is None:
            return
        plots = []
        legend = []
        if self._mask is None:
            mask = np.zeros(self._x.size).astype(bool)
            plot_masked_data = False
        else:
            mask = self._mask
        if y is not None:
            if not isinstance(y, (tuple, list, np.ndarray)):
                logger.warning('Ignorint invalid parameter y ({y}')
            if len(y) != len(self._x):
                logger.warning(
                    'Ignoring parameter y in plot (wrong dimension)')
                y = None
        if y is not None:
            if y_title is None or not isinstance(y_title, str):
                y_title = 'data'
            plots += [(self._x, y, '.')]
            legend += [y_title]
        if self._y is not None:
            plots += [(self._x, np.asarray(self._y), 'b.')]
            legend += ['data']
            if plot_masked_data:
                plots += [(self._x[mask], np.asarray(self._y)[mask], 'bx')]
                legend += ['masked data']
        if isinstance(plot_residual, bool) and plot_residual:
            plots += [(self._x[~mask], result.residual, 'r-')]
            legend += ['residual']
        plots += [(self._x[~mask], result.best_fit, 'k-')]
        legend += ['best fit']
        if not skip_init and hasattr(result, 'init_fit'):
            plots += [(self._x[~mask], result.init_fit, 'g-')]
            legend += ['init']
        if plot_comp:
            components = result.eval_components(x=self._x[~mask])
            num_components = len(components)
            if 'tmp_normalization_offset_' in components:
                num_components -= 1
            if num_components > 1:
                eval_index = 0
                for modelname, y_comp in components.items():
                    if modelname == 'tmp_normalization_offset_':
                        continue
                    if modelname == '_eval':
                        modelname = f'eval{eval_index}'
                    if len(modelname) > 20:
                        modelname = f'{modelname[0:16]} ...'
                    if isinstance(y_comp, (int, float)):
                        y_comp *= np.ones(self._x[~mask].size)
                    plots += [(self._x[~mask], y_comp, '--')]
                    if plot_comp_legends:
                        if modelname[-1] == '_':
                            legend.append(modelname[:-1])
                        else:
                            legend.append(modelname)
        quick_plot(
            tuple(plots), legend=legend, title=title, block=True, **kwargs)

    @staticmethod
    def guess_init_peak(
            x, y, *args, center_guess=None, use_max_for_center=True):
        """
        Return a guess for the initial height, center and fwhm for a
        single peak.
        """
        center_guesses = None
        x = np.asarray(x)
        y = np.asarray(y)
        if len(x) != len(y):
            logger.error(
                f'Invalid x and y lengths ({len(x)}, {len(y)}), '
                'skip initial guess')
            return None, None, None
        if isinstance(center_guess, (int, float)):
            if args:
                logger.warning(
                    'Ignoring additional arguments for single center_guess '
                    'value')
        elif isinstance(center_guess, (tuple, list, np.ndarray)):
            if len(center_guess) == 1:
                logger.warning(
                    'Ignoring additional arguments for single center_guess '
                    'value')
                if not isinstance(center_guess[0], (int, float)):
                    raise ValueError(
                        'Invalid parameter center_guess '
                        f'({type(center_guess[0])})')
                center_guess = center_guess[0]
            else:
                if len(args) != 1:
                    raise ValueError(
                        f'Invalid number of arguments ({len(args)})')
                n = args[0]
                if not is_index(n, 0, len(center_guess)):
                    raise ValueError('Invalid argument')
                center_guesses = center_guess
                center_guess = center_guesses[n]
        elif center_guess is not None:
            raise ValueError(
                f'Invalid center_guess type ({type(center_guess)})')

        # Sort the inputs
        index = np.argsort(x)
        x = x[index]
        y = y[index]
        miny = y.min()

        # Set range for current peak
        if center_guesses is not None:
            if len(center_guesses) > 1:
                index = np.argsort(center_guesses)
                n = list(index).index(n)
                center_guesses = np.asarray(center_guesses)[index]
            if n == 0:
                low = 0
                upp = index_nearest(
                    x, (center_guesses[0]+center_guesses[1]) / 2)
            elif n == len(center_guesses)-1:
                low = index_nearest(
                    x, (center_guesses[n-1]+center_guesses[n]) / 2)
                upp = len(x)
            else:
                low = index_nearest(
                    x, (center_guesses[n-1]+center_guesses[n]) / 2)
                upp = index_nearest(
                    x, (center_guesses[n]+center_guesses[n+1]) / 2)
            x = x[low:upp]
            y = y[low:upp]

        # Estimate FWHM
        maxy = y.max()
        if center_guess is None:
            center_index = np.argmax(y)
            center = x[center_index]
            height = maxy-miny
        else:
            if use_max_for_center:
                center_index = np.argmax(y)
                center = x[center_index]
                if center_index < 0.1*len(x) or center_index > 0.9*len(x):
                    center_index = index_nearest(x, center_guess)
                    center = center_guess
            else:
                center_index = index_nearest(x, center_guess)
                center = center_guess
            height = y[center_index]-miny
        half_height = miny + 0.5*height
        fwhm_index1 = 0
        for i in range(center_index, fwhm_index1, -1):
            if y[i] < half_height:
                fwhm_index1 = i
                break
        fwhm_index2 = len(x)-1
        for i in range(center_index, fwhm_index2):
            if y[i] < half_height:
                fwhm_index2 = i
                break
        if fwhm_index1 == 0 and fwhm_index2 < len(x)-1:
            fwhm = 2 * (x[fwhm_index2]-center)
        elif fwhm_index1 > 0 and fwhm_index2 == len(x)-1:
            fwhm = 2 * (center-x[fwhm_index1])
        else:
            fwhm = x[fwhm_index2]-x[fwhm_index1]

        if center_guess is not None and not use_max_for_center:
            index = fwhm_index1+np.argmax(y[fwhm_index1:fwhm_index2])
            center = x[index]
            height = y[index]-miny

        return height, center, fwhm

    def _create_prefixes(self, models):
        # Check for duplicate model names and create prefixes
        names = []
        prefixes = []
        for model in models:
            if model.model == 'expression' and self._code != 'lmfit':
                self._code = 'lmfit'
                self.logger.warning('Using lmfit instead of scipy with '
                                    'an expression model')
            names.append(f'{model.prefix}{model.model}')
            prefixes.append(model.prefix)
        counts = Counter(names)
        for model, count in counts.items():
            if count > 1:
                n = 0
                for i, name in enumerate(names):
                    if name == model:
                        n += 1
                        prefixes[i] = f'{name}{n}_'

        return prefixes

    def _setup_fit_model(self, parameters, models):
        """Setup the fit model."""
        # Third party modules
        from sympy import diff

        # Check for duplicate model names and create prefixes
        prefixes = self._create_prefixes(models)

        # Add the free fit parameters
        for par in parameters:
            self.add_parameter(par.dict())

        # Add the model functions
        for prefix, model in zip(prefixes, models):
            self.add_model(model, prefix)

        # Check linearity of free fit parameters:
        known_parameters = (
            self._linear_parameters + self._nonlinear_parameters)
        for name in reversed(self._parameters):
            if name not in known_parameters:
                for nname, par in self._parameters.items():
                    if par.expr is not None:
                        if nname in self._nonlinear_parameters:
                            self._nonlinear_parameters.insert(0, name)
                        elif diff(par.expr, name, name):
                            self._nonlinear_parameters.insert(0, name)
                        else:
                            self._linear_parameters.insert(0, name)

    def _setup_fit(self, config, guess=False):
        """Setup the fit."""
        # Apply mask if supplied:
        if self._mask is not None:
            raise RuntimeError('mask needs testing')
            self._mask = np.asarray(self._mask).astype(bool)
            if self._x.size != self._mask.size:
                raise ValueError(
                    f'Inconsistent x and mask dimensions ({self._x.size} vs '
                    f'{self._mask.size})')

        # Estimate initial parameters
        if guess and not isinstance(self, FitMap):
            raise RuntimeError('Estimate initial parameters needs testing')
            if self._mask is None:
                xx = self._x
                yy = self._y
            else:
                xx = self._x[~self._mask]
                yy = np.asarray(self._y)[~self._mask]
            try:
                # Try with the build-in lmfit guess method
                # (only implemented for a single model)
                self._parameters = self._model.guess(yy, x=xx)
            except:
                # Third party modules
                from asteval import Interpreter
                from lmfit.models import GaussianModel

                ast = Interpreter()
                # Should work for other peak-like models,
                #   but will need tests first
                for component in self._model.components:
                    if isinstance(component, GaussianModel):
                        center = self._parameters[
                            f"{component.prefix}center"].value
                        height_init, cen_init, fwhm_init = \
                            self.guess_init_peak(
                                xx, yy, center_guess=center,
                                use_max_for_center=False)
                        if (self._fwhm_min is not None
                                and fwhm_init < self._fwhm_min):
                            fwhm_init = self._fwhm_min
                        elif (self._fwhm_max is not None
                                and fwhm_init > self._fwhm_max):
                            fwhm_init = self._fwhm_max
                        ast(f'fwhm = {fwhm_init}')
                        ast(f'height = {height_init}')
                        sig_init = ast(fwhm_factor[component._name])
                        amp_init = ast(height_factor[component._name])
                        par = self._parameters[
                            f"{component.prefix}amplitude"]
                        if par.vary:
                            par.set(value=amp_init)
                        par = self._parameters[
                            f"{component.prefix}center"]
                        if par.vary:
                            par.set(value=cen_init)
                        par = self._parameters[
                            f"{component.prefix}sigma"]
                        if par.vary:
                            par.set(value=sig_init)

        # Add constant offset for a normalized model
        if self._result is None and self._norm is not None and self._norm[0]:
            from CHAP.utils.models import Constant
            model = Constant(
                model='constant',
                parameters=[{
                    'name': 'c',
                    'value': -self._norm[0],
                    'vary': False,
                }])
            self.add_model(model, 'tmp_normalization_offset_')

        # Adjust existing parameters for refit:
        if config is not None:
            # Local modules
            from CHAP.utils.models import (
                FitConfig,
                Multipeak,
            )

            # Reset model configuration for refit
            if self._code == 'scipy':
                self._res_par_exprs = []
                self._res_par_indices = []
                self._res_par_names = []
                self._res_par_values = []

            # Expand multipeak model if present
            scale_factor = None
            for i, model in enumerate(deepcopy(config.models)):
                found_multipeak = False
                if isinstance(model, Multipeak):
                    if found_multipeak:
                        raise ValueError(
                            f'Invalid parameter models ({config.models}) '
                            '(multiple instances of multipeak not allowed)')
                    if (model.fit_type == 'uniform'
                            and 'scale_factor' not in self._free_parameters):
                        raise ValueError(
                            f'Invalid parameter models ({config.models}) '
                            '(uniform multipeak fit after unconstrained fit)')
                    parameters, models = FitProcessor.create_multipeak_model(
                        model)
                    if (model.fit_type == 'unconstrained'
                            and 'scale_factor' in self._free_parameters):
                        # Third party modules
                        from asteval import Interpreter

                        scale_factor = self._parameters['scale_factor'].value
                        self._parameters.pop('scale_factor')
                        self._free_parameters.remove('scale_factor')
                        ast = Interpreter()
                        ast(f'scale_factor = {scale_factor}')
                    if parameters:
                        config.parameters += parameters
                    config.models += models
                    config.models.remove(model)
                    found_multipeak = True

            # Check for duplicate model names and create prefixes
            prefixes = self._create_prefixes(config.models)
            if not isinstance(config, FitConfig):
                raise ValueError(f'Invalid parameter config ({config})')
            parameters = config.parameters
            for prefix, model in zip(prefixes, config.models):
                for par in model.parameters:
                    par.name = f'{prefix}{par.name}'
                parameters += model.parameters

            # Adjust parameters for refit as needed
            if isinstance(self, FitMap):
                scale_factor_index = \
                    self._best_parameters.index('scale_factor')
                self._best_parameters.pop(scale_factor_index)
                self._best_values = np.delete(
                    self._best_values, scale_factor_index, 0)
                self._best_errors = np.delete(
                    self._best_errors, scale_factor_index, 0)
            for par in parameters:
                name = par.name
                if name not in self._parameters:
                    raise ValueError(
                        f'Unable to match {name} parameter {par} to an '
                        'existing one')
                ppar = self._parameters[name]
                if ppar.expr is not None:
                    if (scale_factor is not None and 'center' in name
                            and 'scale_factor' in ppar.expr):
                        ppar.set(value=ast(ppar.expr), expr='')
                        value = ppar.value
                    else:
                        raise ValueError(
                            f'Unable to modify {name} parameter {par} '
                            '(currently an expression)')
                else:
                    value = par.value
                if par.expr is not None:
                    raise KeyError(
                        f'Invalid "expr" key in {name} parameter {par}')
                ppar.set(
                    value=value, min=par.min, max=par.max, vary=par.vary)

        # Check for uninitialized parameters
        for name, par in self._parameters.items():
            if par.expr is None:
                value = par.value
                if value is None or np.isinf(value) or np.isnan(value):
                    if (self._norm is None
                            or name in self._nonlinear_parameters):
                        self._parameters[name].set(value=1.0)
                    else:
                        self._parameters[name].set(value=self._norm[1])

    def _check_linearity_model(self):
        """
        Identify the linearity of all model parameters and check if
        the model is linear or not.
        """
        # Third party modules
        from lmfit.models import ExpressionModel
        from sympy import diff

        if not self._try_linear_fit:
            logger.info(
                'Skip linearity check (not yet supported for callable models)')
            return False
        free_parameters = \
            [name for name, par in self._parameters.items() if par.vary]
        for component in self._model.components:
            if 'tmp_normalization_offset_c' in component.param_names:
                continue
            if isinstance(component, ExpressionModel):
                for name in free_parameters:
                    if diff(component.expr, name, name):
                        self._nonlinear_parameters.append(name)
                        if name in self._linear_parameters:
                            self._linear_parameters.remove(name)
            else:
                model_parameters = component.param_names.copy()
                for basename, hint in component.param_hints.items():
                    name = f'{component.prefix}{basename}'
                    if hint.get('expr') is not None:
                        model_parameters.remove(name)
                for name in model_parameters:
                    expr = self._parameters[name].expr
                    if expr is not None:
                        for nname in free_parameters:
                            if name in self._nonlinear_parameters:
                                if diff(expr, nname):
                                    self._nonlinear_parameters.append(nname)
                                    if nname in self._linear_parameters:
                                        self._linear_parameters.remove(nname)
                            else:
                                assert name in self._linear_parameters
                                if diff(expr, nname, nname):
                                    self._nonlinear_parameters.append(nname)
                                    if nname in self._linear_parameters:
                                        self._linear_parameters.remove(nname)
        if any(True for name in self._nonlinear_parameters
                if self._parameters[name].vary):
            return False
        return True

    def _fit_linear_model(self, x, y):
        """
        Perform a linear fit by direct matrix solution with numpy.
        """
        # Third party modules
        from asteval import Interpreter
        from lmfit.model import ModelResult
        from lmfit.models import (
            ConstantModel,
            LinearModel,
            QuadraticModel,
            ExpressionModel,
        )
        # Third party modules
        from sympy import (
            diff,
            simplify,
        )

        # Construct the matrix and the free parameter vector
        free_parameters = \
            [name for name, par in self._parameters.items() if par.vary]
        expr_parameters = {
            name:par.expr for name, par in self._parameters.items()
            if par.expr is not None}
        model_parameters = []
        for component in self._model.components:
            if 'tmp_normalization_offset_c' in component.param_names:
                continue
            model_parameters += component.param_names
            for basename, hint in component.param_hints.items():
                name = f'{component.prefix}{basename}'
                if hint.get('expr') is not None:
                    expr_parameters.pop(name)
                    model_parameters.remove(name)
        norm = 1.0
        if self._normalized:
            norm = self._norm[1]
        # Add expression parameters to asteval
        ast = Interpreter()
        for name, expr in expr_parameters.items():
            ast.symtable[name] = expr
        # Add constant parameters to asteval
        # (renormalize to use correctly in evaluation of expression
        #     models)
        for name, par in self._parameters.items():
            if par.expr is None and not par.vary:
                if self._parameter_norms[name]:
                    ast.symtable[name] = par.value*norm
                else:
                    ast.symtable[name] = par.value
        mat_a = np.zeros((len(x), len(free_parameters)), dtype='float64')
        y_const = np.zeros(len(x), dtype='float64')
        have_expression_model = False
        for component in self._model.components:
            if isinstance(component, ConstantModel):
                name = component.param_names[0]
                if name in free_parameters:
                    mat_a[:,free_parameters.index(name)] = 1.0
                else:
                    if self._parameter_norms[name]:
                        delta_y_const = \
                            self._parameters[name] * np.ones(len(x))
                    else:
                        delta_y_const = \
                            (self._parameters[name]*norm) * np.ones(len(x))
                    y_const += delta_y_const
            elif isinstance(component, ExpressionModel):
                have_expression_model = True
                const_expr = component.expr
                for name in free_parameters:
                    dexpr_dname = diff(component.expr, name)
                    if dexpr_dname:
                        const_expr = \
                            f'{const_expr}-({str(dexpr_dname)})*{name}'
                        if not self._parameter_norms[name]:
                            dexpr_dname = f'({dexpr_dname})/{norm}'
                        y_expr = [(lambda _: ast.eval(str(dexpr_dname)))
                                  (ast(f'x={v}')) for v in x]
                        if ast.error:
                            raise ValueError(
                                f'Unable to evaluate {dexpr_dname}')
                        mat_a[:,free_parameters.index(name)] += y_expr
                const_expr = str(simplify(f'({const_expr})/{norm}'))
                delta_y_const = [(lambda _: ast.eval(const_expr))
                                 (ast(f'x = {v}')) for v in x]
                y_const += delta_y_const
                if ast.error:
                    raise ValueError(f'Unable to evaluate {const_expr}')
            else:
                free_model_parameters = [
                    name for name in component.param_names
                    if name in free_parameters or name in expr_parameters]
                if not free_model_parameters:
                    y_const += component.eval(params=self._parameters, x=x)
                elif isinstance(component, LinearModel):
                    name = f'{component.prefix}slope'
                    if name in free_model_parameters:
                        mat_a[:,free_parameters.index(name)] = x
                    else:
                        y_const += self._parameters[name].value * x
                    name = f'{component.prefix}intercept'
                    if name in free_model_parameters:
                        mat_a[:,free_parameters.index(name)] = 1.0
                    else:
                        y_const += self._parameters[name].value \
                            * np.ones(len(x))
                elif isinstance(component, QuadraticModel):
                    name = f'{component.prefix}a'
                    if name in free_model_parameters:
                        mat_a[:,free_parameters.index(name)] = x**2
                    else:
                        y_const += self._parameters[name].value * x**2
                    name = f'{component.prefix}b'
                    if name in free_model_parameters:
                        mat_a[:,free_parameters.index(name)] = x
                    else:
                        y_const += self._parameters[name].value * x
                    name = f'{component.prefix}c'
                    if name in free_model_parameters:
                        mat_a[:,free_parameters.index(name)] = 1.0
                    else:
                        y_const += self._parameters[name].value \
                            * np.ones(len(x))
                else:
                    # At this point each build-in model must be
                    #     strictly proportional to each linear model
                    #     parameter. Without this assumption, the model
                    #     equation is needed
                    # For the current build-in lmfit models, this can
                    #     only ever be the amplitude
                    assert len(free_model_parameters) == 1
                    name = f'{component.prefix}amplitude'
                    assert free_model_parameters[0] == name
                    assert self._parameter_norms[name]
                    expr = self._parameters[name].expr
                    if expr is None:
                        parameters = deepcopy(self._parameters)
                        parameters[name].set(value=1.0)
                        mat_a[:,free_parameters.index(name)] += component.eval(
                            params=parameters, x=x)
                    else:
                        const_expr = expr
                        parameters = deepcopy(self._parameters)
                        parameters[name].set(value=1.0)
                        dcomp_dname = component.eval(params=parameters, x=x)
                        for nname in free_parameters:
                            dexpr_dnname = diff(expr, nname)
                            if dexpr_dnname:
                                assert self._parameter_norms[name]
                                y_expr = np.asarray(
                                    dexpr_dnname*dcomp_dname, dtype='float64')
                                if self._parameter_norms[nname]:
                                    mat_a[:,free_parameters.index(nname)] += \
                                        y_expr
                                else:
                                    mat_a[:,free_parameters.index(nname)] += \
                                        y_expr/norm
                                const_expr = \
                                    f'{const_expr}-({dexpr_dnname})*{nname}'
                        const_expr = str(simplify(f'({const_expr})/{norm}'))
                        y_expr = [
                            (lambda _: ast.eval(const_expr))(ast(f'x = {v}'))
                            for v in x]
                        delta_y_const = np.multiply(y_expr, dcomp_dname)
                        y_const += delta_y_const
        solution, _, _, _ = np.linalg.lstsq(
            mat_a, y-y_const, rcond=None)

        # Assemble result
        # (compensate for normalization in expression models)
        for name, value in zip(free_parameters, solution):
            self._parameters[name].set(value=value)
        if (self._normalized
                and (have_expression_model or expr_parameters)):
            for name, norm in self._parameter_norms.items():
                par = self._parameters[name]
                if par.expr is None and norm:
                    self._parameters[name].set(value=par.value*self._norm[1])
        #RV FIX
        self._result = ModelResult(
            self._model, deepcopy(self._parameters), 'linear')
        self._result.best_fit = self._model.eval(params=self._parameters, x=x)
        if (self._normalized
                and (have_expression_model or expr_parameters)):
            if 'tmp_normalization_offset_c' in self._parameters:
                offset = self._parameters['tmp_normalization_offset_c']
            else:
                offset = 0.0
            self._result.best_fit = \
                (self._result.best_fit-offset-self._norm[0]) / self._norm[1]
            if self._normalized:
                for name, norm in self._parameter_norms.items():
                    par = self._parameters[name]
                    if par.expr is None and norm:
                        value = par.value/self._norm[1]
                        self._parameters[name].set(value=value)
                        self._result.params[name].set(value=value)
        self._result.residual = y-self._result.best_fit
        self._result.components = self._model.components
        self._result.init_params = None

    def _fit_nonlinear_model(self, x, y, **kwargs):
        """
        Perform a nonlinear fit with spipy or lmfit
        """
        # Check bounds and prevent initial values at boundaries
        have_bounds = False
        self._parameter_bounds = {}
        for name, par in self._parameters.items():
            if par.vary:
                self._parameter_bounds[name] = {
                    'min': par.min, 'max': par.max}
                if not have_bounds and (
                        not np.isinf(par.min) or not np.isinf(par.max)):
                    have_bounds = True
        if have_bounds:
            self._reset_par_at_boundary()

        # Perform the fit
        if self._mask is not None:
            x = x[~self._mask]
            y = np.asarray(y)[~self._mask]
        if self._code == 'scipy':
            # Third party modules
            from asteval import Interpreter
            from scipy.optimize import (
                leastsq,
                least_squares,
            )

            assert self._mask is None
            self._ast = Interpreter()
            self._ast.basesymtable = {
                k:v for k, v in self._ast.symtable.items()}
            pars_init = []
            for i, (name, par) in enumerate(self._parameters.items()):
                setattr(par, '_init_value', par.value)
                self._res_par_values.append(par.value)
                if par.expr:
                    self._res_par_exprs.append(
                        {'expr': par.expr, 'index': i})
                else:
                    self._ast.symtable[name] = par.value
                    if par.vary:
                        pars_init.append(par.value)
                        self._res_par_indices.append(i)
                        self._res_par_names.append(name)
            if have_bounds:
                bounds = (
                    [v['min'] for v in self._parameter_bounds.values()],
                    [v['max'] for v in self._parameter_bounds.values()])
                if self._method in ('lm', 'leastsq'):
                    self._method = 'trf'
                    logger.warning(
                        f'Fit method changed to {self._method} for fit with '
                        'bounds')
            else:
                bounds = (-np.inf, np.inf)
            init_params = deepcopy(self._parameters)
#            t0 = time()
            lskws = {
                'ftol': 1.49012e-08,
                'xtol': 1.49012e-08,
                'gtol': 10*FLOAT_EPS,
            }
            if self._method == 'leastsq':
                lskws['maxfev'] = 64000
                result = leastsq(
                    self._residual, pars_init, args=(x, y), full_output=True,
                    **lskws)
            else:
                lskws['max_nfev'] = 64000
                result = least_squares(
                    self._residual, pars_init, bounds=bounds,
                    method=self._method, args=(x, y), **lskws)
#            t1 = time()
#            print(f'\n\nFitting took {1000*(t1-t0):.3f} ms\n\n')
            model_result = ModelResult(
                x, y, self._model, self._parameters, self._method, self._ast,
                self._res_par_exprs, self._res_par_indices,
                self._res_par_names, result)
            model_result.init_params = init_params
            model_result.init_values = {}
            for name, par in init_params.items():
                model_result.init_values[name] = par.value
            model_result.max_nfev = lskws.get('maxfev')
        else:
            fit_kws = {}
#            if 'Dfun' in kwargs:
#                fit_kws['Dfun'] = kwargs.pop('Dfun')
#            t0 = time()
            model_result = self._model.fit(
                y, self._parameters, x=x, method=self._method, fit_kws=fit_kws,
                **kwargs)
#            t1 = time()
#            print(f'\n\nFitting took {1000*(t1-t0):.3f} ms\n\n')

        return model_result

    def _normalize(self):
        """Normalize the data and initial parameters."""
        if self._normalized:
            return
        if self._norm is None:
            if self._y is not None and self._y_norm is None:
                self._y_norm = np.asarray(self._y)
        else:
            if self._y is not None and self._y_norm is None:
                self._y_norm = \
                    (np.asarray(self._y)-self._norm[0]) / self._norm[1]
            self._y_range = 1.0
            for name in self._linear_parameters:
                par = self._parameters[name]
                if par.expr is None:
                    value = par.value/self._norm[1]
                    _min = par.min
                    _max = par.max
                    if not np.isinf(_min) and abs(_min) != FLOAT_MIN:
                        _min /= self._norm[1]
                    if not np.isinf(_max) and abs(_max) != FLOAT_MIN:
                        _max /= self._norm[1]
                    par.set(value=value, min=_min, max=_max)
            self._normalized = True

    def _renormalize(self):
        """Renormalize the data and results."""
        if self._norm is None or not self._normalized:
            return
        self._normalized = False
        for name in self._linear_parameters:
            par = self._parameters[name]
            if par.expr is None:
                value = par.value*self._norm[1]
                _min = par.min
                _max = par.max
                if not np.isinf(_min) and abs(_min) != FLOAT_MIN:
                    _min *= self._norm[1]
                if not np.isinf(_max) and abs(_max) != FLOAT_MIN:
                    _max *= self._norm[1]
                par.set(value=value, min=_min, max=_max)
        if self._result is None:
            return
        self._result.best_fit = (
            self._result.best_fit*self._norm[1] + self._norm[0])
        for name, par in self._result.params.items():
            if name in self._linear_parameters:
                if par.stderr is not None:
                    if self._code == 'scipy':
                        setattr(par, '_stderr', par.stderr*self._norm[1])
                    else:
                        par.stderr *= self._norm[1]
                if par.expr is None:
                    _min = par.min
                    _max = par.max
                    value = par.value*self._norm[1]
                    if par.init_value is not None:
                        if self._code == 'scipy':
                            setattr(par, '_init_value',
                                    par.init_value*self._norm[1])
                        else:
                            par.init_value *= self._norm[1]
                    if not np.isinf(_min) and abs(_min) != FLOAT_MIN:
                        _min *= self._norm[1]
                    if not np.isinf(_max) and abs(_max) != FLOAT_MIN:
                        _max *= self._norm[1]
                    par.set(value=value, min=_min, max=_max)
        if hasattr(self._result, 'init_fit'):
            self._result.init_fit = (
                self._result.init_fit*self._norm[1] + self._norm[0])
        if hasattr(self._result, 'init_values'):
            init_values = {}
            for name, value in self._result.init_values.items():
                if name in self._linear_parameters:
                    init_values[name] = value*self._norm[1]
                else:
                    init_values[name] = value
            self._result.init_values = init_values
        if (hasattr(self._result, 'init_params')
                and self._result.init_params is not None):
            for name, par in self._result.init_params.items():
                if par.expr is None and name in self._linear_parameters:
                    value = par.value
                    _min = par.min
                    _max = par.max
                    value *= self._norm[1]
                    if not np.isinf(_min) and abs(_min) != FLOAT_MIN:
                        _min *= self._norm[1]
                    if not np.isinf(_max) and abs(_max) != FLOAT_MIN:
                        _max *= self._norm[1]
                    par.set(value=value, min=_min, max=_max)
                if self._code == 'scipy':
                    setattr(par, '_init_value', par.value)
                else:
                    par.init_value = par.value
        # Don't renormalize chisqr, it has no useful meaning in
        #     physical units
#        self._result.chisqr *= self._norm[1]*self._norm[1]
        if self._result.covar is not None:
            norm_sq = self._norm[1]*self._norm[1]
            for i, name in enumerate(self._result.var_names):
                if name in self._linear_parameters:
                    for j in range(len(self._result.var_names)):
                        if self._result.covar[i,j] is not None:
                            #self._result.covar[i,j] *= self._norm[1]
                            self._result.covar[i,j] *= norm_sq
                        if self._result.covar[j,i] is not None:
                            #self._result.covar[j,i] *= self._norm[1]
                            self._result.covar[j,i] *= norm_sq
        # Don't renormalize redchi, it has no useful meaning in
        #     physical units
#        self._result.redchi *= self._norm[1]*self._norm[1]
        if self._result.residual is not None:
            self._result.residual *= self._norm[1]

    def _reset_par_at_boundary(self):
        fraction = 0.02
        for name, par in self._parameters.items():
            if par.vary:
                value = par.value
                _min = self._parameter_bounds[name]['min']
                _max = self._parameter_bounds[name]['max']
                if np.isinf(_min):
                    if not np.isinf(_max):
                        if name in self._linear_parameters:
                            upp = _max - fraction*self._y_range
                        elif _max == 0.0:
                            upp = _max - fraction
                        else:
                            upp = _max - fraction*abs(_max)
                        if value >= upp:
                            par.set(value=upp)
                else:
                    if np.isinf(_max):
                        if name in self._linear_parameters:
                            low = _min + fraction*self._y_range
                        elif _min == 0.0:
                            low = _min + fraction
                        else:
                            low = _min + fraction*abs(_min)
                        if value <= low:
                            par.set(value=low)
                    else:
                        low = (1.0-fraction)*_min + fraction*_max
                        upp = fraction*_min + (1.0-fraction)*_max
                        if value <= low:
                            par.set(value=low)
                        if value >= upp:
                            par.set(value=upp)

    def _residual(self, pars, x, y):
        res = np.zeros((x.size))
        n_par = len(self._free_parameters)
        for par, index in zip(pars, self._res_par_indices):
            self._res_par_values[index] = par
        if self._res_par_exprs:
            for par, name in zip(pars, self._res_par_names):
                self._ast.symtable[name] = par
            for expr in self._res_par_exprs:
                self._res_par_values[expr['index']] = \
                    self._ast.eval(expr['expr'])
        for component, num_par in zip(
                self._model.components, self._res_num_pars):
            res += component.func(
                x, *tuple(self._res_par_values[n_par:n_par+num_par]))
            n_par += num_par
        return res - y


class FitMap(Fit):
    """
    Wrapper to the Fit class to fit data on a N-dimensional map
    """
    def __init__(self, nxdata, config):
        """Initialize FitMap."""
        super().__init__(None, config)
        self._best_errors = None
        self._best_fit = None
        self._best_parameters = None
        self._best_values = None
        self._inv_transpose = None
        self._max_nfev = None
        self._memfolder = None
        self._new_parameters = None
        self._num_func_eval = None
        self._out_of_bounds = None
        self._plot = False
        self._print_report = False
        self._redchi = None
        self._redchi_cutoff = 0.1
        self._skip_init = True
        self._success = None
        self._try_no_bounds = True

        # At this point the fastest index should always be the signal
        #     dimension so that the slowest ndim-1 dimensions are the
        #     map dimensions
        self._x = np.asarray(nxdata[nxdata.attrs['axes'][-1]])
        self._ymap = np.asarray(nxdata.nxsignal)

        # Check input parameters
        if self._x.ndim != 1:
            raise ValueError(f'Invalid x dimension ({self._x.ndim})')
        if self._x.size != self._ymap.shape[-1]:
            raise ValueError(
                f'Inconsistent x and y dimensions ({self._x.size} vs '
                f'{self._ymap.shape[-1]})')

        # Flatten the map
        # Store the flattened map in self._ymap_norm
        self._map_dim = int(self._ymap.size/self._x.size)
        self._map_shape = self._ymap.shape[:-1]
        self._ymap_norm = np.reshape(
            self._ymap, (self._map_dim, self._x.size))

        # Check if a mask is provided
#        if 'mask' in kwargs:
#            self._mask = kwargs.pop('mask')
        if True: #self._mask is None:
            ymap_min = float(self._ymap_norm.min())
            ymap_max = float(self._ymap_norm.max())
#        else:
#            self._mask = np.asarray(self._mask).astype(bool)
#            if self._x.size != self._mask.size:
#                raise ValueError(
#                    f'Inconsistent mask dimension ({self._x.size} vs '
#                    f'{self._mask.size})')
#            ymap_masked = np.asarray(self._ymap_norm)[:,~self._mask]
#            ymap_min = float(ymap_masked.min())
#            ymap_max = float(ymap_masked.max())

        # Normalize the data
        self._y_range = ymap_max-ymap_min
        if self._y_range > 0.0:
            self._norm = (ymap_min, self._y_range)
            self._ymap_norm = (self._ymap_norm-self._norm[0]) / self._norm[1]
        else:
            self._redchi_cutoff *= self._y_range**2

        # Setup fit model
        self._setup_fit_model(config.parameters, config.models)

    @property
    def best_errors(self):
        """Return errors in the best fit parameters."""
        return self._best_errors

    @property
    def best_fit(self):
        """Return the best fits."""
        return self._best_fit

    @property
    def best_values(self):
        """Return values of the best fit parameters."""
        return self._best_values

    @property
    def chisqr(self):
        """Return the chisqr value of each best fit."""
        logger.warning('Undefined property chisqr')

    @property
    def components(self):
        """Return the fit model components info."""
        # Third party modules
        from lmfit.models import ExpressionModel

        components = {}
        if self._result is None:
            logger.warning(
                'Unable to collect components in FitMap.components')
            return components
        for component in self._result.components:
            if 'tmp_normalization_offset_c' in component.param_names:
                continue
            parameters = {}
            for name in component.param_names:
                if self._parameters[name].vary:
                    parameters[name] = {'free': True}
                elif self._parameters[name].expr is not None:
                    parameters[name] = {
                        'free': False,
                        'expr': self._parameters[name].expr,
                    }
                else:
                    parameters[name] = {
                        'free': False,
                        'value': self.init_parameters[name]['value'],
                    }
            expr = None
            if isinstance(component, ExpressionModel):
                name = component._name
                if name[-1] == '_':
                    name = name[:-1]
                expr = component.expr
            else:
                prefix = component.prefix
                if prefix:
                    if prefix[-1] == '_':
                        prefix = prefix[:-1]
                    name = f'{prefix} ({component._name})'
                else:
                    name = f'{component._name}'
            if expr is None:
                components[name] = {'parameters': parameters}
            else:
                components[name] = {'expr': expr, 'parameters': parameters}
        return components

    @property
    def covar(self):
        """
        Return the covarience matrices of the best fit parameters.
        """
        logger.warning('Undefined property covar')

    @property
    def max_nfev(self):
        """
        Return if the maximum number of function evaluations is reached
        for each fit.
        """
        return self._max_nfev

    @property
    def num_func_eval(self):
        """
        Return the number of function evaluations for each best fit.
        """
        return self._num_func_eval

    @property
    def out_of_bounds(self):
        """Return the out_of_bounds value of each best fit."""
        return self._out_of_bounds

    @property
    def redchi(self):
        """Return the redchi value of each best fit."""
        return self._redchi

    @property
    def residual(self):
        """Return the residual in each best fit."""
        if self.best_fit is None:
            return None
        if self._mask is None:
            residual = np.asarray(self._ymap)-self.best_fit
        else:
            ymap_flat = np.reshape(
                np.asarray(self._ymap), (self._map_dim, self._x.size))
            ymap_flat_masked = ymap_flat[:,~self._mask]
            ymap_masked = np.reshape(
                ymap_flat_masked,
                list(self._map_shape) + [ymap_flat_masked.shape[-1]])
            residual = ymap_masked-self.best_fit
        return residual

    @property
    def success(self):
        """Return the success value for each fit."""
        return self._success

    @property
    def var_names(self):
        """
        Return the variable names for the covarience matrix property.
        """
        logger.warning('Undefined property var_names')

    @property
    def y(self):
        """Return the input y-array."""
        logger.warning('Undefined property y')

    @property
    def ymap(self):
        """Return the input y-array map."""
        return self._ymap

    def best_parameters(self, dims=None):
        """Return the best fit parameters."""
        if dims is None:
            return self._best_parameters
        if (not isinstance(dims, (list, tuple))
                or len(dims) != len(self._map_shape)):
            raise ValueError('Invalid parameter dims ({dims})')
        if self.best_values is None or self.best_errors is None:
            logger.warning(
                f'Unable to obtain best parameter values for dims = {dims}')
            return {}
        # Create current parameters
        parameters = deepcopy(self._parameters)
        for n, name in enumerate(self._best_parameters):
            if self._parameters[name].vary:
                parameters[name].set(value=self.best_values[n][dims])
            parameters[name].stderr = self.best_errors[n][dims]
        parameters_dict = {}
        for name in sorted(parameters):
            if name != 'tmp_normalization_offset_c':
                par = parameters[name]
                parameters_dict[name] = {
                    'value': par.value,
                    'error': par.stderr,
                    'init_value': self.init_parameters[name]['value'],
                    'min': par.min,
                    'max': par.max,
                    'vary': par.vary,
                    'expr': par.expr,
                }
        return parameters_dict

    def freemem(self):
        """Free memory allocated for parallel processing."""
        if self._memfolder is None:
            return
        try:
            rmtree(self._memfolder)
            self._memfolder = None
        except:
            logger.warning('Could not clean-up automatically.')

    def plot(
            self, dims=None, y_title=None, plot_residual=False,
            plot_comp_legends=False, plot_masked_data=True, **kwargs):
        """Plot the best fits."""
        # Third party modules
        from lmfit.models import ExpressionModel

        if dims is None:
            dims = [0]*len(self._map_shape)
        if (not isinstance(dims, (list, tuple))
                or len(dims) != len(self._map_shape)):
            raise ValueError('Invalid parameter dims ({dims})')
        dims = tuple(dims)
        if (self._result is None or self.best_fit is None
                or self.best_values is None):
            logger.warning(
                f'Unable to plot fit for dims = {dims}')
            return
        if y_title is None or not isinstance(y_title, str):
            y_title = 'data'
        if self._mask is None:
            mask = np.zeros(self._x.size).astype(bool)
            plot_masked_data = False
        else:
            mask = self._mask
        plots = [(self._x, np.asarray(self._ymap[dims]), 'b.')]
        legend = [y_title]
        if plot_masked_data:
            plots += \
                [(self._x[mask], np.asarray(self._ymap)[(*dims,mask)], 'bx')]
            legend += ['masked data']
        plots += [(self._x[~mask], self.best_fit[dims], 'k-')]
        legend += ['best fit']
        if plot_residual:
            plots += [(self._x[~mask], self.residual[dims], 'r--')]
            legend += ['residual']
        # Create current parameters
        parameters = deepcopy(self._parameters)
        for name in self._best_parameters:
            if self._parameters[name].vary:
                parameters[name].set(
                    value=self.best_values[self._best_parameters.index(name)]
                    [dims])
        for component in self._result.components:
            if 'tmp_normalization_offset_c' in component.param_names:
                continue
            if isinstance(component, ExpressionModel):
                prefix = component._name
                if prefix[-1] == '_':
                    prefix = prefix[:-1]
                modelname = f'{prefix}: {component.expr}'
            else:
                prefix = component.prefix
                if prefix:
                    if prefix[-1] == '_':
                        prefix = prefix[:-1]
                    modelname = f'{prefix} ({component._name})'
                else:
                    modelname = f'{component._name}'
            if len(modelname) > 20:
                modelname = f'{modelname[0:16]} ...'
            y = component.eval(params=parameters, x=self._x[~mask])
            if isinstance(y, (int, float)):
                y *= np.ones(self._x[~mask].size)
            plots += [(self._x[~mask], y, '--')]
            if plot_comp_legends:
                legend.append(modelname)
        quick_plot(
            tuple(plots), legend=legend, title=str(dims), block=True, **kwargs)

    def fit(self, config=None, **kwargs):
        """Fit the model to the input data."""

        # Check input parameters
        if self._model is None:
            logger.error('Undefined fit model')
        if config is None:
            num_proc = kwargs.pop('num_proc', cpu_count())
            self._try_no_bounds = kwargs.pop('try_no_bounds', False)
            self._redchi_cutoff = kwargs.pop('redchi_cutoff', 0.1)
            self._print_report = kwargs.pop('print_report', False)
            self._plot = kwargs.pop('plot', False)
            self._skip_init = kwargs.pop('skip_init', True)
        else:
            num_proc = config.num_proc
#            self._try_no_bounds = config.try_no_bounds
#            self._redchi_cutoff = config.redchi_cutoff
            self._print_report = config.print_report
            self._plot = config.plot
#            self._skip_init = config.skip_init
        if num_proc > 1 and not HAVE_JOBLIB:
            logger.warning(
                'Missing joblib in the conda environment, running serially')
            num_proc = 1
        if num_proc > cpu_count():
            logger.warning(
                f'The requested number of processors ({num_proc}) exceeds the '
                'maximum number of processors, num_proc reduced to '
                f'{cpu_count()}')
            num_proc = cpu_count()
        self._redchi_cutoff *= self._y_range**2

        # Setup the fit
        self._setup_fit(config)

        # Create the best parameter list, consisting of all varying
        #     parameters plus the expression parameters in order to
        #     collect their errors
        if self._result is None:
            # Initial fit
            assert self._best_parameters is None
            self._best_parameters = [
                name for name, par in self._parameters.items()
                if par.vary or par.expr is not None]
            num_new_parameters = 0
        else:
            # Refit
            assert self._best_parameters
            self._new_parameters = [
                name for name, par in self._parameters.items()
                if name != 'tmp_normalization_offset_c'
                    and name not in self._best_parameters
                    and (par.vary or par.expr is not None)]
            num_new_parameters = len(self._new_parameters)
        num_best_parameters = len(self._best_parameters)

        # Flatten and normalize the best values of the previous fit,
        #     remove the remaining results of the previous fit
        if self._result is not None:
            self._out_of_bounds = None
            self._max_nfev = None
            self._num_func_eval = None
            self._redchi = None
            self._success = None
            self._best_fit = None
            self._best_errors = None
            assert self._best_values is not None
            assert self._best_values.shape[0] == num_best_parameters
            assert self._best_values.shape[1:] == self._map_shape
            self._best_values = [
                np.reshape(self._best_values[i], self._map_dim)
                for i in range(num_best_parameters)]
            if self._norm is not None:
                for i, name in enumerate(self._best_parameters):
                    if name in self._linear_parameters:
                        self._best_values[i] /= self._norm[1]

        # Normalize the initial parameters
        #     (and best values for a refit)
        self._normalize()

        # Prevent initial values from sitting at boundaries
        self._parameter_bounds = {
            name:{'min': par.min, 'max': par.max}
            for name, par in self._parameters.items() if par.vary}
        self._reset_par_at_boundary()

        # Set parameter bounds to unbound
        #     (only use bounds when fit fails)
        if self._try_no_bounds:
            for name in self._parameter_bounds.keys():
                self._parameters[name].set(min=-np.inf, max=np.inf)

        # Allocate memory to store fit results
        if self._mask is None:
            x_size = self._x.size
        else:
            x_size = self._x[~self._mask].size
        if num_proc == 1:
            self._out_of_bounds_flat = np.zeros(self._map_dim, dtype=bool)
            self._max_nfev_flat = np.zeros(self._map_dim, dtype=bool)
            self._num_func_eval_flat = np.zeros(self._map_dim, dtype=np.intc)
            self._redchi_flat = np.zeros(self._map_dim, dtype=np.float64)
            self._success_flat = np.zeros(self._map_dim, dtype=bool)
            self._best_fit_flat = np.zeros(
                (self._map_dim, x_size), dtype=self._ymap_norm.dtype)
            self._best_errors_flat = [
                np.zeros(self._map_dim, dtype=np.float64)
                for _ in range(num_best_parameters+num_new_parameters)]
            if self._result is None:
                self._best_values_flat = [
                    np.zeros(self._map_dim, dtype=np.float64)
                    for _ in range(num_best_parameters)]
            else:
                self._best_values_flat = self._best_values
                self._best_values_flat += [
                    np.zeros(self._map_dim, dtype=np.float64)
                    for _ in range(num_new_parameters)]
        else:
            self._memfolder = './joblib_memmap'
            try:
                mkdir(self._memfolder)
            except FileExistsError:
                pass
            filename_memmap = path.join(
                self._memfolder, 'out_of_bounds_memmap')
            self._out_of_bounds_flat = np.memmap(
                filename_memmap, dtype=bool, shape=(self._map_dim), mode='w+')
            filename_memmap = path.join(self._memfolder, 'max_nfev_memmap')
            self._max_nfev_flat = np.memmap(
                filename_memmap, dtype=bool, shape=(self._map_dim), mode='w+')
            filename_memmap = path.join(
                self._memfolder, 'num_func_eval_memmap')
            self._num_func_eval_flat = np.memmap(
                filename_memmap, dtype=np.intc, shape=(self._map_dim),
                mode='w+')
            filename_memmap = path.join(self._memfolder, 'redchi_memmap')
            self._redchi_flat = np.memmap(
                filename_memmap, dtype=np.float64, shape=(self._map_dim),
                mode='w+')
            filename_memmap = path.join(self._memfolder, 'success_memmap')
            self._success_flat = np.memmap(
                filename_memmap, dtype=bool, shape=(self._map_dim), mode='w+')
            filename_memmap = path.join(self._memfolder, 'best_fit_memmap')
            self._best_fit_flat = np.memmap(
                filename_memmap, dtype=self._ymap_norm.dtype,
                shape=(self._map_dim, x_size), mode='w+')
            self._best_errors_flat = []
            for i in range(num_best_parameters+num_new_parameters):
                filename_memmap = path.join(
                    self._memfolder, f'best_errors_memmap_{i}')
                self._best_errors_flat.append(
                    np.memmap(filename_memmap, dtype=np.float64,
                              shape=self._map_dim, mode='w+'))
            self._best_values_flat = []
            for i in range(num_best_parameters):
                filename_memmap = path.join(
                    self._memfolder, f'best_values_memmap_{i}')
                self._best_values_flat.append(
                    np.memmap(filename_memmap, dtype=np.float64,
                              shape=self._map_dim, mode='w+'))
                if self._result is not None:
                    self._best_values_flat[i][:] = self._best_values[i][:]
            for i in range(num_new_parameters):
                filename_memmap = path.join(
                    self._memfolder,
                    f'best_values_memmap_{i+num_best_parameters}')
                self._best_values_flat.append(
                    np.memmap(filename_memmap, dtype=np.float64,
                              shape=self._map_dim, mode='w+'))

        # Update the best parameter list
        if num_new_parameters:
            self._best_parameters += self._new_parameters

        # Perform the first fit to get model component info and
        #     initial parameters
        current_best_values = {}
        self._result = self._fit(
            0, current_best_values, return_result=True, **kwargs)

        # Remove all irrelevant content from self._result
        for attr in (
                '_abort', 'aborted', 'aic', 'best_fit', 'best_values', 'bic',
                'calc_covar', 'call_kws', 'chisqr', 'ci_out', 'col_deriv',
                'covar', 'data', 'errorbars', 'flatchain', 'ier', 'init_vals',
                'init_fit', 'iter_cb', 'jacfcn', 'kws', 'last_internal_values',
                'lmdif_message', 'message', 'method', 'nan_policy', 'ndata',
                'nfev', 'nfree', 'params', 'redchi', 'reduce_fcn', 'residual',
                'result', 'scale_covar', 'show_candidates', 'calc_covar',
                'success', 'userargs', 'userfcn', 'userkws', 'values',
                'var_names', 'weights', 'user_options'):
            try:
                delattr(self._result, attr)
            except AttributeError:
                pass

        if self._map_dim > 1:
            if num_proc == 1:
                # Perform the remaining fits serially
                for n in range(1, self._map_dim):
                    self._fit(n, current_best_values, **kwargs)
            else:
                # Perform the remaining fits in parallel
                num_fit = self._map_dim-1
                if num_proc > num_fit:
                    logger.warning(
                        f'The requested number of processors ({num_proc}) '
                        'exceeds the number of fits, num_proc reduced to '
                        f'{num_fit}')
                    num_proc = num_fit
                    num_fit_per_proc = 1
                else:
                    num_fit_per_proc = round((num_fit)/num_proc)
                    if num_proc*num_fit_per_proc < num_fit:
                        num_fit_per_proc += 1
                num_fit_batch = min(num_fit_per_proc, 40)
                with Parallel(n_jobs=num_proc) as parallel:
                    parallel(
                        delayed(self._fit_parallel)
                            (current_best_values, num_fit_batch, n_start,
                             **kwargs)
                        for n_start in range(1, self._map_dim, num_fit_batch))

        # Renormalize the initial parameters for external use
        if self._norm is not None and self._normalized:
<<<<<<< HEAD
            init_values = {}
            for name, value in self._result.init_values.items():
                if (name in self._nonlinear_parameters
                        or self._parameters[name].expr is not None):
                    init_values[name] = value
                else:
                    init_values[name] = value*self._norm[1]
            self._result.init_values = init_values
            for name, par in self._result.init_params.items():
                if par.expr is None and name in self._linear_parameters:
                    _min = par.min
                    _max = par.max
                    value = par.value*self._norm[1]
                    if not np.isinf(_min) and abs(_min) != FLOAT_MIN:
                        _min *= self._norm[1]
                    if not np.isinf(_max) and abs(_max) != FLOAT_MIN:
                        _max *= self._norm[1]
                    par.set(value=value, min=_min, max=_max)
                if self._code == 'scipy':
                    setattr(par, '_init_value', par.value)
                else:
=======
            if hasattr(self._result, 'init_values'):
                init_values = {}
                for name, value in self._result.init_values.items():
                    if (name not in self._parameter_norms
                            or self._parameters[name].expr is not None):
                        init_values[name] = value
                    elif self._parameter_norms[name]:
                        init_values[name] = value*self._norm[1]
                self._result.init_values = init_values
            if (hasattr(self._result, 'init_params')
                    and self._result.init_params is not None):
                for name, par in self._result.init_params.items():
                    if (par.expr is None
                            and self._parameter_norms.get(name, False)):
                        _min = par.min
                        _max = par.max
                        value = par.value*self._norm[1]
                        if not np.isinf(_min) and abs(_min) != FLOAT_MIN:
                            _min *= self._norm[1]
                        if not np.isinf(_max) and abs(_max) != FLOAT_MIN:
                            _max *= self._norm[1]
                        par.set(value=value, min=_min, max=_max)
>>>>>>> 4dc07274
                    par.init_value = par.value

        # Remap the best results
        self._out_of_bounds = np.copy(np.reshape(
            self._out_of_bounds_flat, self._map_shape))
        self._max_nfev = np.copy(np.reshape(
            self._max_nfev_flat, self._map_shape))
        self._num_func_eval = np.copy(np.reshape(
            self._num_func_eval_flat, self._map_shape))
        self._redchi = np.copy(np.reshape(self._redchi_flat, self._map_shape))
        self._success = np.copy(np.reshape(
            self._success_flat, self._map_shape))
        self._best_fit = np.copy(np.reshape(
            self._best_fit_flat, list(self._map_shape)+[x_size]))
        self._best_values = np.asarray([np.reshape(
            par, list(self._map_shape)) for par in self._best_values_flat])
        self._best_errors = np.asarray([np.reshape(
            par, list(self._map_shape)) for par in self._best_errors_flat])
        if self._inv_transpose is not None:
            self._out_of_bounds = np.transpose(
                self._out_of_bounds, self._inv_transpose)
            self._max_nfev = np.transpose(self._max_nfev, self._inv_transpose)
            self._num_func_eval = np.transpose(
                self._num_func_eval, self._inv_transpose)
            self._redchi = np.transpose(self._redchi, self._inv_transpose)
            self._success = np.transpose(self._success, self._inv_transpose)
            self._best_fit = np.transpose(
                self._best_fit,
                list(self._inv_transpose) + [len(self._inv_transpose)])
            self._best_values = np.transpose(
                self._best_values, [0] + [i+1 for i in self._inv_transpose])
            self._best_errors = np.transpose(
                self._best_errors, [0] + [i+1 for i in self._inv_transpose])
        del self._out_of_bounds_flat
        del self._max_nfev_flat
        del self._num_func_eval_flat
        del self._redchi_flat
        del self._success_flat
        del self._best_fit_flat
        del self._best_values_flat
        del self._best_errors_flat

        # Restore parameter bounds and renormalize the parameters
        for name, par in self._parameter_bounds.items():
            self._parameters[name].set(min=par['min'], max=par['max'])
        self._normalized = False
        if self._norm is not None:
            for name in self._linear_parameters:
                par = self._parameters[name]
                if par.expr is None:
                    value = par.value*self._norm[1]
                    _min = par.min
                    _max = par.max
                    if not np.isinf(_min) and abs(_min) != FLOAT_MIN:
                        _min *= self._norm[1]
                    if not np.isinf(_max) and abs(_max) != FLOAT_MIN:
                        _max *= self._norm[1]
                    par.set(value=value, min=_min, max=_max)

        # Free the shared memory
        self.freemem()

    def _fit_parallel(self, current_best_values, num, n_start, **kwargs):
        num = min(num, self._map_dim-n_start)
        for n in range(num):
            self._fit(n_start+n, current_best_values, **kwargs)

    def _fit(self, n, current_best_values, return_result=False, **kwargs):
        # Check input parameters
        if 'rel_height_cutoff' in kwargs:
            rel_height_cutoff = kwargs.pop('rel_height_cutoff')
            if (rel_height_cutoff is not None
                    and not is_num(rel_height_cutoff, gt=0.0, lt=1.0)):
                logger.warning(
                    'Ignoring invalid parameter rel_height_cutoff '
                    f'in FitMap._fit() ({rel_height_cutoff})')
                rel_height_cutoff = None
        else:
            rel_height_cutoff = None

        # Do not attempt a fit if the data is entirely below the cutoff
        if (rel_height_cutoff is not None
                and self._ymap_norm[n].max() < rel_height_cutoff):
            logger.debug(f'Skipping fit for n = {n} (rel norm = '
                           f'{self._ymap_norm[n].max():.5f})')
            result = ModelResult(self._model, deepcopy(self._parameters))
            result.success = False
            # Renormalize the data and results
            self._renormalize(n, result)
            return result

        # Regular full fit
        result = self._fit_with_bounds_check(n, current_best_values, **kwargs)

        if rel_height_cutoff is not None:
            # Third party modules
            from lmfit.models import (
                GaussianModel,
                LorentzianModel,
            )

            # Check for low heights peaks and refit without them
            heights = []
            names = []
            for component in result.components:
                if isinstance(component, (GaussianModel, LorentzianModel)):
                   for name in component.param_names:
                       if 'height' in name:
                           heights.append(result.params[name].value)
                           names.append(name)
            if heights:
                refit = False
                max_height = max(heights)
                parameters_save = deepcopy(self._parameters)
                for i, (name, height) in enumerate(zip(names, heights)):
                    if height < rel_height_cutoff*max_height:
                        self._parameters[
                            name.replace('height', 'amplitude')].set(
                               value=0.0, min=0.0, vary=False)
                        self._parameters[
                            name.replace('height', 'center')].set(
                               vary=False)
                        self._parameters[
                            name.replace('height', 'sigma')].set(
                               value=0.0, min=0.0, vary=False)
                        refit = True
                if refit:
                    result = self._fit_with_bounds_check(
                        n, current_best_values, **kwargs)
                    # Reset fixed amplitudes back to default
                    self._parameters = deepcopy(parameters_save)

        if result.redchi >= self._redchi_cutoff:
            result.success = False
        self._num_func_eval_flat[n] = result.nfev
        if result.nfev == result.max_nfev:
            if result.redchi < self._redchi_cutoff:
                result.success = True
            self._max_nfev_flat[n] = True
        if result.success:
            assert all(
                True for par in current_best_values
                if par in result.params.values())
            for par in result.params.values():
                if par.vary:
                    current_best_values[par.name] = par.value
        else:
            logger.warning(f'Fit for n = {n} failed: {result.lmdif_message}')

        # Renormalize the data and results
        self._renormalize(n, result)

        if self._print_report:
            print(result.fit_report(show_correl=False))
        if self._plot:
            dims = np.unravel_index(n, self._map_shape)
            if self._inv_transpose is not None:
                dims = tuple(
                    dims[self._inv_transpose[i]] for i in range(len(dims)))
            super().plot(
                result=result, y=np.asarray(self._ymap[dims]),
                plot_comp_legends=True, skip_init=self._skip_init,
                title=str(dims))

        if return_result:
            return result
        return None

    def _fit_with_bounds_check(self, n, current_best_values, **kwargs):
        # Set parameters to current best values, but prevent them from
        #     sitting at boundaries
        if self._new_parameters is None:
            # Initial fit
            for name, value in current_best_values.items():
                par = self._parameters[name]
                if par.vary:
                    par.set(value=value)
        else:
            # Refit
            for i, name in enumerate(self._best_parameters):
                par = self._parameters[name]
                if par.vary:
                    if name in self._new_parameters:
                        if name in current_best_values:
                            par.set(value=current_best_values[name])
                    elif par.expr is None:
                        par.set(value=self._best_values[i][n])
        self._reset_par_at_boundary()
        result = self._fit_nonlinear_model(
            self._x, self._ymap_norm[n], **kwargs)
        out_of_bounds = False
        for name, par in self._parameter_bounds.items():
            if self._parameters[name].vary:
                value = result.params[name].value
                if not np.isinf(par['min']) and value < par['min']:
                    out_of_bounds = True
                    break
                if not np.isinf(par['max']) and value > par['max']:
                    out_of_bounds = True
                    break
        self._out_of_bounds_flat[n] = out_of_bounds
        if self._try_no_bounds and out_of_bounds:
            # Rerun fit with parameter bounds in place
            for name, par in self._parameter_bounds.items():
                if self._parameters[name].vary:
                    self._parameters[name].set(min=par['min'], max=par['max'])
            # Set parameters to current best values, but prevent them
            #     from sitting at boundaries
            if self._new_parameters is None:
                # Initial fit
                for name, value in current_best_values.items():
                    par = self._parameters[name]
                    if par.vary:
                        par.set(value=value)
            else:
                # Refit
                for i, name in enumerate(self._best_parameters):
                    par = self._parameters[name]
                    if par.vary:
                        if name in self._new_parameters:
                            if name in current_best_values:
                                par.set(value=current_best_values[name])
                        elif par.expr is None:
                            par.set(value=self._best_values[i][n])
            self._reset_par_at_boundary()
            result = self._fit_nonlinear_model(
                self._x, self._ymap_norm[n], **kwargs)
            out_of_bounds = False
            for name, par in self._parameter_bounds.items():
                if self._parameters[name].vary:
                    value = result.params[name].value
                    if not np.isinf(par['min']) and value < par['min']:
                        out_of_bounds = True
                        break
                    if not np.isinf(par['max']) and value > par['max']:
                        out_of_bounds = True
                        break
                    # Reset parameters back to unbound
                    self._parameters[name].set(min=-np.inf, max=np.inf)
        assert not out_of_bounds
        return result

    def _renormalize(self, n, result):
        self._success_flat[n] = result.success
        if result.success:
            self._redchi_flat[n] = np.float64(result.redchi)
        if self._norm is None or not self._normalized:
            for i, name in enumerate(self._best_parameters):
                self._best_values_flat[i][n] = np.float64(
                    result.params[name].value)
                self._best_errors_flat[i][n] = np.float64(
                    result.params[name].stderr)
            if result.success:
                self._best_fit_flat[n] = result.best_fit
        else:
            for name, par in result.params.items():
                if name in self._linear_parameters:
                    if par.stderr is not None:
                        if self._code == 'scipy':
                            setattr(par, '_stderr', par.stderr*self._norm[1])
                        else:
                            par.stderr *= self._norm[1]
                    if par.expr is None:
                        par.value *= self._norm[1]
<<<<<<< HEAD
                        if self._print_report:
                            if par.init_value is not None:
                                if self._code == 'scipy':
                                    setattr(par, '_init_value',
                                            par.init_value*self._norm[1])
                                else:
                                    par.init_value *= self._norm[1]
                            if (not np.isinf(par.min)
                                    and abs(par.min) != FLOAT_MIN):
                                par.min *= self._norm[1]
                            if (not np.isinf(par.max)
                                    and abs(par.max) != FLOAT_MIN):
                                par.max *= self._norm[1]
            self._best_fit_flat[n] = (
                result.best_fit*self._norm[1] + self._norm[0])
=======
                        if par.init_value is not None:
                            par.init_value *= self._norm[1]
                        if (not np.isinf(par.min)
                                and abs(par.min) != FLOAT_MIN):
                            par.min *= self._norm[1]
                        if (not np.isinf(par.max)
                                and abs(par.max) != FLOAT_MIN):
                            par.max *= self._norm[1]
>>>>>>> 4dc07274
            for i, name in enumerate(self._best_parameters):
                self._best_values_flat[i][n] = np.float64(
                    result.params[name].value)
                self._best_errors_flat[i][n] = np.float64(
                    result.params[name].stderr)
            if result.success:
                self._best_fit_flat[n] = (
                    result.best_fit*self._norm[1] + self._norm[0])
                if self._plot:
                    result.init_fit = (
                        result.init_fit*self._norm[1] + self._norm[0])
                    result.best_fit = np.copy(self._best_fit_flat[n])<|MERGE_RESOLUTION|>--- conflicted
+++ resolved
@@ -132,7 +132,7 @@
             try:
                 fit_config = self.get_config(data, 'utils.models.FitConfig')
             except Exception as data_exc:
-                self.logger.info('No valid fit config in input pipeline '
+                logger.info('No valid fit config in input pipeline '
                                  'data, using config parameter instead.')
                 try:
                     fit_config = FitConfig(**config)
@@ -507,6 +507,11 @@
     def __init__(self, nxdata, config):
         """Initialize Fit."""
         self._code = config.code
+        for model in config.models:
+            if model.model == 'expression' and self._code != 'lmfit':
+                self._code = 'lmfit'
+                logger.warning('Using lmfit instead of scipy with '
+                                    'an expression model')
         if self._code == 'scipy':
             # Local modules
             from CHAP.utils.fit import Parameters
@@ -1032,112 +1037,14 @@
                 name = pprefix+name
                 if name not in new_parameters:
                     raise ValueError(
-<<<<<<< HEAD
                         f'Unable to match parameter {name}')
             if parameter.expr is None:
                 self._parameters[name].set(
                     value=parameter.value, min=parameter.min,
                     max=parameter.max, vary=parameter.vary)
-=======
-                        'Invalid parameter name in parameters ({name})')
-        self._parameter_norms = {
-            **self._parameter_norms,
-            **new_parameter_norms,
-        }
-
-        # Initialize the model parameters from kwargs
-        for name, value in {**kwargs}.items():
-            full_name = f'{pprefix}{name}'
-            if (full_name in new_parameter_norms
-                    and isinstance(value, (int, float))):
-                kwargs.pop(name)
-                if self._parameters[full_name].expr is None:
-                    self._parameters[full_name].set(value=value)
-                else:
-                    logger.warning(
-                        f'Ignoring parameter {name} (set by expression: '
-                        f'{self._parameters[full_name].expr})')
-
-        # Check parameter norms
-        # (also need it for expressions to renormalize the errors)
-        if (self._norm is not None
-                and (callable(model) or model == 'expression')):
-            missing_norm = False
-            for name in new_parameters.valuesdict():
-                if name not in self._parameter_norms:
-                    print(f'new_parameters:\n{new_parameters.valuesdict()}')
-                    print(f'self._parameter_norms:\n{self._parameter_norms}')
-                    logger.error(
-                        f'Missing parameter normalization type for {name} in '
-                        f'{model}')
-                    missing_norm = True
-            if missing_norm:
-                raise ValueError
-
-        return kwargs
-
-    def create_multipeak_model(
-            self, centers=None, fit_type=None, peak_models=None,
-            center_exprs=None, background=None, param_constraint=True,
-            fwhm_min=None, fwhm_max=None, centers_range=None):
-        """Create a multipeak model."""
-        # System modules
-        from re import search as re_search
-
-        # Third party modules
-        from asteval import Interpreter
-
-        # Local modules
-        from CHAP.utils.general import is_num_pair
-
-        if centers_range is not None and not is_num(centers_range, gt=0):
-            raise ValueError(
-                f'Invalid parameter centers_range ({centers_range})')
-        if self._model is not None:
-            if self._fit_type == 'uniform' and fit_type != 'uniform':
-                logger.info('Use the existing multipeak model to refit a '
-                    'uniform model with an unconstrained model')
-                min_value = FLOAT_MIN if self._param_constraint else None
-                if isinstance(self, FitMap):
-                    scale_factor_index = \
-                        self._best_parameters.index('scale_factor')
-                    self._best_parameters.pop(scale_factor_index)
-                    self._best_values = np.delete(
-                        self._best_values, scale_factor_index, 0)
-                    self._best_errors = np.delete(
-                        self._best_errors, scale_factor_index, 0)
-                for name, par in self._parameters.items():
-                    #RV This does not yet set the centers to the uniform
-                    # result for the entire map, it sets them to the
-                    # initial values set by HKLs and ds
-                    if re_search('peak\d+_center', name) is not None:
-                        if centers_range is None:
-                            par.set(
-                                min=self._x[0], max=self._x[-1], vary=True,
-                                expr=None)
-                            self._parameter_bounds[name] = {
-                                'min': self._x[0],
-                                'max': self._x[-1],
-                            }
-                        else:
-                            value = par.value
-                            par.set(
-                                value=value, min=value-centers_range,
-                                max=value+centers_range, vary=True,
-                                expr=None)
-                            self._parameter_bounds[name] = {
-                                'min': value-centers_range,
-                                'max': value+centers_range,
-                            }
-                self._parameters.pop('scale_factor')
-                self._parameter_bounds.pop('scale_factor')
-                self._parameter_norms.pop('scale_factor')
-                return
->>>>>>> 4dc07274
             else:
                 if parameter.value is not None:
                     logger.warning(
-<<<<<<< HEAD
                         'Ignoring input "value" for expression parameter'
                         f'{name} = {parameter.expr}')
                 if not np.isinf(parameter.min):
@@ -1150,250 +1057,6 @@
                         f'{name} = {parameter.expr}')
                 self._parameters[name].set(
                     value=None, min=-np.inf, max=np.inf, expr=parameter.expr)
-=======
-                        'Ignoring center_exprs input for unconstrained fit')
-                    center_exprs = None
-            else:
-                raise ValueError(
-                    f'Invalid parameter fit_type ({fit_type})')
-        self._fit_type = fit_type
-        self._fwhm_min = fwhm_min
-        self._fwhm_max = fwhm_max
-        self._sigma_min = None
-        self._sigma_max = None
-        if param_constraint:
-            self._param_constraint = True
-            min_value = FLOAT_MIN
-            if self._fwhm_min is not None:
-                self._sigma_min = np.zeros(num_peaks)
-            if self._fwhm_max is not None:
-                self._sigma_max = np.zeros(num_peaks)
-        else:
-            min_value = None
-
-        # Reset the fit
-        self._result = None
-        self._parameter_norms = {}
-        self._linear_parameters = []
-        self._nonlinear_parameters = []
-        if hasattr(self, "_best_parameters"):
-            self._best_parameters = None
-
-        # Add background model(s)
-        if background is not None:
-            if isinstance(background, str):
-                background = [{'model': background}]
-            elif isinstance(background, dict):
-                background = [background]
-            elif is_str_series(background):
-                background = [{'model': model}
-                              for model in deepcopy(background)]
-            if is_dict_series(background):
-                num_background = len(background)
-                for model in deepcopy(background):
-                    if 'model' not in model:
-                        raise KeyError(
-                            'Missing keyword "model" in model in background '
-                            f'({model})')
-                    name = model.pop('model')
-                    if num_background == 1:
-                        prefix = f'bkgd_'
-                    else:
-                        prefix = f'bkgd_{name}_'
-                    parameters = model.pop('parameters', None)
-                    if parameters is not None:
-                        if isinstance(parameters, dict):
-                            parameters = [parameters, ]
-                        elif is_dict_series(parameters):
-                            parameters = list(parameters)
-                        else:
-                            raise ValueError('Invalid parameters value in '
-                                f'background model {name} ({parameters})')
-                    if min_value is not None and name == 'exponential':
-                        if parameters is None:
-                            parameters = (
-                                {'name': 'amplitude', 'min': min_value},
-                                {'name': 'decay', 'min': min_value},
-                            )
-                        else:
-                            for par_name in ('amplitude', 'decay'):
-                                index = [i for i, par in enumerate(parameters)
-                                         if par['name'] == par_name]
-                                if not len(index):
-                                    parameters.append(
-                                        {'name': par_name, 'min': min_value})
-                                elif len(index) == 1:
-                                    parameter = parameters[index[0]]
-                                    _min = parameter.get('min', min_value)
-                                    parameter['min'] = max(_min, min_value)
-                                else:
-                                    raise ValueError(
-                                        'Invalid parameters value in '
-                                        f'background model {name} '
-                                        f'({parameters})')
-                    if min_value is not None and name == 'gaussian':
-                        if parameters is None:
-                            parameters = (
-                                {'name': 'amplitude', 'min': min_value},
-                                {'name': 'center', 'min': min_value},
-                                {'name': 'sigma', 'min': min_value},
-                            )
-                        else:
-                            for par_name in ('amplitude', 'center', 'sigma'):
-                                index = [i for i, par in enumerate(parameters)
-                                         if par['name'] == par_name]
-                                if not len(index):
-                                    parameters.append(
-                                        {'name': par_name, 'min': min_value})
-                                elif len(index) == 1:
-                                    parameter = parameters[index[0]]
-                                    _min = parameter.get('min', min_value)
-                                    parameter['min'] = max(_min, min_value)
-                                else:
-                                    raise ValueError(
-                                        'Invalid parameters value in '
-                                        f'background model {name} '
-                                        f'({parameters})')
-                    if name == 'gaussian':
-                        if parameters is None:
-                            if centers_range is None:
-                                parameters = {
-                                    'name': 'center',
-                                    'value': value,
-                                    'min': self._x[0],
-                                    'min': self._x[-1],
-                                }
-                            else:
-                                parameters = {
-                                    'name': 'center',
-                                    'value': value,
-                                    'min': value-centers_range,
-                                    'min': value+centers_range,
-                                }
-                        else:
-                            index = [i for i, par in enumerate(parameters)
-                                     if par['name'] == 'center']
-                            if not len(index):
-                                value = 0.5 * (self._x[0] + self._x[1])
-                                if centers_range is None:
-                                    parameters = {
-                                        'name': 'center',
-                                        'value': value,
-                                        'min': self._x[0],
-                                        'min': self._x[-1],
-                                    }
-                                else:
-                                    parameters = {
-                                        'name': 'center',
-                                        'value': value,
-                                        'min': value-centers_range,
-                                        'min': value+centers_range,
-                                    }
-                            elif len(index) == 1:
-                                parameter = parameters[index[0]]
-                                if centers_range is None:
-                                    _min = parameter.get('min', self._x[0])
-                                    parameter['min'] = max(_min, self._x[0])
-                                    _max = parameter.get('max', self._x[-1])
-                                    parameter['max'] = min(_max, self._x[-1])
-                                else:
-                                    _min = parameter.get(
-                                        'min', value-centers_range)
-                                    parameter['min'] = max(
-                                        _min, value-centers_range)
-                                    _max = parameter.get(
-                                        'max', value+centers_range)
-                                    parameter['max'] = min(
-                                        _max, value+centers_range)
-                            else:
-                                raise ValueError(
-                                    'Invalid parameters value in '
-                                    f'background model {name} '
-                                    f'({parameters})')
-                    self.add_model(
-                        name, prefix=prefix, parameters=parameters,
-                        **model)
-            else:
-                raise ValueError(
-                    f'Invalid parameter background ({background})')
-
-        # Add peaks and set initial fit parameters
-        ast = Interpreter()
-        if num_peaks == 1:
-            sig_min = None
-            if self._sigma_min is not None:
-                ast(f'fwhm = {self._fwhm_min}')
-                sig_min = ast(fwhm_factor[peak_models[0]])
-                self._sigma_min[0] = sig_min
-            sig_max = None
-            if self._sigma_max is not None:
-                ast(f'fwhm = {self._fwhm_max}')
-                sig_max = ast(fwhm_factor[peak_models[0]])
-                self._sigma_max[0] = sig_max
-            if centers_range is None:
-                self.add_model(
-                    peak_models[0],
-                    parameters=(
-                        {'name': 'amplitude', 'min': min_value},
-                        {'name': 'center', 'value': centers[0],
-                         'min': self._x[0], 'max': self._x[-1]},
-                        {'name': 'sigma', 'min': sig_min, 'max': sig_max},
-                    ))
-            else:
-                self.add_model(
-                    peak_models[0],
-                    parameters=(
-                        {'name': 'amplitude', 'min': min_value},
-                        {'name': 'center', 'value': centers[0],
-                         'min': centers[0]-centers_range,
-                         'max': centers[0]+centers_range},
-                        {'name': 'sigma', 'min': sig_min, 'max': sig_max},
-                    ))
-        else:
-            if fit_type == 'uniform':
-                self.add_parameter(
-                    name='scale_factor', value=1.0, min=min_value)
-            for i in range(num_peaks):
-                sig_min = None
-                if self._sigma_min is not None:
-                    ast(f'fwhm = {self._fwhm_min}')
-                    sig_min = ast(fwhm_factor[peak_models[i]])
-                    self._sigma_min[i] = sig_min
-                sig_max = None
-                if self._sigma_max is not None:
-                    ast(f'fwhm = {self._fwhm_max}')
-                    sig_max = ast(fwhm_factor[peak_models[i]])
-                    self._sigma_max[i] = sig_max
-                if fit_type == 'uniform':
-                    self.add_model(
-                        peak_models[i], prefix=f'peak{i+1}_',
-                        parameters=(
-                            {'name': 'amplitude', 'min': min_value},
-                            {'name': 'center', 'expr': center_exprs[i]},
-                            {'name': 'sigma', 'min': sig_min, 'max': sig_max},
-                        ))
-                elif centers_range is None:
-                    self.add_model(
-                        'gaussian',
-                        prefix=f'peak{i+1}_',
-                        parameters=(
-                            {'name': 'amplitude', 'min': min_value},
-                            {'name': 'center', 'value': centers[i],
-                             'min': self._x[0], 'max': self._x[-1]},
-                            {'name': 'sigma', 'min': sig_min, 'max': sig_max},
-                        ))
-                else:
-                    self.add_model(
-                        'gaussian',
-                        prefix=f'peak{i+1}_',
-                        parameters=(
-                            {'name': 'amplitude', 'min': min_value},
-                            {'name': 'center', 'value': centers[i],
-                             'min': centers[i]-centers_range,
-                             'max': centers[i]+centers_range},
-                            {'name': 'sigma', 'min': sig_min, 'max': sig_max},
-                        ))
->>>>>>> 4dc07274
 
     def eval(self, x, result=None):
         """Evaluate the best fit."""
@@ -1660,10 +1323,6 @@
         names = []
         prefixes = []
         for model in models:
-            if model.model == 'expression' and self._code != 'lmfit':
-                self._code = 'lmfit'
-                self.logger.warning('Using lmfit instead of scipy with '
-                                    'an expression model')
             names.append(f'{model.prefix}{model.model}')
             prefixes.append(model.prefix)
         counts = Counter(names)
@@ -2952,43 +2611,19 @@
 
         # Renormalize the initial parameters for external use
         if self._norm is not None and self._normalized:
-<<<<<<< HEAD
-            init_values = {}
-            for name, value in self._result.init_values.items():
-                if (name in self._nonlinear_parameters
-                        or self._parameters[name].expr is not None):
-                    init_values[name] = value
-                else:
-                    init_values[name] = value*self._norm[1]
-            self._result.init_values = init_values
-            for name, par in self._result.init_params.items():
-                if par.expr is None and name in self._linear_parameters:
-                    _min = par.min
-                    _max = par.max
-                    value = par.value*self._norm[1]
-                    if not np.isinf(_min) and abs(_min) != FLOAT_MIN:
-                        _min *= self._norm[1]
-                    if not np.isinf(_max) and abs(_max) != FLOAT_MIN:
-                        _max *= self._norm[1]
-                    par.set(value=value, min=_min, max=_max)
-                if self._code == 'scipy':
-                    setattr(par, '_init_value', par.value)
-                else:
-=======
             if hasattr(self._result, 'init_values'):
                 init_values = {}
                 for name, value in self._result.init_values.items():
-                    if (name not in self._parameter_norms
+                    if (name in self._nonlinear_parameters
                             or self._parameters[name].expr is not None):
                         init_values[name] = value
-                    elif self._parameter_norms[name]:
+                    else:
                         init_values[name] = value*self._norm[1]
                 self._result.init_values = init_values
             if (hasattr(self._result, 'init_params')
                     and self._result.init_params is not None):
                 for name, par in self._result.init_params.items():
-                    if (par.expr is None
-                            and self._parameter_norms.get(name, False)):
+                    if par.expr is None and name in self._linear_parameters:
                         _min = par.min
                         _max = par.max
                         value = par.value*self._norm[1]
@@ -2997,8 +2632,10 @@
                         if not np.isinf(_max) and abs(_max) != FLOAT_MIN:
                             _max *= self._norm[1]
                         par.set(value=value, min=_min, max=_max)
->>>>>>> 4dc07274
-                    par.init_value = par.value
+                    if self._code == 'scipy':
+                        setattr(par, '_init_value', par.value)
+                    else:
+                        par.init_value = par.value
 
         # Remap the best results
         self._out_of_bounds = np.copy(np.reshape(
@@ -3262,7 +2899,6 @@
                             par.stderr *= self._norm[1]
                     if par.expr is None:
                         par.value *= self._norm[1]
-<<<<<<< HEAD
                         if self._print_report:
                             if par.init_value is not None:
                                 if self._code == 'scipy':
@@ -3278,16 +2914,6 @@
                                 par.max *= self._norm[1]
             self._best_fit_flat[n] = (
                 result.best_fit*self._norm[1] + self._norm[0])
-=======
-                        if par.init_value is not None:
-                            par.init_value *= self._norm[1]
-                        if (not np.isinf(par.min)
-                                and abs(par.min) != FLOAT_MIN):
-                            par.min *= self._norm[1]
-                        if (not np.isinf(par.max)
-                                and abs(par.max) != FLOAT_MIN):
-                            par.max *= self._norm[1]
->>>>>>> 4dc07274
             for i, name in enumerate(self._best_parameters):
                 self._best_values_flat[i][n] = np.float64(
                     result.params[name].value)
@@ -3297,6 +2923,7 @@
                 self._best_fit_flat[n] = (
                     result.best_fit*self._norm[1] + self._norm[0])
                 if self._plot:
-                    result.init_fit = (
-                        result.init_fit*self._norm[1] + self._norm[0])
+                    if not self._skip_init:
+                        result.init_fit = (
+                            result.init_fit*self._norm[1] + self._norm[0])
                     result.best_fit = np.copy(self._best_fit_flat[n])