#!/usr/bin/env python
#-*- coding: utf-8 -*-
#pylint: disable=
"""
File       : fit.py
Author     : Rolf Verberg <rolfverberg AT gmail dot com>
Description: General curve fitting module
"""

# System modules
from collections import Counter
from copy import deepcopy
from logging import getLogger
from os import (
    cpu_count,
    mkdir,
    path,
)
from re import sub
from shutil import rmtree
from sys import float_info
from time import time

# Third party modules
try:
    from joblib import (
        Parallel,
        delayed,
    )
    HAVE_JOBLIB = True
except ImportError:
    HAVE_JOBLIB = False
from nexusformat.nexus import NXdata
import numpy as np
try:
    from sympy import (
        diff,
        simplify,
    )
except ImportError:
    pass

# Local modules
from CHAP.processor import Processor
from .general import (
    is_int,
    is_num,
    is_dict_series,
    is_index,
    index_nearest,
    quick_plot,
)

logger = getLogger(__name__)
FLOAT_MIN = float_info.min
FLOAT_MAX = float_info.max

# sigma = fwhm_factor*fwhm
fwhm_factor = {
    'gaussian': 'fwhm/(2*sqrt(2*log(2)))',
    'lorentzian': '0.5*fwhm',
    'splitlorentzian': '0.5*fwhm',  # sigma = sigma_r
    'voight': '0.2776*fwhm',        # sigma = gamma
    'pseudovoight': '0.5*fwhm',     # fraction = 0.5
}

# amplitude = height_factor*height*fwhm
height_factor = {
    'gaussian': 'height*fwhm*0.5*sqrt(pi/log(2))',
    'lorentzian': 'height*fwhm*0.5*pi',
    'splitlorentzian': 'height*fwhm*0.5*pi',  # sigma = sigma_r
    'voight': '3.334*height*fwhm',            # sigma = gamma
    'pseudovoight': '1.268*height*fwhm',      # fraction = 0.5
}


class FitProcessor(Processor):
    """
    A processor to perform a fit on a data set or data map.
    """
    def process(self, data, config=None):
        """
        Fit the data and return a CHAP.utils.fit.Fit or
        CHAP.utils.fit.FitMap object depending on the dimensionality
        of the input data. The input data should contain a NeXus NXdata 
        object, with properly defined signal and axis.

        :param data: Input data containing the
            nexusformat.nexus.NXdata object to fit.
        :type data: list[PipelineData]
        :raises ValueError: Invalid input or configuration parameter.
        :return: The fitted data object.
        :rtype: Union[CHAP.utils.fit.Fit, CHAP.utils.fit.FitMap]
        """
        # Get the default NeXus NXdata object
        if not isinstance(data, NXdata):
            data = self.unwrap_pipelinedata(data)[0]
        try:
            nxdata = data.get_default()
            assert nxdata is not None
        except:
            if nxdata is None or nxdata.nxclass != 'NXdata':
                raise ValueError('Invalid default pathway to an NXdata object '
                                 f'in ({data})')

        # Get the fit configuration
        try:
            fit_config = self.get_config(data, 'utils.models.FitConfig')
        except Exception as data_exc:
            self.logger.info('No valid fit config in input pipeline '
                             'data, using config parameter instead.')
            try:
                # Local modules
                from .models import FitConfig

                fit_config = FitConfig(**config)
            except Exception as dict_exc:
                raise RuntimeError from dict_exc

        # Check for duplicate models and create prefixes as needed
        names = []
        prefixes = [None]*len(fit_config.models)
        for model in fit_config.models:
            if model.model == 'expression' and fit_config.code != 'lmfit':
                fit_config.code = 'lmfit'
                self.logger.warning(
                    'Using lmfit instead of scipy with and expression model')
            names.append(model.model)
        counts = Counter(names)
        for model, count in counts.items():
            if count > 1:
                n = 0
                for i, name in enumerate(names):
                    if name == model:
                        n += 1
                        prefixes[i] = f'{name}{n}_'

        # Instantiate the Fit or FitMap object and fit the data
        if np.squeeze(nxdata.nxsignal).ndim == 1:
            fit = Fit(nxdata, fit_config, prefixes)
            fit.fit()
            if fit_config.print_report:
                fit.print_fit_report()
            if fit_config.plot:
                fit.plot(skip_init=True)
        else:
            fit = FitMap(nxdata, fit_config, prefixes)
            fit.fit(
                num_proc=fit_config.num_proc, plot=fit_config.plot,
                print_report=fit_config.print_report)
        
#        print(f'\nbest_errors: {fit.best_errors}')
#        print(f'\nbest_fit: {fit.best_fit}')
#        print(f'\nbest_parameters: {fit.best_parameters}')
#        print(f'\nbest_values: {fit.best_values}')
#        print(f'\nchisqr: {fit.chisqr}')
#        print(f'\ncomponents: {fit.components}')
#        print(f'\ncovar: {fit.covar}')
#        print(f'\ninit_parameters: {fit.init_parameters}')
#        print(f'\ninit_values: {fit.init_values}')
#        print(f'\nnormalization_offset: {fit.normalization_offset}')
#        if np.squeeze(nxdata.nxsignal).ndim > 1:
#            print(f'\nmax_nfev: {fit.max_nfev}')
#        print(f'\nnum_func_eval: {fit.num_func_eval}')
#        if np.squeeze(nxdata.nxsignal).ndim > 1:
#            print(f'\nout_of_bounds: {fit.out_of_bounds}')
#        print(f'\nparameters: {fit.parameters}')
#        print(f'\nredchi: {fit.redchi}')
#        print(f'\nresidual: {fit.residual}')
#        print(f'\nsuccess: {fit.success}')
#        print(f'\nvar_names: {fit.var_names}')

        return fit


class Component():
    def __init__(self, model, prefix=None):
        # Local modules
        from .models import models

        self.func = models[model.model]
        if prefix is None:
            self.param_names = [par.name for par in model.parameters]
        else:
            self.param_names = [f'{prefix}{par.name}'
                                for par in model.parameters]
        self.prefix = prefix
        self._name = model.model

class Components(dict):
    def __init__(self):
        super().__init__(self)

    def __setitem__(self, key, value):
        if key not in self and not isinstance(key, str):
            raise KeyError(f'Invalid component name ({key})')
        if not isinstance(value, Component):
            raise ValueError(f'Invalid component ({value})')
        dict.__setitem__(self, key, value)
        value.name = key

    def add(self, model, prefix=None):
        # Local modules
        from .models import model_classes

        if not isinstance(model, model_classes):
            raise ValueError(f'Invalid parameter model ({model})')
        if prefix is not None and not isinstance(prefix, str):
            raise ValueError(f'Invalid parameter prefix ({prefix})')
        name = model.model
        if prefix is not None:
            name = f'{prefix}{name}'
        self.__setitem__(name, Component(model, prefix))

    @property
    def components(self):
        return self.values()

class Parameters(dict):
    """
    A dictionary of FitParameter objects, mimicking the functionality
    of a similarly named class in the lmfit library.
    """
    def __init__(self):
        super().__init__(self)

    def __setitem__(self, key, value):
        # Local modules
        from .models import FitParameter
        if key not in self and not isinstance(key, str):
            raise KeyError(f'Invalid FitParameter name ({key})')
        if value is not None and not isinstance(value, FitParameter):
            raise ValueError(f'Invalid FitParameter ({value})')
        dict.__setitem__(self, key, value)
        value.name = key

    def add(self, parameter, prefix):
        """
        Add a fit parameter.

        :param parameter: The fit parameter to add to the dictionary.
        :type parameter: Union[str, FitParameter]
        :param prefix: The prefix for the model to which this
             parameter belongs.
        :type prefix: str
        """
        # Local modules
        from .models import FitParameter
        if isinstance(parameter, FitParameter):
            name = f'{prefix}{parameter.name}'
            self.__setitem__(name, parameter)
        else:
            raise RuntimeError('Must test')
            parameter = f'{prefix}{parameter}'
            self.__setitem__(
                parameter,
                FitParameter(name=parameter))
        setattr(self[parameter.name], '_prefix', prefix)


class ModelResult():
    """
    The result of a model fit, mimicking the functionality of a
    similarly named class in the lmfit library.
    """
    def __init__(self, x, y, model, parameters, par_indices, result):
        self.residual = result[2]['fvec']
        self.best_fit = y + self.residual
        self.ier = result[4]
        self.method = 'leastsq'
        self.message = result[3]
        self.ndata = len(self.residual)
        self.nfev = result[2]['nfev']
        self.nvarys = len(par_indices)
        self.success = 1 <= result[4] <= 4
        self.x = x

        # Copy the model info
        self.components = model.components

        # Get the covarience matrix
        self.chisqr = (self.residual**2).sum()
        self.redchi = self.chisqr / (self.ndata-self.nvarys)
        self.covar = result[1]*self.redchi

        # Update the fit parameters with the fit result
        self.params = deepcopy(parameters)
        par_names = list(self.params.keys())
        self.var_names = []
        for value, index in zip(result[0], par_indices):
            par = self.params[par_names[index]]
            par.set(value=value)
            stderr = self.covar[index,index]
            if stderr is not None:
                stderr = np.sqrt(stderr)
            setattr(par, '_stderr', stderr)
            self.var_names.append(par.name)

    def eval_components(self, x=None, parameters=None):
        """
        Evaluate each component of a composite model function.

        :param x: Independent variable, defaults to `None`, in which 
            case the class variable x is used.
        :type x: Union[list, np.ndarray], optional
        :param parameters: Composite model parameters, defaults to
            None, in which case the class variable params is used.
        :type parameters: Parameters, optional
        :return: A dictionary with component name and evealuated
            function values key, value pairs.
        :rtype: dict
        """
        if x is None:
            x = self.x
        if parameters is None:
            parameters = self.params
        result = {}
        for component in self.components:
            if 'tmp_normalization_offset_c' in component.param_names:
                continue
            par_values = tuple(
                parameters[par].value for par in component.param_names)
            if component.prefix is None:
                name = component._name
            else:
                name = component.prefix
            result[name] = component.func(x, *par_values)
        return result

    def fit_report(self, show_correl=False):
        """
        Generates a report of the fitting results with their best
        parameter values and uncertainties.

        :param show_correl: Whether to show list of correlations,
            defaults to `False`.
        :type show_correl: bool, optional
        """
        # Local modules
        from .general import (
            getfloat_attr,
            gformat,
        )

        buff = []
        add = buff.append
        parnames = list(self.params.keys())
        namelen = max(len(n) for n in parnames)

        add("[[Fit Statistics]]")
        add(f"    # fitting method   = {self.method}")
        add(f"    # function evals   = {getfloat_attr(self, 'nfev')}")
        add(f"    # data points      = {getfloat_attr(self, 'ndata')}")
        add(f"    # variables        = {getfloat_attr(self, 'nvarys')}")
        add(f"    chi-square         = {getfloat_attr(self, 'chisqr')}")
        add(f"    reduced chi-square = {getfloat_attr(self, 'redchi')}")
#        add(f"    Akaike info crit   = {getfloat_attr(self, 'aic')}")
#        add(f"    Bayesian info crit = {getfloat_attr(self, 'bic')}")
#        if hasattr(self, 'rsquared'):
#            add(f"    R-squared          = {getfloat_attr(self, 'rsquared')}")

        add("[[Variables]]")
        for name in parnames:
            par = self.params[name]
            space = ' '*(namelen-len(name))
            nout = f'{name}:{space}'
            inval = '(init = ?)'
            if par.init_value is not None:
                inval = f'(init = {par.init_value:.7g})'
            try:
                sval = gformat(par.value)
            except (TypeError, ValueError):
                sval = ' Non Numeric Value?'
            if par.stderr is not None:
                serr = gformat(par.stderr)
                try:
                    spercent = f'({abs(par.stderr/par.value):.2%})'
                except ZeroDivisionError:
                    spercent = ''
                sval = f'{sval} +/-{serr} {spercent}'
            if par.vary:
                add(f'    {nout} {sval} {inval}')
            elif par.expr is not None:
                add(f'    {nout} {sval} == "{par.expr}"')
            else:
                add(f'    {nout} {par.value:.7g} (fixed)')

        return '\n'.join(buff)
 

class Fit:
    """
    Wrapper class for scipy/lmfit.
    """
    def __init__(self, nxdata, config, prefixes):
        """Initialize Fit."""
        self._code = config.code
        if self._code == 'scipy':
            # Local modules
            from .fit import Parameters
        else:
            # Third party modules
            from lmfit import Parameters
        self._mask = None
        self._model = None
        self._norm = None
        self._normalized = False
        self._parameters = Parameters()
        if self._code == 'scipy':
            self._num_pars = []
        self._parameter_bounds = None
        self._parameter_norms = {}
        self._linear_parameters = []
        self._nonlinear_parameters = []
        self._result = None
#        self._try_linear_fit = True
#        self._fwhm_min = None
#        self._fwhm_max = None
#        self._sigma_min = None
#        self._sigma_max = None
        self._x = None
        self._y = None
        self._y_norm = None
        self._y_range = None
#        if 'try_linear_fit' in kwargs:
#            self._try_linear_fit = kwargs.pop('try_linear_fit')
#            if not isinstance(self._try_linear_fit, bool):
#                raise ValueError(
#                    'Invalid value of keyword argument try_linear_fit '
#                    f'({self._try_linear_fit})')
        if nxdata is not None:
            if isinstance(nxdata.attrs['axes'], str):
                dim_x = nxdata.attrs['axes']
            else:
                dim_x = nxdata.attrs['axes'][-1]
            self._x = np.asarray(nxdata[dim_x])
            self._y = np.squeeze(nxdata.nxsignal)
            if self._x.ndim != 1:
                raise ValueError(
                    f'Invalid x dimension ({self._x.ndim})')
            if self._x.size != self._y.size:
                raise ValueError(
                    f'Inconsistent x and y dimensions ({self._x.size} vs '
                    f'{self._y.size})')
#            if 'mask' in kwargs:
#                self._mask = kwargs.pop('mask')
            if True: #self._mask is None:
                y_min = float(self._y.min())
                self._y_range = float(self._y.max())-y_min
                if self._y_range > 0.0:
                    self._norm = (y_min, self._y_range)
#            else:
#                self._mask = np.asarray(self._mask).astype(bool)
#                if self._x.size != self._mask.size:
#                    raise ValueError(
#                        f'Inconsistent x and mask dimensions ({self._x.size} '
#                        f'vs {self._mask.size})')
#                y_masked = np.asarray(self._y)[~self._mask]
#                y_min = float(y_masked.min())
#                self._y_range = float(y_masked.max())-y_min
#                if self._y_range > 0.0:
#                    self._norm = (y_min, self._y_range)

            # Add the free fit parameters
            if len(config.parameters):
                self.add_parameters(config.parameters)

            # Add the model functions
            for i, model in enumerate(config.models):
                self.add_model(model, prefixes[i])

    @property
    def best_errors(self):
        """Return errors in the best fit parameters."""
        if self._result is None:
            return None
        return {name:self._result.params[name].stderr
                for name in sorted(self._result.params)
                if name != 'tmp_normalization_offset_c'}

    @property
    def best_fit(self):
        """Return the best fit."""
        if self._result is None:
            return None
        return self._result.best_fit

    def best_parameters(self):
        """Return the best fit parameters."""
        if self._result is None:
            return None
        parameters = {}
        for name in sorted(self._result.params):
            if name != 'tmp_normalization_offset_c':
                par = self._result.params[name]
                parameters[name] = {
                    'value': par.value,
                    'error': par.stderr,
                    'init_value': par.init_value,
                    'min': par.min,
                    'max': par.max,
                    'vary': par.vary, 'expr': par.expr
                }
        return parameters

    @property
    def best_values(self):
        """Return values of the best fit parameters."""
        if self._result is None:
            return None
        return {name:self._result.params[name].value
                for name in sorted(self._result.params)
                if name != 'tmp_normalization_offset_c'}

    @property
    def chisqr(self):
        """Return the chisqr value of the best fit."""
        if self._result is None:
            return None
        return self._result.chisqr

    @property
    def components(self):
        # Third party modules
        from lmfit.models import ExpressionModel

        """Return the fit model components info."""
        components = {}
        if self._result is None:
            logger.warning('Unable to collect components in Fit.components')
            return components
        for component in self._result.components:
            if 'tmp_normalization_offset_c' in component.param_names:
                continue
            parameters = {}
            for name in component.param_names:
                par = self._parameters[name]
                parameters[name] = {
                    'free': par.vary,
                    'value': self._result.params[name].value,
                }
                if par.expr is not None:
                    parameters[name]['expr'] = par.expr
            expr = None
            if isinstance(component, ExpressionModel):
                name = component._name
                if name[-1] == '_':
                    name = name[:-1]
                expr = component.expr
            else:
                prefix = component.prefix
                if prefix:
                    if prefix[-1] == '_':
                        prefix = prefix[:-1]
                    name = f'{prefix} ({component._name})'
                else:
                    name = f'{component._name}'
            if expr is None:
                components[name] = {
                    'parameters': parameters,
                }
            else:
                components[name] = {
                    'expr': expr,
                    'parameters': parameters,
                }
        return components

    @property
    def covar(self):
        """Return the covarience matrix of the best fit parameters."""
        if self._result is None:
            return None
        return self._result.covar

    @property
    def init_parameters(self):
        """Return the initial parameters for the fit model."""
        if self._result is None or self._result.init_params is None:
            return None
        parameters = {}
        for name in sorted(self._result.init_params):
            if name != 'tmp_normalization_offset_c':
                par = self._result.init_params[name]
                parameters[name] = {
                    'value': par.value,
                    'min': par.min,
                    'max': par.max,
                    'vary': par.vary,
                    'expr': par.expr,
                }
        return parameters

    @property
    def init_values(self):
        """Return the initial values for the fit parameters."""
        if self._result is None or self._result.init_params is None:
            return None
        return {name:self._result.init_params[name].value
                for name in sorted(self._result.init_params)
                if name != 'tmp_normalization_offset_c'}

    @property
    def normalization_offset(self):
        """Return the normalization_offset for the fit model."""
        if self._result is None:
            return None
        if self._norm is None:
            return 0.0
        if self._result.init_params is not None:
            normalization_offset = float(
                self._result.init_params['tmp_normalization_offset_c'].value)
        else:
            normalization_offset = float(
                self._result.params['tmp_normalization_offset_c'].value)
        return normalization_offset

    @property
    def num_func_eval(self):
        """
        Return the number of function evaluations for the best fit.
        """
        if self._result is None:
            return None
        return self._result.nfev

    @property
    def parameters(self):
        """Return the fit parameter info."""
        return {name:{'min': par.min, 'max': par.max, 'vary': par.vary,
                'expr': par.expr} for name, par in self._parameters.items()
                if name != 'tmp_normalization_offset_c'}

    @property
    def redchi(self):
        """Return the redchi value of the best fit."""
        if self._result is None:
            return None
        return self._result.redchi

    @property
    def residual(self):
        """Return the residual in the best fit."""
        if self._result is None:
            return None
        return self._result.residual

    @property
    def success(self):
        """Return the success value for the fit."""
        if self._result is None:
            return None
        if not self._result.success:
            logger.warning(
                f'ier = {self._result.ier}: {self._result.message}')
            if (self._code == 'lmfit' and self._result.ier
                    and self._result.ier != 5):
                return True
        return self._result.success

    @property
    def var_names(self):
        """
        Return the variable names for the covarience matrix property.
        """
        if self._result is None:
            return None
        return getattr(self._result, 'var_names', None)

    @property
    def x(self):
        """Return the input x-array."""
        return self._x

    @property
    def y(self):
        """Return the input y-array."""
        return self._y

    def print_fit_report(self, result=None, show_correl=False):
        """Print a fit report."""
        if result is None:
            result = self._result
        if result is not None:
            print(result.fit_report(show_correl=show_correl))

    def add_parameter(self, parameter):
        """Add a fit parameter to the fit model."""
        if not isinstance(parameter, dict):
            raise ValueError(f'Invalid parameter ({parameter})')
        if parameter.get('expr') is not None:
            raise KeyError(f'Invalid "expr" key in parameter {parameter}')
        name = parameter['name']
        if not isinstance(name, str):
            raise ValueError(
                f'Invalid "name" value ({name}) in parameter {parameter}')
        if parameter.get('norm') is None:
            self._parameter_norms[name] = False
        else:
            norm = parameter.pop('norm')
            if self._norm is None:
                logger.warning(
                    f'Ignoring norm in parameter {name} in Fit.add_parameter '
                    '(normalization is turned off)')
                self._parameter_norms[name] = False
            else:
                if not isinstance(norm, bool):
                    raise ValueError(
                        f'Invalid "norm" value ({norm}) in parameter '
                        f'{parameter}')
                self._parameter_norms[name] = norm
        vary = parameter.get('vary')
        if vary is not None:
            if not isinstance(vary, bool):
                raise ValueError(
                    f'Invalid "vary" value ({vary}) in parameter {parameter}')
            if not vary:
                if 'min' in parameter:
                    logger.warning(
                        f'Ignoring min in parameter {name} in '
                        f'Fit.add_parameter (vary = {vary})')
                    parameter.pop('min')
                if 'max' in parameter:
                    logger.warning(
                        f'Ignoring max in parameter {name} in '
                        f'Fit.add_parameter (vary = {vary})')
                    parameter.pop('max')
        if self._norm is not None and name not in self._parameter_norms:
            raise ValueError(
                f'Missing parameter normalization type for parameter {name}')
        self._parameters.add(**parameter)

    def add_model(self, model, prefix):
        """Add a model component to the fit model."""
        if self._code == 'lmfit':
            from lmfit.models import (
                ConstantModel,
                LinearModel,
                QuadraticModel,
#                PolynomialModel,
                ExponentialModel,
                GaussianModel,
                LorentzianModel,
                ExpressionModel,
#                StepModel,
#                RectangleModel,
        )

        if model.model == 'expression':
            expr = model.expr
        else:
            expr = None
        parameters = model.parameters
        model_name = model.model

        if prefix is None:
            pprefix = ''
        else:
            pprefix = prefix
        new_parameter_norms = {}
        if self._code == 'scipy':
            new_parameters = []
            for par in deepcopy(parameters):
                self._parameters.add(par, pprefix)
                self._parameters[par.name].set(value=par.default)
                new_parameters.append(par.name)
            self._num_pars += [len(parameters)]
        if model_name == 'constant':
            # Par: c
            if self._code == 'lmfit':
                newmodel = ConstantModel(prefix=prefix)
            new_parameter_norms[f'{pprefix}c'] = True
            self._linear_parameters.append(f'{pprefix}c')
        elif model_name == 'linear':
            # Par: slope, intercept
            if self._code == 'lmfit':
                newmodel = LinearModel(prefix=prefix)
            new_parameter_norms[f'{pprefix}slope'] = True
            new_parameter_norms[f'{pprefix}intercept'] = True
            self._linear_parameters.append(f'{pprefix}slope')
            self._linear_parameters.append(f'{pprefix}intercept')
        elif model_name == 'quadratic':
            # Par: a, b, c
            if self._code == 'lmfit':
                newmodel = QuadraticModel(prefix=prefix)
            new_parameter_norms[f'{pprefix}a'] = True
            new_parameter_norms[f'{pprefix}b'] = True
            new_parameter_norms[f'{pprefix}c'] = True
            self._linear_parameters.append(f'{pprefix}a')
            self._linear_parameters.append(f'{pprefix}b')
            self._linear_parameters.append(f'{pprefix}c')
#        elif model_name == 'polynomial':
#            # Par: c0, c1,..., c7
#            degree = kwargs.get('degree')
#            if degree is not None:
#                kwargs.pop('degree')
#            if degree is None or not is_int(degree, ge=0, le=7):
#                raise ValueError(
#                    'Invalid parameter degree for build-in step model '
#                    f'({degree})')
#            if self._code == 'lmfit':
#                newmodel = PolynomialModel(degree=degree, prefix=prefix)
#            for i in range(degree+1):
#                new_parameter_norms[f'{pprefix}c{i}'] = True
#                self._linear_parameters.append(f'{pprefix}c{i}')
        elif model_name == 'exponential':
            # Par: amplitude, decay
            if self._code == 'lmfit':
                newmodel = ExponentialModel(prefix=prefix)
            new_parameter_norms[f'{pprefix}amplitude'] = True
            new_parameter_norms[f'{pprefix}decay'] = False
            self._linear_parameters.append(f'{pprefix}amplitude')
            self._nonlinear_parameters.append(f'{pprefix}decay')
        elif model_name == 'gaussian':
            # Par: amplitude, center, sigma (fwhm, height)
            if self._code == 'lmfit':
                newmodel = GaussianModel(prefix=prefix)
                # parameter norms for height and fwhm are needed to
                #   get correct errors
                new_parameter_norms[f'{pprefix}height'] = True
                new_parameter_norms[f'{pprefix}fwhm'] = False
            new_parameter_norms[f'{pprefix}amplitude'] = True
            new_parameter_norms[f'{pprefix}center'] = False
            new_parameter_norms[f'{pprefix}sigma'] = False
            self._linear_parameters.append(f'{pprefix}amplitude')
            self._nonlinear_parameters.append(f'{pprefix}center')
            self._nonlinear_parameters.append(f'{pprefix}sigma')
        elif model_name == 'lorentzian':
            # Par: amplitude, center, sigma (fwhm, height)
            if self._code == 'lmfit':
                newmodel = LorentzianModel(prefix=prefix)
                # parameter norms for height and fwhm are needed to
                #   get correct errors
            new_parameter_norms[f'{pprefix}height'] = True
            new_parameter_norms[f'{pprefix}fwhm'] = False
            new_parameter_norms[f'{pprefix}amplitude'] = True
            new_parameter_norms[f'{pprefix}center'] = False
            new_parameter_norms[f'{pprefix}sigma'] = False
            self._linear_parameters.append(f'{pprefix}amplitude')
            self._nonlinear_parameters.append(f'{pprefix}center')
            self._nonlinear_parameters.append(f'{pprefix}sigma')
#        elif model_name == 'step':
#            # Par: amplitude, center, sigma
#            form = kwargs.get('form')
#            if form is not None:
#                kwargs.pop('form')
#            if (form is None or form not in
#                    ('linear', 'atan', 'arctan', 'erf', 'logistic')):
#                raise ValueError(
#                    'Invalid parameter form for build-in step model '
#                    f'({form})')
#            if self._code == 'lmfit':
#                newmodel = StepModel(prefix=prefix, form=form)
#            new_parameter_norms[f'{pprefix}amplitude'] = True
#            new_parameter_norms[f'{pprefix}center'] = False
#            new_parameter_norms[f'{pprefix}sigma'] = False
#            self._linear_parameters.append(f'{pprefix}amplitude')
#            self._nonlinear_parameters.append(f'{pprefix}center')
#            self._nonlinear_parameters.append(f'{pprefix}sigma')
#        elif model_name == 'rectangle':
#            # Par: amplitude, center1, center2, sigma1, sigma2
#            form = kwargs.get('form')
#            if form is not None:
#                kwargs.pop('form')
#            if (form is None or form not in
#                    ('linear', 'atan', 'arctan', 'erf', 'logistic')):
#                raise ValueError(
#                    'Invalid parameter form for build-in rectangle model '
#                    f'({form})')
#            if self._code == 'lmfit':
#                newmodel = RectangleModel(prefix=prefix, form=form)
#            new_parameter_norms[f'{pprefix}amplitude'] = True
#            new_parameter_norms[f'{pprefix}center1'] = False
#            new_parameter_norms[f'{pprefix}center2'] = False
#            new_parameter_norms[f'{pprefix}sigma1'] = False
#            new_parameter_norms[f'{pprefix}sigma2'] = False
#            self._linear_parameters.append(f'{pprefix}amplitude')
#            self._nonlinear_parameters.append(f'{pprefix}center1')
#            self._nonlinear_parameters.append(f'{pprefix}center2')
#            self._nonlinear_parameters.append(f'{pprefix}sigma1')
#            self._nonlinear_parameters.append(f'{pprefix}sigma2')
        elif model_name == 'expression' and self._code == 'lmfit':
            # Third party modules
            from asteval import (
                Interpreter,
                get_ast_names,
            )
            for par in parameters:
                if par.expr is not None:
                    raise KeyError(
                        f'Invalid "expr" key ({par.expr}) in '
                        f'parameter ({par}) for an expression model')
            ast = Interpreter()
            expr_parameters = [
                name for name in get_ast_names(ast.parse(expr))
                if (name != 'x' and name not in self._parameters
                    and name not in ast.symtable)]
            if prefix is None:
                newmodel = ExpressionModel(expr=expr)
            else:
                for name in expr_parameters:
                    expr = sub(rf'\b{name}\b', f'{prefix}{name}', expr)
                expr_parameters = [
                    f'{prefix}{name}' for name in expr_parameters]
            newmodel = ExpressionModel(expr=expr, name=name)
            # Remove already existing names
            for name in newmodel.param_names.copy():
                if name not in expr_parameters:
                    newmodel._func_allargs.remove(name)
                    newmodel._param_names.remove(name)
        else:
            raise ValueError(f'Unknown fit model ({model_name})')

        # Add the new model to the current one
        if self._code == 'scipy':
            if self._model is None:
                self._model = Components()
            self._model.add(model, prefix)
        else:
            if self._model is None:
                self._model = newmodel
            else:
                self._model += newmodel
            new_parameters = newmodel.make_params()
            self._parameters += new_parameters

        # Check linearity of expression model parameters
        if self._code == 'lmfit' and isinstance(newmodel, ExpressionModel):
            for name in newmodel.param_names:
                if not diff(newmodel.expr, name, name):
                    if name not in self._linear_parameters:
                        self._linear_parameters.append(name)
                        new_parameter_norms[name] = True
                else:
                    if name not in self._nonlinear_parameters:
                        self._nonlinear_parameters.append(name)
                        new_parameter_norms[name] = False

        # Scale the default initial model parameters
        if self._norm is not None:
            for name, norm in new_parameter_norms.copy().items():
                par = self._parameters.get(name)
                if par is None:
                    new_parameter_norms.pop(name)
                    continue
                if par.expr is None and norm:
                    if self._code == 'scipy':
                        value = par.default
                    else:
                        value = None
                    if value is None:
                        value = par.value
                    if value is not None:
                        value *= self._norm[1]
                    _min = par.min
                    _max = par.max
                    if not np.isinf(_min) and abs(_min) != FLOAT_MIN:
                        _min *= self._norm[1]
                    if not np.isinf(_max) and abs(_max) != FLOAT_MIN:
                        _max *= self._norm[1]
                    par.set(value=value, min=_min, max=_max)

        # Initialize the model parameters
        for parameter in deepcopy(parameters):
            name = parameter.name
            if name not in new_parameters:
                name = pprefix+name
                if name not in new_parameters:
                    raise ValueError(
                        f'Unable to match parameter {name}')
            if parameter.expr is None:
                self._parameters[name].set(
                    value=parameter.value, min=parameter.min,
                    max=parameter.max, vary=parameter.vary)
        self._parameter_norms = {
            **self._parameter_norms,
            **new_parameter_norms,
        }

        # Check parameter norms
        # (also need it for expressions to renormalize the errors)
        if (self._norm is not None
                and (callable(model) or model == 'expression')):
            missing_norm = False
            for name in new_parameters:
                if name not in self._parameter_norms:
                    logger.error(
                        f'Missing parameter normalization type for {name} in '
                        f'{model_name}')
                    missing_norm = True
            if missing_norm:
                raise ValueError

<<<<<<< HEAD
=======
        return kwargs

    def create_multipeak_model(
            self, centers=None, fit_type=None, peak_models=None,
            center_exprs=None, background=None, param_constraint=True,
            fwhm_min=None, fwhm_max=None, centers_range=None):
        """Create a multipeak model."""
        # System modules
        from re import search as re_search

        # Third party modules
        from asteval import Interpreter

        # Local modules
        from CHAP.utils.general import is_num_pair

        if centers_range is None:
            centers_range = (self._x[0], self._x[-1])
        elif (not is_num_pair(centers_range) or len(centers_range) != 2
                or centers_range[0] >= centers_range[1]):
            raise ValueError(
                f'Invalid parameter centers_range ({centers_range})')
        if self._model is not None:
            if self._fit_type == 'uniform' and fit_type != 'uniform':
                logger.info('Use the existing multipeak model to refit a '
                    'uniform model with an unconstrained model')
                min_value = FLOAT_MIN if self._param_constraint else None
                if isinstance(self, FitMap):
                    scale_factor_index = \
                        self._best_parameters.index('scale_factor')
                    self._best_parameters.pop(scale_factor_index)
                    self._best_values = np.delete(
                        self._best_values, scale_factor_index, 0)
                    self._best_errors = np.delete(
                        self._best_errors, scale_factor_index, 0)
                    for name, par in self._parameters.items():
                        if re_search('peak\d+_center', name) is not None:
                            par.set(
                                min=centers_range[0], max=centers_range[1],
                                vary=True, expr=None)
                            self._parameter_bounds[name] = {
                                'min': centers_range[0],
                                'max': centers_range[1],
                            }
                else:
                    for name, par in self._parameters.items():
                        if re_search('peak\d+_center', name) is not None:
                            par.set(
                                value=self._result.params[name].value,
                                min=min_value, vary=True, expr=None)
                            self._parameter_bounds[name] = {
                                'min': min_value,
                                'max': np.inf,
                            }
                self._parameters.pop('scale_factor')
                self._parameter_bounds.pop('scale_factor')
                self._parameter_norms.pop('scale_factor')
                return
            else:
                logger.warning('Existing model cleared before creating a new '
                               'multipeak model')
                self._model = None

        if self._model is None and len(self._parameters):
            logger.warning('Existing fit parameters cleared before creating a '
                           'new multipeak model')
            self._parameters = Parameters()
        if isinstance(centers, (int, float)):
            centers = [centers]
        elif not isinstance(centers, (tuple, list, np.ndarray)):
            raise ValueError(f'Invalid parameter centers ({centers})')
        num_peaks = len(centers)
        if peak_models is None:
            peak_models = num_peaks*['gaussian']
        elif (isinstance(peak_models, str)
                and peak_models in ('gaussian', 'lorentzian')):
            peak_models = num_peaks*[peak_models]
        else:
            raise ValueError(f'Invalid parameter peak model ({peak_models})')
        if len(peak_models) != num_peaks:
            raise ValueError(
                'Inconsistent number of peaks in peak_models '
                f'({len(peak_models)} vs {num_peaks})')
        if num_peaks == 1:
            if fit_type is not None:
                logger.debug('Ignoring fit_type input for fitting one peak')
            fit_type = None
            if center_exprs is not None:
                logger.debug(
                    'Ignoring center_exprs input for fitting one peak')
                center_exprs = None
        else:
            if fit_type == 'uniform':
                if center_exprs is None:
                    center_exprs = [f'scale_factor*{cen}' for cen in centers]
                if len(center_exprs) != num_peaks:
                    raise ValueError(
                        'Inconsistent number of peaks in center_exprs '
                        f'({len(center_exprs)} vs {num_peaks})')
            elif fit_type == 'unconstrained' or fit_type is None:
                fit_type = 'unconstrained'
                if center_exprs is not None:
                    logger.warning(
                        'Ignoring center_exprs input for unconstrained fit')
                    center_exprs = None
            else:
                raise ValueError(
                    f'Invalid parameter fit_type ({fit_type})')
        self._fit_type = fit_type
        self._fwhm_min = fwhm_min
        self._fwhm_max = fwhm_max
        self._sigma_min = None
        self._sigma_max = None
        if param_constraint:
            self._param_constraint = True
            min_value = FLOAT_MIN
            if self._fwhm_min is not None:
                self._sigma_min = np.zeros(num_peaks)
            if self._fwhm_max is not None:
                self._sigma_max = np.zeros(num_peaks)
        else:
            min_value = None

        # Reset the fit
        self._result = None
        self._parameter_norms = {}
        self._linear_parameters = []
        self._nonlinear_parameters = []
        if hasattr(self, "_best_parameters"):
            self._best_parameters = None

        # Add background model(s)
        if background is not None:
            if isinstance(background, str):
                background = [{'model': background}]
            elif isinstance(background, dict):
                background = [background]
            elif is_str_series(background):
                background = [{'model': model}
                              for model in deepcopy(background)]
            if is_dict_series(background):
                num_background = len(background)
                for model in deepcopy(background):
                    if 'model' not in model:
                        raise KeyError(
                            'Missing keyword "model" in model in background '
                            f'({model})')
                    name = model.pop('model')
                    if num_background == 1:
                        prefix = f'bkgd_'
                    else:
                        prefix = f'bkgd_{name}_'
                    parameters = model.pop('parameters', None)
                    if parameters is not None:
                        if isinstance(parameters, dict):
                            parameters = [parameters, ]
                        elif is_dict_series(parameters):
                            parameters = list(parameters)
                        else:
                            raise ValueError('Invalid parameters value in '
                                f'background model {name} ({parameters})')
                    if min_value is not None and name == 'exponential':
                        if parameters is None:
                            parameters = (
                                {'name': 'amplitude', 'min': min_value},
                                {'name': 'decay', 'min': min_value},
                            )
                        else:
                            for par_name in ('amplitude', 'decay'):
                                index = [i for i, par in enumerate(parameters)
                                         if par['name'] == par_name]
                                if not len(index):
                                    parameters.append(
                                        {'name': par_name, 'min': min_value})
                                elif len(index) == 1:
                                    parameter = parameters[index[0]]
                                    _min = parameter.get('min', min_value)
                                    parameter['min'] = max(_min, min_value)
                                else:
                                    raise ValueError(
                                        'Invalid parameters value in '
                                        f'background model {name} '
                                        f'({parameters})')
                    if min_value is not None and name == 'gaussian':
                        if parameters is None:
                            parameters = (
                                {'name': 'amplitude', 'min': min_value},
                                {'name': 'center', 'min': min_value},
                                {'name': 'sigma', 'min': min_value},
                            )
                        else:
                            for par_name in ('amplitude', 'center', 'sigma'):
                                index = [i for i, par in enumerate(parameters)
                                         if par['name'] == par_name]
                                if not len(index):
                                    parameters.append(
                                        {'name': par_name, 'min': min_value})
                                elif len(index) == 1:
                                    parameter = parameters[index[0]]
                                    _min = parameter.get('min', min_value)
                                    parameter['min'] = max(_min, min_value)
                                else:
                                    raise ValueError(
                                        'Invalid parameters value in '
                                        f'background model {name} '
                                        f'({parameters})')
                    if name == 'gaussian':
                        if parameters is None:
                            parameters = {
                                'name': 'center',
                                'value': 0.5 * (
                                    centers_range[0] + centers_range[1]),
                                'min': centers_range[0],
                                'min': centers_range[1],
                            }
                        else:
                            index = [i for i, par in enumerate(parameters)
                                     if par['name'] == 'center']
                            if not len(index):
                                parameters.append({
                                    'name': 'center',
                                    'value': 0.5 * (
                                        centers_range[0] + centers_range[1]),
                                    'min': centers_range[0],
                                    'max': centers_range[1],
                                })
                            elif len(index) == 1:
                                parameter = parameters[index[0]]
                                if 'value' not in parameter:
                                    parameter['value'] = 0.5 * (
                                        centers_range[0]+centers_range[1])
                                _min = parameter.get('min', centers_range[0])
                                parameter['min'] = max(_min, centers_range[0])
                                _max = parameter.get('max', centers_range[1])
                                parameter['max'] = min(_max, centers_range[1])
                            else:
                                raise ValueError(
                                    'Invalid parameters value in '
                                    f'background model {name} '
                                    f'({parameters})')
                    self.add_model(
                        name, prefix=prefix, parameters=parameters,
                        **model)
            else:
                raise ValueError(
                    f'Invalid parameter background ({background})')

        # Add peaks and set initial fit parameters
        ast = Interpreter()
        if num_peaks == 1:
            sig_min = None
            if self._sigma_min is not None:
                ast(f'fwhm = {self._fwhm_min}')
                sig_min = ast(fwhm_factor[peak_models[0]])
                self._sigma_min[0] = sig_min
            sig_max = None
            if self._sigma_max is not None:
                ast(f'fwhm = {self._fwhm_max}')
                sig_max = ast(fwhm_factor[peak_models[0]])
                self._sigma_max[0] = sig_max
            self.add_model(
                peak_models[0],
                parameters=(
                    {'name': 'amplitude', 'min': min_value},
                    {'name': 'center', 'value': centers[0],
                     'min': centers_range[0], 'max': centers_range[1]},
                    {'name': 'sigma', 'min': sig_min, 'max': sig_max},
                ))
        else:
            if fit_type == 'uniform':
                self.add_parameter(
                    name='scale_factor', value=1.0, min=min_value)
            for i in range(num_peaks):
                sig_min = None
                if self._sigma_min is not None:
                    ast(f'fwhm = {self._fwhm_min}')
                    sig_min = ast(fwhm_factor[peak_models[i]])
                    self._sigma_min[i] = sig_min
                sig_max = None
                if self._sigma_max is not None:
                    ast(f'fwhm = {self._fwhm_max}')
                    sig_max = ast(fwhm_factor[peak_models[i]])
                    self._sigma_max[i] = sig_max
                if fit_type == 'uniform':
                    self.add_model(
                        peak_models[i], prefix=f'peak{i+1}_',
                        parameters=(
                            {'name': 'amplitude', 'min': min_value},
                            {'name': 'center', 'expr': center_exprs[i]},
                            {'name': 'sigma', 'min': sig_min, 'max': sig_max},
                        ))
                else:
                    self.add_model(
                        'gaussian',
                        prefix=f'peak{i+1}_',
                        parameters=(
                            {'name': 'amplitude', 'min': min_value},
                            {'name': 'center', 'value': centers[i],
                             'min': centers_range[0], 'max': centers_range[1]},
                            {'name': 'sigma', 'min': min_value,
                             'max': sig_max},
                        ))

>>>>>>> 490a730d
    def eval(self, x, result=None):
        """Evaluate the best fit."""
        if result is None:
            result = self._result
        if result is None:
            return None
        return result.eval(x=np.asarray(x))-self.normalization_offset

    def fit(self, **kwargs):
        """Fit the model to the input data."""

        # Check input parameters
        if self._model is None:
            logger.error('Undefined fit model')
            return None
        if 'guess' in kwargs:
            guess = kwargs.pop('guess')
            if not isinstance(guess, bool):
                raise ValueError(
                    f'Invalid value of keyword argument guess ({guess})')
        else:
            guess = False
        if self._result is not None:
            if guess:
                logger.warning(
                    'Ignoring input parameter guess during refitting')
                guess = False
        if 'try_linear_fit' in kwargs:
            raise RuntimeError('try_linear_fit needs testing')
            try_linear_fit = kwargs.pop('try_linear_fit')
            if not isinstance(try_linear_fit, bool):
                raise ValueError(
                    'Invalid value of keyword argument try_linear_fit '
                    f'({try_linear_fit})')
            if not self._try_linear_fit:
                logger.warning(
                    'Ignore superfluous keyword argument "try_linear_fit" '
                    '(not yet supported for callable models)')
            else:
                self._try_linear_fit = try_linear_fit

        # Apply mask if supplied:
        if 'mask' in kwargs:
            self._mask = kwargs.pop('mask')
        if self._mask is not None:
            raise RuntimeError('mask needs testing')
            self._mask = np.asarray(self._mask).astype(bool)
            if self._x.size != self._mask.size:
                raise ValueError(
                    f'Inconsistent x and mask dimensions ({self._x.size} vs '
                    f'{self._mask.size})')

        # Estimate initial parameters
        if guess:
            raise RuntimeError('Estimate initial parameters needs testing')
            if self._mask is None:
                xx = self._x
                yy = self._y
            else:
                xx = self._x[~self._mask]
                yy = np.asarray(self._y)[~self._mask]
            try:
                # Try with the build-in lmfit guess method
                # (only implemented for a single model)
                self._parameters = self._model.guess(yy, x=xx)
            except:
                # Third party modules
                from asteval import Interpreter
                from lmfit.models import GaussianModel
                ast = Interpreter()
                # Should work for other peak-like models,
                #   but will need tests first
                for component in self._model.components:
                    if isinstance(component, GaussianModel):
                        center = self._parameters[
                            f"{component.prefix}center"].value
                        height_init, cen_init, fwhm_init = \
                            self.guess_init_peak(
                                xx, yy, center_guess=center,
                                use_max_for_center=False)
                        if (self._fwhm_min is not None
                                and fwhm_init < self._fwhm_min):
                            fwhm_init = self._fwhm_min
                        elif (self._fwhm_max is not None
                                and fwhm_init > self._fwhm_max):
                            fwhm_init = self._fwhm_max
                        ast(f'fwhm = {fwhm_init}')
                        ast(f'height = {height_init}')
                        sig_init = ast(fwhm_factor[component._name])
                        amp_init = ast(height_factor[component._name])
                        par = self._parameters[
                            f"{component.prefix}amplitude"]
                        if par.vary:
                            par.set(value=amp_init)
                        par = self._parameters[
                            f"{component.prefix}center"]
                        if par.vary:
                            par.set(value=cen_init)
                        par = self._parameters[
                            f"{component.prefix}sigma"]
                        if par.vary:
                            par.set(value=sig_init)

        # Add constant offset for a normalized model
        if self._result is None and self._norm is not None and self._norm[0]:
            from CHAP.utils.models import Constant
            model = Constant(
                model='constant',
                parameters=[{
                    'name': 'c',
                    'value': -self._norm[0],
                    'vary': False,
                }])
            self.add_model(model, 'tmp_normalization_offset_')

        # Adjust existing parameters for refit:
        if 'parameters' in kwargs:
            raise RuntimeError('Refit needs testing')
            parameters = kwargs.pop('parameters')
            if isinstance(parameters, dict):
                parameters = (parameters, )
            elif not is_dict_series(parameters):
                raise ValueError(
                    'Invalid value of keyword argument parameters '
                    f'({parameters})')
            for par in parameters:
                name = par['name']
                if name not in self._parameters:
                    raise ValueError(
                        f'Unable to match {name} parameter {par} to an '
                        'existing one')
                if self._parameters[name].expr is not None:
                    raise ValueError(
                        f'Unable to modify {name} parameter {par} '
                        '(currently an expression)')
                if par.get('expr') is not None:
                    raise KeyError(
                        f'Invalid "expr" key in {name} parameter {par}')
                self._parameters[name].set(vary=par.get('vary'))
                self._parameters[name].set(min=par.get('min'))
                self._parameters[name].set(max=par.get('max'))
                self._parameters[name].set(value=par.get('value'))

        # Apply parameter updates through keyword arguments
        for name in set(self._parameters) & set(kwargs):
            raise RuntimeError('parameters as keyword args needs testing')
            value = kwargs.pop(name)
            if self._parameters[name].expr is None:
                self._parameters[name].set(value=value)
            else:
                logger.warning(
                    f'Ignoring parameter {name} (set by expression: '
                    f'{self._parameters[name].expr})')

        # Check for uninitialized parameters
        for name, par in self._parameters.items():
            if par.expr is None:
                value = par.value
                if value is None or np.isinf(value) or np.isnan(value):
                    value = 1.0
                    if self._norm is None or name not in self._parameter_norms:
                        self._parameters[name].set(value=value)
                    elif self._parameter_norms[name]:
                        self._parameters[name].set(value=value*self._norm[1])

        # Check if model is linear
        try:
            linear_model = self._check_linearity_model()
        except:
            linear_model = False
        if kwargs.get('check_only_linearity') is not None:
            return linear_model

        # Normalize the data and initial parameters
        self._normalize()

        if linear_model:
            raise RuntimeError('linear solver needs testing')
            # Perform a linear fit by direct matrix solution with numpy
            try:
                if self._mask is None:
                    self._fit_linear_model(self._x, self._y_norm)
                else:
                    self._fit_linear_model(
                        self._x[~self._mask],
                        np.asarray(self._y_norm)[~self._mask])
            except:
                linear_model = False
        if not linear_model:
            self._result = self._fit_nonlinear_model(
                self._x, self._y_norm, **kwargs)

        # Set internal parameter values to fit results upon success
        if self.success:
            for name, par in self._parameters.items():
                if par.expr is None and par.vary:
                    par.set(value=self._result.params[name].value)

        # Renormalize the data and results
        self._renormalize()

        return None

    def plot(
            self, y=None, y_title=None, title=None, result=None,
            skip_init=False, plot_comp=True, plot_comp_legends=False,
            plot_residual=False, plot_masked_data=True, **kwargs):
        """Plot the best fit."""
        if result is None:
            result = self._result
        if result is None:
            return
        plots = []
        legend = []
        if self._mask is None:
            mask = np.zeros(self._x.size).astype(bool)
            plot_masked_data = False
        else:
            mask = self._mask
        if y is not None:
            if not isinstance(y, (tuple, list, np.ndarray)):
                logger.warning('Ignorint invalid parameter y ({y}')
            if len(y) != len(self._x):
                logger.warning(
                    'Ignoring parameter y in plot (wrong dimension)')
                y = None
        if y is not None:
            if y_title is None or not isinstance(y_title, str):
                y_title = 'data'
            plots += [(self._x, y, '.')]
            legend += [y_title]
        if self._y is not None:
            plots += [(self._x, np.asarray(self._y), 'b.')]
            legend += ['data']
            if plot_masked_data:
                plots += [(self._x[mask], np.asarray(self._y)[mask], 'bx')]
                legend += ['masked data']
        if isinstance(plot_residual, bool) and plot_residual:
            plots += [(self._x[~mask], result.residual, 'r-')]
            legend += ['residual']
        plots += [(self._x[~mask], result.best_fit, 'k-')]
        legend += ['best fit']
        if not skip_init and hasattr(result, 'init_fit'):
            plots += [(self._x[~mask], result.init_fit, 'g-')]
            legend += ['init']
        if plot_comp:
            components = result.eval_components(x=self._x[~mask])
            num_components = len(components)
            if 'tmp_normalization_offset_' in components:
                num_components -= 1
            if num_components > 1:
                eval_index = 0
                for modelname, y_comp in components.items():
                    if modelname == 'tmp_normalization_offset_':
                        continue
                    if modelname == '_eval':
                        modelname = f'eval{eval_index}'
                    if len(modelname) > 20:
                        modelname = f'{modelname[0:16]} ...'
                    if isinstance(y_comp, (int, float)):
                        y_comp *= np.ones(self._x[~mask].size)
                    plots += [(self._x[~mask], y_comp, '--')]
                    if plot_comp_legends:
                        if modelname[-1] == '_':
                            legend.append(modelname[:-1])
                        else:
                            legend.append(modelname)
        quick_plot(
            tuple(plots), legend=legend, title=title, block=True, **kwargs)

    @staticmethod
    def guess_init_peak(
            x, y, *args, center_guess=None, use_max_for_center=True):
        """
        Return a guess for the initial height, center and fwhm for a
        single peak.
        """
        center_guesses = None
        x = np.asarray(x)
        y = np.asarray(y)
        if len(x) != len(y):
            logger.error(
                f'Invalid x and y lengths ({len(x)}, {len(y)}), '
                'skip initial guess')
            return None, None, None
        if isinstance(center_guess, (int, float)):
            if args:
                logger.warning(
                    'Ignoring additional arguments for single center_guess '
                    'value')
        elif isinstance(center_guess, (tuple, list, np.ndarray)):
            if len(center_guess) == 1:
                logger.warning(
                    'Ignoring additional arguments for single center_guess '
                    'value')
                if not isinstance(center_guess[0], (int, float)):
                    raise ValueError(
                        'Invalid parameter center_guess '
                        f'({type(center_guess[0])})')
                center_guess = center_guess[0]
            else:
                if len(args) != 1:
                    raise ValueError(
                        f'Invalid number of arguments ({len(args)})')
                n = args[0]
                if not is_index(n, 0, len(center_guess)):
                    raise ValueError('Invalid argument')
                center_guesses = center_guess
                center_guess = center_guesses[n]
        elif center_guess is not None:
            raise ValueError(
                f'Invalid center_guess type ({type(center_guess)})')

        # Sort the inputs
        index = np.argsort(x)
        x = x[index]
        y = y[index]
        miny = y.min()

        # Set range for current peak
        if center_guesses is not None:
            if len(center_guesses) > 1:
                index = np.argsort(center_guesses)
                n = list(index).index(n)
                center_guesses = np.asarray(center_guesses)[index]
            if n == 0:
                low = 0
                upp = index_nearest(
                    x, (center_guesses[0]+center_guesses[1]) / 2)
            elif n == len(center_guesses)-1:
                low = index_nearest(
                    x, (center_guesses[n-1]+center_guesses[n]) / 2)
                upp = len(x)
            else:
                low = index_nearest(
                    x, (center_guesses[n-1]+center_guesses[n]) / 2)
                upp = index_nearest(
                    x, (center_guesses[n]+center_guesses[n+1]) / 2)
            x = x[low:upp]
            y = y[low:upp]

        # Estimate FWHM
        maxy = y.max()
        if center_guess is None:
            center_index = np.argmax(y)
            center = x[center_index]
            height = maxy-miny
        else:
            if use_max_for_center:
                center_index = np.argmax(y)
                center = x[center_index]
                if center_index < 0.1*len(x) or center_index > 0.9*len(x):
                    center_index = index_nearest(x, center_guess)
                    center = center_guess
            else:
                center_index = index_nearest(x, center_guess)
                center = center_guess
            height = y[center_index]-miny
        half_height = miny + 0.5*height
        fwhm_index1 = 0
        for i in range(center_index, fwhm_index1, -1):
            if y[i] < half_height:
                fwhm_index1 = i
                break
        fwhm_index2 = len(x)-1
        for i in range(center_index, fwhm_index2):
            if y[i] < half_height:
                fwhm_index2 = i
                break
        if fwhm_index1 == 0 and fwhm_index2 < len(x)-1:
            fwhm = 2 * (x[fwhm_index2]-center)
        elif fwhm_index1 > 0 and fwhm_index2 == len(x)-1:
            fwhm = 2 * (center-x[fwhm_index1])
        else:
            fwhm = x[fwhm_index2]-x[fwhm_index1]

        if center_guess is not None and not use_max_for_center:
            index = fwhm_index1+np.argmax(y[fwhm_index1:fwhm_index2])
            center = x[index]
            height = y[index]-miny

        return height, center, fwhm

    def _check_linearity_model(self):
        """
        Identify the linearity of all model parameters and check if
        the model is linear or not.
        """
        # Third party modules
        from lmfit.models import ExpressionModel

        if not self._try_linear_fit:
            logger.info(
                'Skip linearity check (not yet supported for callable models)')
            return False
        free_parameters = \
            [name for name, par in self._parameters.items() if par.vary]
        for component in self._model.components:
            if 'tmp_normalization_offset_c' in component.param_names:
                continue
            if isinstance(component, ExpressionModel):
                for name in free_parameters:
                    if diff(component.expr, name, name):
                        self._nonlinear_parameters.append(name)
                        if name in self._linear_parameters:
                            self._linear_parameters.remove(name)
            else:
                model_parameters = component.param_names.copy()
                for basename, hint in component.param_hints.items():
                    name = f'{component.prefix}{basename}'
                    if hint.get('expr') is not None:
                        model_parameters.remove(name)
                for name in model_parameters:
                    expr = self._parameters[name].expr
                    if expr is not None:
                        for nname in free_parameters:
                            if name in self._nonlinear_parameters:
                                if diff(expr, nname):
                                    self._nonlinear_parameters.append(nname)
                                    if nname in self._linear_parameters:
                                        self._linear_parameters.remove(nname)
                            else:
                                assert name in self._linear_parameters
                                if diff(expr, nname, nname):
                                    self._nonlinear_parameters.append(nname)
                                    if nname in self._linear_parameters:
                                        self._linear_parameters.remove(nname)
        if any(True for name in self._nonlinear_parameters
                if self._parameters[name].vary):
            return False
        return True

    def _fit_linear_model(self, x, y):
        """
        Perform a linear fit by direct matrix solution with numpy.
        """
        # Third party modules
        from asteval import Interpreter
        from lmfit.model import ModelResult
        from lmfit.models import (
            ConstantModel,
            LinearModel,
            QuadraticModel,
            ExpressionModel,
        )

        # Construct the matrix and the free parameter vector
        free_parameters = \
            [name for name, par in self._parameters.items() if par.vary]
        expr_parameters = {
            name:par.expr for name, par in self._parameters.items()
            if par.expr is not None}
        model_parameters = []
        for component in self._model.components:
            if 'tmp_normalization_offset_c' in component.param_names:
                continue
            model_parameters += component.param_names
            for basename, hint in component.param_hints.items():
                name = f'{component.prefix}{basename}'
                if hint.get('expr') is not None:
                    expr_parameters.pop(name)
                    model_parameters.remove(name)
        norm = 1.0
        if self._normalized:
            norm = self._norm[1]
        # Add expression parameters to asteval
        ast = Interpreter()
        for name, expr in expr_parameters.items():
            ast.symtable[name] = expr
        # Add constant parameters to asteval
        # (renormalize to use correctly in evaluation of expression
        #     models)
        for name, par in self._parameters.items():
            if par.expr is None and not par.vary:
                if self._parameter_norms[name]:
                    ast.symtable[name] = par.value*norm
                else:
                    ast.symtable[name] = par.value
        mat_a = np.zeros((len(x), len(free_parameters)), dtype='float64')
        y_const = np.zeros(len(x), dtype='float64')
        have_expression_model = False
        for component in self._model.components:
            if isinstance(component, ConstantModel):
                name = component.param_names[0]
                if name in free_parameters:
                    mat_a[:,free_parameters.index(name)] = 1.0
                else:
                    if self._parameter_norms[name]:
                        delta_y_const = \
                            self._parameters[name] * np.ones(len(x))
                    else:
                        delta_y_const = \
                            (self._parameters[name]*norm) * np.ones(len(x))
                    y_const += delta_y_const
            elif isinstance(component, ExpressionModel):
                have_expression_model = True
                const_expr = component.expr
                for name in free_parameters:
                    dexpr_dname = diff(component.expr, name)
                    if dexpr_dname:
                        const_expr = \
                            f'{const_expr}-({str(dexpr_dname)})*{name}'
                        if not self._parameter_norms[name]:
                            dexpr_dname = f'({dexpr_dname})/{norm}'
                        y_expr = [(lambda _: ast.eval(str(dexpr_dname)))
                                  (ast(f'x={v}')) for v in x]
                        if ast.error:
                            raise ValueError(
                                f'Unable to evaluate {dexpr_dname}')
                        mat_a[:,free_parameters.index(name)] += y_expr
                # RV find another solution if expr not supported by
                #     simplify
                const_expr = str(simplify(f'({const_expr})/{norm}'))
                delta_y_const = [(lambda _: ast.eval(const_expr))
                                 (ast(f'x = {v}')) for v in x]
                y_const += delta_y_const
                if ast.error:
                    raise ValueError(f'Unable to evaluate {const_expr}')
            else:
                free_model_parameters = [
                    name for name in component.param_names
                    if name in free_parameters or name in expr_parameters]
                if not free_model_parameters:
                    y_const += component.eval(params=self._parameters, x=x)
                elif isinstance(component, LinearModel):
                    name = f'{component.prefix}slope'
                    if name in free_model_parameters:
                        mat_a[:,free_parameters.index(name)] = x
                    else:
                        y_const += self._parameters[name].value * x
                    name = f'{component.prefix}intercept'
                    if name in free_model_parameters:
                        mat_a[:,free_parameters.index(name)] = 1.0
                    else:
                        y_const += self._parameters[name].value \
                            * np.ones(len(x))
                elif isinstance(component, QuadraticModel):
                    name = f'{component.prefix}a'
                    if name in free_model_parameters:
                        mat_a[:,free_parameters.index(name)] = x**2
                    else:
                        y_const += self._parameters[name].value * x**2
                    name = f'{component.prefix}b'
                    if name in free_model_parameters:
                        mat_a[:,free_parameters.index(name)] = x
                    else:
                        y_const += self._parameters[name].value * x
                    name = f'{component.prefix}c'
                    if name in free_model_parameters:
                        mat_a[:,free_parameters.index(name)] = 1.0
                    else:
                        y_const += self._parameters[name].value \
                            * np.ones(len(x))
                else:
                    # At this point each build-in model must be
                    #     strictly proportional to each linear model
                    #     parameter. Without this assumption, the model
                    #     equation is needed
                    # For the current build-in lmfit models, this can
                    #     only ever be the amplitude
                    assert len(free_model_parameters) == 1
                    name = f'{component.prefix}amplitude'
                    assert free_model_parameters[0] == name
                    assert self._parameter_norms[name]
                    expr = self._parameters[name].expr
                    if expr is None:
                        parameters = deepcopy(self._parameters)
                        parameters[name].set(value=1.0)
                        mat_a[:,free_parameters.index(name)] += component.eval(
                            params=parameters, x=x)
                    else:
                        const_expr = expr
                        parameters = deepcopy(self._parameters)
                        parameters[name].set(value=1.0)
                        dcomp_dname = component.eval(params=parameters, x=x)
                        for nname in free_parameters:
                            dexpr_dnname = diff(expr, nname)
                            if dexpr_dnname:
                                assert self._parameter_norms[name]
                                y_expr = np.asarray(
                                    dexpr_dnname*dcomp_dname, dtype='float64')
                                if self._parameter_norms[nname]:
                                    mat_a[:,free_parameters.index(nname)] += \
                                        y_expr
                                else:
                                    mat_a[:,free_parameters.index(nname)] += \
                                        y_expr/norm
                                const_expr = \
                                    f'{const_expr}-({dexpr_dnname})*{nname}'
                        const_expr = str(simplify(f'({const_expr})/{norm}'))
                        y_expr = [
                            (lambda _: ast.eval(const_expr))(ast(f'x = {v}'))
                            for v in x]
                        delta_y_const = np.multiply(y_expr, dcomp_dname)
                        y_const += delta_y_const
        solution, _, _, _ = np.linalg.lstsq(
            mat_a, y-y_const, rcond=None)

        # Assemble result
        # (compensate for normalization in expression models)
        for name, value in zip(free_parameters, solution):
            self._parameters[name].set(value=value)
        if (self._normalized
                and (have_expression_model or expr_parameters)):
            for name, norm in self._parameter_norms.items():
                par = self._parameters[name]
                if par.expr is None and norm:
                    self._parameters[name].set(value=par.value*self._norm[1])
        self._result = ModelResult(self._model, deepcopy(self._parameters))
        self._result.best_fit = self._model.eval(params=self._parameters, x=x)
        if (self._normalized
                and (have_expression_model or expr_parameters)):
            if 'tmp_normalization_offset_c' in self._parameters:
                offset = self._parameters['tmp_normalization_offset_c']
            else:
                offset = 0.0
            self._result.best_fit = \
                (self._result.best_fit-offset-self._norm[0]) / self._norm[1]
            if self._normalized:
                for name, norm in self._parameter_norms.items():
                    par = self._parameters[name]
                    if par.expr is None and norm:
                        value = par.value/self._norm[1]
                        self._parameters[name].set(value=value)
                        self._result.params[name].set(value=value)
        self._result.residual = self._result.best_fit-y
        self._result.components = self._model.components
        self._result.init_params = None

    def _fit_nonlinear_model(self, x, y, **kwargs):
        """
        Perform a nonlinear fit with spipy or lmfit
        """
        # Prevent initial values from sitting at boundaries
        self._parameter_bounds = {
            name:{'min': par.min, 'max': par.max}
            for name, par in self._parameters.items() if par.vary}
        self._reset_par_at_boundary()

        # Perform the fit
        if self._mask is not None:
            x = x[~self._mask]
            y = np.asarray(y)[~self._mask]
        if self._code == 'scipy':
            # Third party modules
            from scipy.optimize import leastsq

            lskws = {
                'ftol': 1.49012e-08,
                'xtol': 1.49012e-08,
                'gtol': 0.0,
                'maxfev': 64000,
            }
            assert self._mask is None
            pars_init = []
            self._par_indices = []
            self._par_values = []
            i = 0
            for name, par in self._parameters.items():
                setattr(par, '_init_value', par.value)
                self._par_values.append(par.value)
                if par.vary:
                    pars_init.append(par.value)
                    self._par_indices.append(i)
                    i += 1
            init_params = deepcopy(self._parameters)
#            t0 = time()
            result = leastsq(
                self._residual, pars_init, args=(x, y), full_output=True,
                **lskws)
#            t1 = time()
#            print(f'\n\nFitting took {1000*(t1-t0):.3f} ms\n\n')
            model_result = ModelResult(
                x, y, self._model, self._parameters,
                self._par_indices, result)
            model_result.init_params = init_params
            model_result.init_values = {}
            for name, par in init_params.items():
                model_result.init_values[name] = par.value
            model_result.max_nfev = lskws.get('maxfev', None)
        else:
            fit_kws = {}
#            if 'Dfun' in kwargs:
#                fit_kws['Dfun'] = kwargs.pop('Dfun')
#            t0 = time()
            model_result = self._model.fit(
                y, self._parameters, x=x, fit_kws=fit_kws, **kwargs)
#            t1 = time()
#            print(f'\n\nFitting took {1000*(t1-t0):.3f} ms\n\n')
        covar = model_result.covar

        return model_result

    def _normalize(self):
        """Normalize the data and initial parameters."""
        if self._normalized:
            return
        if self._norm is None:
            if self._y is not None and self._y_norm is None:
                self._y_norm = np.asarray(self._y)
        else:
            if self._y is not None and self._y_norm is None:
                self._y_norm = \
                    (np.asarray(self._y)-self._norm[0]) / self._norm[1]
            self._y_range = 1.0
            for name, norm in self._parameter_norms.items():
                par = self._parameters[name]
                if par.expr is None and norm:
                    value = par.value/self._norm[1]
                    _min = par.min
                    _max = par.max
                    if not np.isinf(_min) and abs(_min) != FLOAT_MIN:
                        _min /= self._norm[1]
                    if not np.isinf(_max) and abs(_max) != FLOAT_MIN:
                        _max /= self._norm[1]
                    par.set(value=value, min=_min, max=_max)
            self._normalized = True

    def _renormalize(self):
        """Renormalize the data and results."""
        if self._norm is None or not self._normalized:
            return
        self._normalized = False
        for name, norm in self._parameter_norms.items():
            par = self._parameters[name]
            if par.expr is None and norm:
                value = par.value*self._norm[1]
                _min = par.min
                _max = par.max
                if not np.isinf(_min) and abs(_min) != FLOAT_MIN:
                    _min *= self._norm[1]
                if not np.isinf(_max) and abs(_max) != FLOAT_MIN:
                    _max *= self._norm[1]
                par.set(value=value, min=_min, max=_max)
        if self._result is None:
            return
        self._result.best_fit = (
            self._result.best_fit*self._norm[1] + self._norm[0])
        for name, par in self._result.params.items():
            if self._parameter_norms.get(name, False):
                if par.stderr is not None:
                    if self._code == 'scipy':
                        setattr(par, '_stderr', par.stderr*self._norm[1])
                    else:
                        par.stderr *= self._norm[1]
                if par.expr is None:
                    _min = par.min
                    _max = par.max
                    value = par.value*self._norm[1]
                    if par.init_value is not None:
                        if self._code == 'scipy':
                            setattr(par, '_init_value',
                                    par.init_value*self._norm[1])
                        else:
                            par.init_value *= self._norm[1]
                    if not np.isinf(_min) and abs(_min) != FLOAT_MIN:
                        _min *= self._norm[1]
                    if not np.isinf(_max) and abs(_max) != FLOAT_MIN:
                        _max *= self._norm[1]
                    par.set(value=value, min=_min, max=_max)
        if hasattr(self._result, 'init_fit'):
            self._result.init_fit = (
                self._result.init_fit*self._norm[1] + self._norm[0])
        if hasattr(self._result, 'init_values'):
            init_values = {}
            for name, value in self._result.init_values.items():
                if self._parameter_norms.get(name, False):
                    init_values[name] = value*self._norm[1]
                else:
                    init_values[name] = value
            self._result.init_values = init_values
            for name, par in self._result.init_params.items():
                if par.expr is None and self._parameter_norms.get(name, False):
                    value = par.value
                    _min = par.min
                    _max = par.max
                    value *= self._norm[1]
                    if not np.isinf(_min) and abs(_min) != FLOAT_MIN:
                        _min *= self._norm[1]
                    if not np.isinf(_max) and abs(_max) != FLOAT_MIN:
                        _max *= self._norm[1]
                    par.set(value=value, min=_min, max=_max)
                if self._code == 'scipy':
                    setattr(par, '_init_value', par.value)
                else:
                    par.init_value = par.value
        # Don't renormalize chisqr, it has no useful meaning in
        #     physical units
#        self._result.chisqr *= self._norm[1]*self._norm[1]
        if self._result.covar is not None:
            for i, name in enumerate(self._result.var_names):
                if self._parameter_norms.get(name, False):
                    for j in range(len(self._result.var_names)):
                        if self._result.covar[i,j] is not None:
                            self._result.covar[i,j] *= self._norm[1]
                        if self._result.covar[j,i] is not None:
                            self._result.covar[j,i] *= self._norm[1]
        # Don't renormalize redchi, it has no useful meaning in
        #     physical units
#        self._result.redchi *= self._norm[1]*self._norm[1]
        if self._result.residual is not None:
            self._result.residual *= self._norm[1]

    def _reset_par_at_boundary(self):
        fraction = 0.02
        for name, par in self._parameters.items():
            if par.vary:
                value = par.value
                _min = self._parameter_bounds[name]['min']
                _max = self._parameter_bounds[name]['max']
                if np.isinf(_min):
                    if not np.isinf(_max):
                        if self._parameter_norms.get(name, False):
                            upp = _max - fraction*self._y_range
                        elif _max == 0.0:
                            upp = _max - fraction
                        else:
                            upp = _max - fraction*abs(_max)
                        if value >= upp:
                            par.set(value=upp)
                else:
                    if np.isinf(_max):
                        if self._parameter_norms.get(name, False):
                            low = _min + fraction*self._y_range
                        elif _min == 0.0:
                            low = _min + fraction
                        else:
                            low = _min + fraction*abs(_min)
                        if value <= low:
                            par.set(value=low)
                    else:
                        low = (1.0-fraction)*_min + fraction*_max
                        upp = fraction*_min + (1.0-fraction)*_max
                        if value <= low:
                            par.set(value=low)
                        if value >= upp:
                            par.set(value=upp)

    def _residual(self, pars, x, y):
        res = np.zeros((x.size))
        n_par = 0
        for par, index in zip(pars, self._par_indices):
            self._par_values[index] = par
        for component, num_par in zip(self._model.components, self._num_pars):
            tmp = tuple(pars[n_par:n_par+num_par])
            res += component.func(
                x, *tuple(self._par_values[n_par:n_par+num_par]))
            n_par += num_par
        return res - y


class FitMap(Fit):
    """
    Wrapper to the Fit class to fit data on a N-dimensional map
    """
    def __init__(self, nxdata, config, prefixes):
        """Initialize FitMap."""
        super().__init__(None, config, prefixes)
        self._best_errors = None
        self._best_fit = None
        self._best_parameters = None
        self._best_values = None
        self._inv_transpose = None
        self._max_nfev = None
        self._memfolder = None
        self._new_parameters = None
        self._num_func_eval = None
        self._out_of_bounds = None
        self._plot = False
        self._print_report = False
        self._redchi = None
        self._redchi_cutoff = 0.1
        self._skip_init = True
        self._success = None
        self._try_no_bounds = True

        # At this point the fastest index should always be the signal
        #     dimension so that the slowest ndim-1 dimensions are the
        #     map dimensions
<<<<<<< HEAD
        self._x = np.asarray(nxdata[nxdata.attrs['axes'][-1]])
        self._ymap = np.asarray(nxdata.nxsignal)
=======
        if isinstance(ymap, (tuple, list, np.ndarray)):
            self._x = np.asarray(x)
            ymap = np.asarray(ymap)
        elif HAVE_XARRAY and isinstance(ymap, xr.DataArray):
            if x is not None:
                logger.warning('Ignoring superfluous input x ({x})')
            self._x = np.asarray(ymap[ymap.dims[-1]])
        else:
            raise ValueError('Invalid parameter ymap ({ymap})')
        self._ymap = ymap

        # Check input parameters
>>>>>>> 490a730d
        if self._x.ndim != 1:
            raise ValueError(f'Invalid x dimension ({self._x.ndim})')
        if self._x.size != self._ymap.shape[-1]:
            raise ValueError(
                f'Inconsistent x and y dimensions ({self._x.size} vs '
                f'{self._ymap.shape[-1]})')

        # Flatten the map
        # Store the flattened map in self._ymap_norm
        self._map_dim = int(self._ymap.size/self._x.size)
        self._map_shape = self._ymap.shape[:-1]
        self._ymap_norm = np.reshape(
            self._ymap, (self._map_dim, self._x.size))

        # Check if a mask is provided
#        if 'mask' in kwargs:
#            self._mask = kwargs.pop('mask')
        if True: #self._mask is None:
            ymap_min = float(self._ymap_norm.min())
            ymap_max = float(self._ymap_norm.max())
#        else:
#            self._mask = np.asarray(self._mask).astype(bool)
#            if self._x.size != self._mask.size:
#                raise ValueError(
#                    f'Inconsistent mask dimension ({self._x.size} vs '
#                    f'{self._mask.size})')
#            ymap_masked = np.asarray(self._ymap_norm)[:,~self._mask]
#            ymap_min = float(ymap_masked.min())
#            ymap_max = float(ymap_masked.max())

        # Normalize the data
        self._y_range = ymap_max-ymap_min
        if self._y_range > 0.0:
            self._norm = (ymap_min, self._y_range)
            self._ymap_norm = (self._ymap_norm-self._norm[0]) / self._norm[1]
        else:
            self._redchi_cutoff *= self._y_range**2

        # Add the free fit parameters
        if len(config.parameters):
            self.add_parameters(config.parameters)

        # Add the model functions
        for i, model in enumerate(config.models):
            self.add_model(model, prefixes[i])

    @property
    def best_errors(self):
        """Return errors in the best fit parameters."""
        return self._best_errors

    @property
    def best_fit(self):
        """Return the best fits."""
        return self._best_fit

    @property
    def best_values(self):
        """Return values of the best fit parameters."""
        return self._best_values

    @property
    def chisqr(self):
        """Return the chisqr value of each best fit."""
        logger.warning('Undefined property chisqr')

    @property
    def components(self):
        """Return the fit model components info."""
        # Third party modules
        from lmfit.models import ExpressionModel

        components = {}
        if self._result is None:
            logger.warning(
                'Unable to collect components in FitMap.components')
            return components
        for component in self._result.components:
            if 'tmp_normalization_offset_c' in component.param_names:
                continue
            parameters = {}
            for name in component.param_names:
                if self._parameters[name].vary:
                    parameters[name] = {'free': True}
                elif self._parameters[name].expr is not None:
                    parameters[name] = {
                        'free': False,
                        'expr': self._parameters[name].expr,
                    }
                else:
                    parameters[name] = {
                        'free': False,
                        'value': self.init_parameters[name]['value'],
                    }
            expr = None
            if isinstance(component, ExpressionModel):
                name = component._name
                if name[-1] == '_':
                    name = name[:-1]
                expr = component.expr
            else:
                prefix = component.prefix
                if prefix:
                    if prefix[-1] == '_':
                        prefix = prefix[:-1]
                    name = f'{prefix} ({component._name})'
                else:
                    name = f'{component._name}'
            if expr is None:
                components[name] = {'parameters': parameters}
            else:
                components[name] = {'expr': expr, 'parameters': parameters}
        return components

    @property
    def covar(self):
        """
        Return the covarience matrices of the best fit parameters.
        """
        logger.warning('Undefined property covar')

    @property
    def max_nfev(self):
        """
        Return if the maximum number of function evaluations is reached
        for each fit.
        """
        return self._max_nfev

    @property
    def num_func_eval(self):
        """
        Return the number of function evaluations for each best fit.
        """
        return self._num_func_eval

    @property
    def out_of_bounds(self):
        """Return the out_of_bounds value of each best fit."""
        return self._out_of_bounds

    @property
    def redchi(self):
        """Return the redchi value of each best fit."""
        return self._redchi

    @property
    def residual(self):
        """Return the residual in each best fit."""
        if self.best_fit is None:
            return None
        if self._mask is None:
            residual = np.asarray(self._ymap)-self.best_fit
        else:
            ymap_flat = np.reshape(
                np.asarray(self._ymap), (self._map_dim, self._x.size))
            ymap_flat_masked = ymap_flat[:,~self._mask]
            ymap_masked = np.reshape(
                ymap_flat_masked,
                list(self._map_shape) + [ymap_flat_masked.shape[-1]])
            residual = ymap_masked-self.best_fit
        return residual

    @property
    def success(self):
        """Return the success value for each fit."""
        return self._success

    @property
    def var_names(self):
        """
        Return the variable names for the covarience matrix property.
        """
        logger.warning('Undefined property var_names')

    @property
    def y(self):
        """Return the input y-array."""
        logger.warning('Undefined property y')

    @property
    def ymap(self):
        """Return the input y-array map."""
        return self._ymap

    def best_parameters(self, dims=None):
        """Return the best fit parameters."""
        if dims is None:
            return self._best_parameters
        if (not isinstance(dims, (list, tuple))
                or len(dims) != len(self._map_shape)):
            raise ValueError('Invalid parameter dims ({dims})')
        if self.best_values is None or self.best_errors is None:
            logger.warning(
                f'Unable to obtain best parameter values for dims = {dims}')
            return {}
        # Create current parameters
        parameters = deepcopy(self._parameters)
        for n, name in enumerate(self._best_parameters):
            if self._parameters[name].vary:
                parameters[name].set(value=self.best_values[n][dims])
            parameters[name].stderr = self.best_errors[n][dims]
        parameters_dict = {}
        for name in sorted(parameters):
            if name != 'tmp_normalization_offset_c':
                par = parameters[name]
                parameters_dict[name] = {
                    'value': par.value,
                    'error': par.stderr,
                    'init_value': self.init_parameters[name]['value'],
                    'min': par.min,
                    'max': par.max,
                    'vary': par.vary,
                    'expr': par.expr,
                }
        return parameters_dict

    def freemem(self):
        """Free memory allocated for parallel processing."""
        if self._memfolder is None:
            return
        try:
            rmtree(self._memfolder)
            self._memfolder = None
        except:
            logger.warning('Could not clean-up automatically.')

    def plot(
            self, dims=None, y_title=None, plot_residual=False,
            plot_comp_legends=False, plot_masked_data=True, **kwargs):
        """Plot the best fits."""
        # Third party modules
        from lmfit.models import ExpressionModel

        if dims is None:
            dims = [0]*len(self._map_shape)
        if (not isinstance(dims, (list, tuple))
                or len(dims) != len(self._map_shape)):
            raise ValueError('Invalid parameter dims ({dims})')
        if (self._result is None or self.best_fit is None
                or self.best_values is None):
            logger.warning(
                f'Unable to plot fit for dims = {dims}')
            return
        if y_title is None or not isinstance(y_title, str):
            y_title = 'data'
        if self._mask is None:
            mask = np.zeros(self._x.size).astype(bool)
            plot_masked_data = False
        else:
            mask = self._mask
        plots = [(self._x, np.asarray(self._ymap[dims]), 'b.')]
        legend = [y_title]
        if plot_masked_data:
            plots += \
                [(self._x[mask], np.asarray(self._ymap)[(*dims,mask)], 'bx')]
            legend += ['masked data']
        plots += [(self._x[~mask], self.best_fit[dims], 'k-')]
        legend += ['best fit']
        if plot_residual:
            plots += [(self._x[~mask], self.residual[dims], 'r--')]
            legend += ['residual']
        # Create current parameters
        parameters = deepcopy(self._parameters)
        for name in self._best_parameters:
            if self._parameters[name].vary:
                parameters[name].set(
                    value=self.best_values[self._best_parameters.index(name)]
                    [dims])
        for component in self._result.components:
            if 'tmp_normalization_offset_c' in component.param_names:
                continue
            if isinstance(component, ExpressionModel):
                prefix = component._name
                if prefix[-1] == '_':
                    prefix = prefix[:-1]
                modelname = f'{prefix}: {component.expr}'
            else:
                prefix = component.prefix
                if prefix:
                    if prefix[-1] == '_':
                        prefix = prefix[:-1]
                    modelname = f'{prefix} ({component._name})'
                else:
                    modelname = f'{component._name}'
            if len(modelname) > 20:
                modelname = f'{modelname[0:16]} ...'
            y = component.eval(params=parameters, x=self._x[~mask])
            if isinstance(y, (int, float)):
                y *= np.ones(self._x[~mask].size)
            plots += [(self._x[~mask], y, '--')]
            if plot_comp_legends:
                legend.append(modelname)
        quick_plot(
            tuple(plots), legend=legend, title=str(dims), block=True, **kwargs)

    def fit(self, **kwargs):
        """Fit the model to the input data."""

        # Check input parameters
        if self._model is None:
            logger.error('Undefined fit model')
        if 'num_proc' in kwargs:
            num_proc = kwargs.pop('num_proc')
            if not is_int(num_proc, ge=1):
                raise ValueError(
                    'Invalid value for keyword argument num_proc ({num_proc})')
        else:
            num_proc = cpu_count()
        if num_proc > 1 and not HAVE_JOBLIB:
            logger.warning(
                'Missing joblib in the conda environment, running serially')
            num_proc = 1
        if num_proc > cpu_count():
            logger.warning(
                f'The requested number of processors ({num_proc}) exceeds the '
                'maximum number of processors, num_proc reduced to '
                f'{cpu_count()}')
            num_proc = cpu_count()
        if 'try_no_bounds' in kwargs:
            self._try_no_bounds = kwargs.pop('try_no_bounds')
            if not isinstance(self._try_no_bounds, bool):
                raise ValueError(
                    'Invalid value for keyword argument try_no_bounds '
                    f'({self._try_no_bounds})')
        if 'redchi_cutoff' in kwargs:
            self._redchi_cutoff = kwargs.pop('redchi_cutoff')
            if not is_num(self._redchi_cutoff, gt=0):
                raise ValueError(
                    'Invalid value for keyword argument redchi_cutoff'
                    f'({self._redchi_cutoff})')
        if 'print_report' in kwargs:
            self._print_report = kwargs.pop('print_report')
            if not isinstance(self._print_report, bool):
                raise ValueError(
                    'Invalid value for keyword argument print_report'
                    f'({self._print_report})')
        if 'plot' in kwargs:
            self._plot = kwargs.pop('plot')
            if not isinstance(self._plot, bool):
                raise ValueError(
                    'Invalid value for keyword argument plot'
                    f'({self._plot})')
        if 'skip_init' in kwargs:
            self._skip_init = kwargs.pop('skip_init')
            if not isinstance(self._skip_init, bool):
                raise ValueError(
                    'Invalid value for keyword argument skip_init'
                    f'({self._skip_init})')

        # Apply mask if supplied:
        if 'mask' in kwargs:
            self._mask = kwargs.pop('mask')
        if self._mask is not None:
            self._mask = np.asarray(self._mask).astype(bool)
            if self._x.size != self._mask.size:
                raise ValueError(
                    f'Inconsistent x and mask dimensions ({self._x.size} vs '
                    f'{self._mask.size})')

        # Add constant offset for a normalized single component model
        if self._result is None and self._norm is not None and self._norm[0]:
            from CHAP.utils.models import Constant
            model = Constant(
                model='constant',
                parameters=[{
                    'name': 'c',
                    'value': -self._norm[0],
                    'vary': False,
                }])
            self.add_model(model, 'tmp_normalization_offset_')

        # Adjust existing parameters for refit:
        if 'parameters' in kwargs:
            raise RuntimeError('Refit needs testing')
            parameters = kwargs.pop('parameters')
            if isinstance(parameters, dict):
                parameters = (parameters, )
            elif not is_dict_series(parameters):
                raise ValueError(
                    'Invalid value for keyword argument parameters'
                    f'({parameters})')
            for par in parameters:
                name = par['name']
                if name not in self._parameters:
                    raise ValueError(
                        f'Unable to match {name} parameter {par} to an '
                        'existing one')
                if self._parameters[name].expr is not None:
                    raise ValueError(
                        f'Unable to modify {name} parameter {par} '
                        '(currently an expression)')
                value = par.get('value')
                vary = par.get('vary')
                if par.get('expr') is not None:
                    raise KeyError(
                        f'Invalid "expr" key in {name} parameter {par}')
                self._parameters[name].set(
                    value=value, vary=vary, min=par.get('min'),
                    max=par.get('max'))
                # Overwrite existing best values for fixed parameters
                #     when a value is specified
                if isinstance(value, (int, float)) and vary is False:
                    for i, nname in enumerate(self._best_parameters):
                        if nname == name:
                            self._best_values[i] = value

        # Check for uninitialized parameters
        for name, par in self._parameters.items():
            if par.expr is None:
                value = par.value
                if value is None or np.isinf(value) or np.isnan(value):
                    value = 1.0
                    if self._norm is None or name not in self._parameter_norms:
                        self._parameters[name].set(value=value)
                    elif self._parameter_norms[name]:
                        self._parameters[name].set(value=value*self._norm[1])

        # Create the best parameter list, consisting of all varying
        #     parameters plus the expression parameters in order to
        #     collect their errors
        if self._result is None:
            # Initial fit
            assert self._best_parameters is None
            self._best_parameters = [
                name for name, par in self._parameters.items()
                if par.vary or par.expr is not None]
            num_new_parameters = 0
        else:
            # Refit
            assert self._best_parameters
            self._new_parameters = [
                name for name, par in self._parameters.items()
                if name != 'tmp_normalization_offset_c'
                    and name not in self._best_parameters
                    and (par.vary or par.expr is not None)]
            num_new_parameters = len(self._new_parameters)
        num_best_parameters = len(self._best_parameters)

        # Flatten and normalize the best values of the previous fit,
        #     remove the remaining results of the previous fit
        if self._result is not None:
            self._out_of_bounds = None
            self._max_nfev = None
            self._num_func_eval = None
            self._redchi = None
            self._success = None
            self._best_fit = None
            self._best_errors = None
            assert self._best_values is not None
            assert self._best_values.shape[0] == num_best_parameters
            assert self._best_values.shape[1:] == self._map_shape
            self._best_values = [
                np.reshape(self._best_values[i], self._map_dim)
                for i in range(num_best_parameters)]
            if self._norm is not None:
                for i, name in enumerate(self._best_parameters):
                    if self._parameter_norms.get(name, False):
                        self._best_values[i] /= self._norm[1]

        # Normalize the initial parameters
        #     (and best values for a refit)
        self._normalize()

        # Prevent initial values from sitting at boundaries
        self._parameter_bounds = {
            name:{'min': par.min, 'max': par.max}
            for name, par in self._parameters.items() if par.vary}
        self._reset_par_at_boundary()

        # Set parameter bounds to unbound
        #     (only use bounds when fit fails)
        if self._try_no_bounds:
            for name in self._parameter_bounds.keys():
                self._parameters[name].set(min=-np.inf, max=np.inf)

        # Allocate memory to store fit results
        if self._mask is None:
            x_size = self._x.size
        else:
            x_size = self._x[~self._mask].size
        if num_proc == 1:
            self._out_of_bounds_flat = np.zeros(self._map_dim, dtype=bool)
            self._max_nfev_flat = np.zeros(self._map_dim, dtype=bool)
            self._num_func_eval_flat = np.zeros(self._map_dim, dtype=np.intc)
            self._redchi_flat = np.zeros(self._map_dim, dtype=np.float64)
            self._success_flat = np.zeros(self._map_dim, dtype=bool)
            self._best_fit_flat = np.zeros(
                (self._map_dim, x_size), dtype=self._ymap_norm.dtype)
            self._best_errors_flat = [
                np.zeros(self._map_dim, dtype=np.float64)
                for _ in range(num_best_parameters+num_new_parameters)]
            if self._result is None:
                self._best_values_flat = [
                    np.zeros(self._map_dim, dtype=np.float64)
                    for _ in range(num_best_parameters)]
            else:
                self._best_values_flat = self._best_values
                self._best_values_flat += [
                    np.zeros(self._map_dim, dtype=np.float64)
                    for _ in range(num_new_parameters)]
        else:
            self._memfolder = './joblib_memmap'
            try:
                mkdir(self._memfolder)
            except FileExistsError:
                pass
            filename_memmap = path.join(
                self._memfolder, 'out_of_bounds_memmap')
            self._out_of_bounds_flat = np.memmap(
                filename_memmap, dtype=bool, shape=(self._map_dim), mode='w+')
            filename_memmap = path.join(self._memfolder, 'max_nfev_memmap')
            self._max_nfev_flat = np.memmap(
                filename_memmap, dtype=bool, shape=(self._map_dim), mode='w+')
            filename_memmap = path.join(
                self._memfolder, 'num_func_eval_memmap')
            self._num_func_eval_flat = np.memmap(
                filename_memmap, dtype=np.intc, shape=(self._map_dim),
                mode='w+')
            filename_memmap = path.join(self._memfolder, 'redchi_memmap')
            self._redchi_flat = np.memmap(
                filename_memmap, dtype=np.float64, shape=(self._map_dim),
                mode='w+')
            filename_memmap = path.join(self._memfolder, 'success_memmap')
            self._success_flat = np.memmap(
                filename_memmap, dtype=bool, shape=(self._map_dim), mode='w+')
            filename_memmap = path.join(self._memfolder, 'best_fit_memmap')
            self._best_fit_flat = np.memmap(
                filename_memmap, dtype=self._ymap_norm.dtype,
                shape=(self._map_dim, x_size), mode='w+')
            self._best_errors_flat = []
            for i in range(num_best_parameters+num_new_parameters):
                filename_memmap = path.join(
                    self._memfolder, f'best_errors_memmap_{i}')
                self._best_errors_flat.append(
                    np.memmap(filename_memmap, dtype=np.float64,
                              shape=self._map_dim, mode='w+'))
            self._best_values_flat = []
            for i in range(num_best_parameters):
                filename_memmap = path.join(
                    self._memfolder, f'best_values_memmap_{i}')
                self._best_values_flat.append(
                    np.memmap(filename_memmap, dtype=np.float64,
                              shape=self._map_dim, mode='w+'))
                if self._result is not None:
                    self._best_values_flat[i][:] = self._best_values[i][:]
            for i in range(num_new_parameters):
                filename_memmap = path.join(
                    self._memfolder,
                    f'best_values_memmap_{i+num_best_parameters}')
                self._best_values_flat.append(
                    np.memmap(filename_memmap, dtype=np.float64,
                              shape=self._map_dim, mode='w+'))

        # Update the best parameter list
        if num_new_parameters:
            self._best_parameters += self._new_parameters

        # Perform the first fit to get model component info and
        #     initial parameters
        current_best_values = {}
        self._result = self._fit(
            0, current_best_values, return_result=True, **kwargs)

        # Remove all irrelevant content from self._result
        for attr in (
                '_abort', 'aborted', 'aic', 'best_fit', 'best_values', 'bic',
                'calc_covar', 'call_kws', 'chisqr', 'ci_out', 'col_deriv',
                'covar', 'data', 'errorbars', 'flatchain', 'ier', 'init_vals',
                'init_fit', 'iter_cb', 'jacfcn', 'kws', 'last_internal_values',
                'lmdif_message', 'message', 'method', 'nan_policy', 'ndata',
                'nfev', 'nfree', 'params', 'redchi', 'reduce_fcn', 'residual',
                'result', 'scale_covar', 'show_candidates', 'calc_covar',
                'success', 'userargs', 'userfcn', 'userkws', 'values',
                'var_names', 'weights', 'user_options'):
            try:
                delattr(self._result, attr)
            except AttributeError:
                pass

        if self._map_dim > 1:
            if num_proc == 1:
                # Perform the remaining fits serially
                for n in range(1, self._map_dim):
                    self._fit(n, current_best_values, **kwargs)
            else:
                # Perform the remaining fits in parallel
                num_fit = self._map_dim-1
                if num_proc > num_fit:
                    logger.warning(
                        f'The requested number of processors ({num_proc}) '
                        'exceeds the number of fits, num_proc reduced to '
                        f'{num_fit}')
                    num_proc = num_fit
                    num_fit_per_proc = 1
                else:
                    num_fit_per_proc = round((num_fit)/num_proc)
                    if num_proc*num_fit_per_proc < num_fit:
                        num_fit_per_proc += 1
                num_fit_batch = min(num_fit_per_proc, 40)
                with Parallel(n_jobs=num_proc) as parallel:
                    parallel(
                        delayed(self._fit_parallel)
                            (current_best_values, num_fit_batch, n_start,
                             **kwargs)
                        for n_start in range(1, self._map_dim, num_fit_batch))

        # Renormalize the initial parameters for external use
        if self._norm is not None and self._normalized:
            init_values = {}
            for name, value in self._result.init_values.items():
                if (name not in self._parameter_norms
                        or self._parameters[name].expr is not None):
                    init_values[name] = value
                elif self._parameter_norms[name]:
                    init_values[name] = value*self._norm[1]
            self._result.init_values = init_values
            for name, par in self._result.init_params.items():
                if par.expr is None and self._parameter_norms.get(name, False):
                    _min = par.min
                    _max = par.max
                    value = par.value*self._norm[1]
                    if not np.isinf(_min) and abs(_min) != FLOAT_MIN:
                        _min *= self._norm[1]
                    if not np.isinf(_max) and abs(_max) != FLOAT_MIN:
                        _max *= self._norm[1]
                    par.set(value=value, min=_min, max=_max)
                if self._code == 'scipy':
                    setattr(par, '_init_value', par.value)
                else:
                    par.init_value = par.value

        # Remap the best results
        self._out_of_bounds = np.copy(np.reshape(
            self._out_of_bounds_flat, self._map_shape))
        self._max_nfev = np.copy(np.reshape(
            self._max_nfev_flat, self._map_shape))
        self._num_func_eval = np.copy(np.reshape(
            self._num_func_eval_flat, self._map_shape))
        self._redchi = np.copy(np.reshape(self._redchi_flat, self._map_shape))
        self._success = np.copy(np.reshape(
            self._success_flat, self._map_shape))
        self._best_fit = np.copy(np.reshape(
            self._best_fit_flat, list(self._map_shape)+[x_size]))
        self._best_values = np.asarray([np.reshape(
            par, list(self._map_shape)) for par in self._best_values_flat])
        self._best_errors = np.asarray([np.reshape(
            par, list(self._map_shape)) for par in self._best_errors_flat])
        if self._inv_transpose is not None:
            self._out_of_bounds = np.transpose(
                self._out_of_bounds, self._inv_transpose)
            self._max_nfev = np.transpose(self._max_nfev, self._inv_transpose)
            self._num_func_eval = np.transpose(
                self._num_func_eval, self._inv_transpose)
            self._redchi = np.transpose(self._redchi, self._inv_transpose)
            self._success = np.transpose(self._success, self._inv_transpose)
            self._best_fit = np.transpose(
                self._best_fit,
                list(self._inv_transpose) + [len(self._inv_transpose)])
            self._best_values = np.transpose(
                self._best_values, [0] + [i+1 for i in self._inv_transpose])
            self._best_errors = np.transpose(
                self._best_errors, [0] + [i+1 for i in self._inv_transpose])
        del self._out_of_bounds_flat
        del self._max_nfev_flat
        del self._num_func_eval_flat
        del self._redchi_flat
        del self._success_flat
        del self._best_fit_flat
        del self._best_values_flat
        del self._best_errors_flat

        # Restore parameter bounds and renormalize the parameters
        for name, par in self._parameter_bounds.items():
            self._parameters[name].set(min=par['min'], max=par['max'])
        self._normalized = False
        if self._norm is not None:
            for name, norm in self._parameter_norms.items():
                par = self._parameters[name]
                if par.expr is None and norm:
                    value = par.value*self._norm[1]
                    _min = par.min
                    _max = par.max
                    if not np.isinf(_min) and abs(_min) != FLOAT_MIN:
                        _min *= self._norm[1]
                    if not np.isinf(_max) and abs(_max) != FLOAT_MIN:
                        _max *= self._norm[1]
                    par.set(value=value, min=_min, max=_max)

        # Free the shared memory
        self.freemem()

    def _fit_parallel(self, current_best_values, num, n_start, **kwargs):
        num = min(num, self._map_dim-n_start)
        for n in range(num):
            self._fit(n_start+n, current_best_values, **kwargs)

    def _fit(self, n, current_best_values, return_result=False, **kwargs):
        # Check input parameters
        if 'rel_amplitude_cutoff' in kwargs:
            rel_amplitude_cutoff = kwargs.pop('rel_amplitude_cutoff')
            if (rel_amplitude_cutoff is not None
                    and not is_num(rel_amplitude_cutoff, gt=0.0, lt=1.0)):
                logger.warning(
                    'Ignoring invalid parameter rel_amplitude_cutoff '
                    f'in FitMap._fit() ({rel_amplitude_cutoff})')
                rel_amplitude_cutoff = None
        else:
            rel_amplitude_cutoff = None

        # Regular full fit
        result = self._fit_with_bounds_check(n, current_best_values, **kwargs)

        if rel_amplitude_cutoff is not None:
            # Third party modules
            from lmfit.models import (
                GaussianModel,
                LorentzianModel,
            )

            # Check for low amplitude peaks and refit without them
            amplitudes = []
            names = []
            for component in result.components:
                if isinstance(component, (GaussianModel, LorentzianModel)):
                   for name in component.param_names:
                       if 'amplitude' in name:
                           amplitudes.append(result.params[name].value)
                           names.append(name)
            if amplitudes:
                refit = False
                amplitudes = np.asarray(amplitudes)/sum(amplitudes)
                parameters_save = deepcopy(self._parameters)
                for i, (name, amp) in enumerate(zip(names, amplitudes)):
                    if abs(amp) < rel_amplitude_cutoff:
                        self._parameters[name].set(
                            value=0.0, min=0.0, vary=False)
                        self._parameters[
                            name.replace('amplitude', 'center')].set(
                               vary=False)
                        self._parameters[
                            name.replace('amplitude', 'sigma')].set(
                               value=0.0, min=0.0, vary=False)
                        refit = True
                if refit:
                    result = self._fit_with_bounds_check(
                        n, current_best_values, **kwargs)
                    # Reset fixed amplitudes back to default
                    self._parameters = deepcopy(parameters_save)

        if result.redchi >= self._redchi_cutoff:
            result.success = False
        self._num_func_eval_flat[n] = result.nfev
        if result.nfev == result.max_nfev:
            if result.redchi < self._redchi_cutoff:
                result.success = True
            self._max_nfev_flat[n] = True
        if result.success:
            assert all(
                True for par in current_best_values
                if par in result.params.values())
            for par in result.params.values():
                if par.vary:
                    current_best_values[par.name] = par.value
        else:
            logger.warning(f'Fit for n = {n} failed: {result.lmdif_message}')

        # Renormalize the data and results
        self._renormalize(n, result)
        if self._print_report:
            print(result.fit_report(show_correl=False))
        if self._plot:
            dims = np.unravel_index(n, self._map_shape)
            if self._inv_transpose is not None:
                dims = tuple(
                    dims[self._inv_transpose[i]] for i in range(len(dims)))
            super().plot(
                result=result, y=np.asarray(self._ymap[dims]),
                plot_comp_legends=True, skip_init=self._skip_init,
                title=str(dims))
        if return_result:
            return result
        return None

    def _fit_with_bounds_check(self, n, current_best_values, **kwargs):
        # Set parameters to current best values, but prevent them from
        #     sitting at boundaries
        if self._new_parameters is None:
            # Initial fit
            for name, value in current_best_values.items():
                par = self._parameters[name]
                if par.vary:
                    par.set(value=value)
        else:
            # Refit
            for i, name in enumerate(self._best_parameters):
                par = self._parameters[name]
                if par.vary:
                    if name in self._new_parameters:
                        if name in current_best_values:
                            par.set(value=current_best_values[name])
                    elif par.expr is None:
                        par.set(value=self._best_values[i][n])
        self._reset_par_at_boundary()
        result = self._fit_nonlinear_model(
            self._x, self._ymap_norm[n], **kwargs)
        out_of_bounds = False
        for name, par in self._parameter_bounds.items():
            if self._parameters[name].vary:
                value = result.params[name].value
                if not np.isinf(par['min']) and value < par['min']:
                    out_of_bounds = True
                    break
                if not np.isinf(par['max']) and value > par['max']:
                    out_of_bounds = True
                    break
        self._out_of_bounds_flat[n] = out_of_bounds
        if self._try_no_bounds and out_of_bounds:
            # Rerun fit with parameter bounds in place
            for name, par in self._parameter_bounds.items():
                if self._parameters[name].vary:
                    self._parameters[name].set(min=par['min'], max=par['max'])
            # Set parameters to current best values, but prevent them
            #     from sitting at boundaries
            if self._new_parameters is None:
                # Initial fit
                for name, value in current_best_values.items():
                    par = self._parameters[name]
                    if par.vary:
                        par.set(value=value)
            else:
                # Refit
                for i, name in enumerate(self._best_parameters):
                    par = self._parameters[name]
                    if par.vary:
                        if name in self._new_parameters:
                            if name in current_best_values:
                                par.set(value=current_best_values[name])
                        elif par.expr is None:
                            par.set(value=self._best_values[i][n])
            self._reset_par_at_boundary()
            result = self._fit_nonlinear_model(
                self._x, self._ymap_norm[n], **kwargs)
            out_of_bounds = False
            for name, par in self._parameter_bounds.items():
                if self._parameters[name].vary:
                    value = result.params[name].value
                    if not np.isinf(par['min']) and value < par['min']:
                        out_of_bounds = True
                        break
                    if not np.isinf(par['max']) and value > par['max']:
                        out_of_bounds = True
                        break
                    # Reset parameters back to unbound
                    self._parameters[name].set(min=-np.inf, max=np.inf)
        assert not out_of_bounds
        return result

    def _renormalize(self, n, result):
        self._redchi_flat[n] = np.float64(result.redchi)
        self._success_flat[n] = result.success
        if self._norm is None or not self._normalized:
            self._best_fit_flat[n] = result.best_fit
            for i, name in enumerate(self._best_parameters):
                self._best_values_flat[i][n] = np.float64(
                    result.params[name].value)
                self._best_errors_flat[i][n] = np.float64(
                    result.params[name].stderr)
        else:
            pars = set(self._parameter_norms) & set(self._best_parameters)
            for name, par in result.params.items():
                if name in pars and self._parameter_norms[name]:
                    if par.stderr is not None:
                        if self._code == 'scipy':
                            setattr(par, '_stderr', par.stderr*self._norm[1])
                        else:
                            par.stderr *= self._norm[1]
                    if par.expr is None:
                        par.value *= self._norm[1]
                        if self._print_report:
                            if par.init_value is not None:
                                if self._code == 'scipy':
                                    setattr(par, '_init_value',
                                            par.init_value*self._norm[1])
                                else:
                                    par.init_value *= self._norm[1]
                            if (not np.isinf(par.min)
                                    and abs(par.min) != FLOAT_MIN):
                                par.min *= self._norm[1]
                            if (not np.isinf(par.max)
                                    and abs(par.max) != FLOAT_MIN):
                                par.max *= self._norm[1]
            self._best_fit_flat[n] = (
                result.best_fit*self._norm[1] + self._norm[0])
            for i, name in enumerate(self._best_parameters):
                self._best_values_flat[i][n] = np.float64(
                    result.params[name].value)
                self._best_errors_flat[i][n] = np.float64(
                    result.params[name].stderr)
            if self._plot:
                if not self._skip_init:
                    result.init_fit = (
                        result.init_fit*self._norm[1] + self._norm[0])
                result.best_fit = np.copy(self._best_fit_flat[n])<|MERGE_RESOLUTION|>--- conflicted
+++ resolved
@@ -991,312 +991,6 @@
             if missing_norm:
                 raise ValueError
 
-<<<<<<< HEAD
-=======
-        return kwargs
-
-    def create_multipeak_model(
-            self, centers=None, fit_type=None, peak_models=None,
-            center_exprs=None, background=None, param_constraint=True,
-            fwhm_min=None, fwhm_max=None, centers_range=None):
-        """Create a multipeak model."""
-        # System modules
-        from re import search as re_search
-
-        # Third party modules
-        from asteval import Interpreter
-
-        # Local modules
-        from CHAP.utils.general import is_num_pair
-
-        if centers_range is None:
-            centers_range = (self._x[0], self._x[-1])
-        elif (not is_num_pair(centers_range) or len(centers_range) != 2
-                or centers_range[0] >= centers_range[1]):
-            raise ValueError(
-                f'Invalid parameter centers_range ({centers_range})')
-        if self._model is not None:
-            if self._fit_type == 'uniform' and fit_type != 'uniform':
-                logger.info('Use the existing multipeak model to refit a '
-                    'uniform model with an unconstrained model')
-                min_value = FLOAT_MIN if self._param_constraint else None
-                if isinstance(self, FitMap):
-                    scale_factor_index = \
-                        self._best_parameters.index('scale_factor')
-                    self._best_parameters.pop(scale_factor_index)
-                    self._best_values = np.delete(
-                        self._best_values, scale_factor_index, 0)
-                    self._best_errors = np.delete(
-                        self._best_errors, scale_factor_index, 0)
-                    for name, par in self._parameters.items():
-                        if re_search('peak\d+_center', name) is not None:
-                            par.set(
-                                min=centers_range[0], max=centers_range[1],
-                                vary=True, expr=None)
-                            self._parameter_bounds[name] = {
-                                'min': centers_range[0],
-                                'max': centers_range[1],
-                            }
-                else:
-                    for name, par in self._parameters.items():
-                        if re_search('peak\d+_center', name) is not None:
-                            par.set(
-                                value=self._result.params[name].value,
-                                min=min_value, vary=True, expr=None)
-                            self._parameter_bounds[name] = {
-                                'min': min_value,
-                                'max': np.inf,
-                            }
-                self._parameters.pop('scale_factor')
-                self._parameter_bounds.pop('scale_factor')
-                self._parameter_norms.pop('scale_factor')
-                return
-            else:
-                logger.warning('Existing model cleared before creating a new '
-                               'multipeak model')
-                self._model = None
-
-        if self._model is None and len(self._parameters):
-            logger.warning('Existing fit parameters cleared before creating a '
-                           'new multipeak model')
-            self._parameters = Parameters()
-        if isinstance(centers, (int, float)):
-            centers = [centers]
-        elif not isinstance(centers, (tuple, list, np.ndarray)):
-            raise ValueError(f'Invalid parameter centers ({centers})')
-        num_peaks = len(centers)
-        if peak_models is None:
-            peak_models = num_peaks*['gaussian']
-        elif (isinstance(peak_models, str)
-                and peak_models in ('gaussian', 'lorentzian')):
-            peak_models = num_peaks*[peak_models]
-        else:
-            raise ValueError(f'Invalid parameter peak model ({peak_models})')
-        if len(peak_models) != num_peaks:
-            raise ValueError(
-                'Inconsistent number of peaks in peak_models '
-                f'({len(peak_models)} vs {num_peaks})')
-        if num_peaks == 1:
-            if fit_type is not None:
-                logger.debug('Ignoring fit_type input for fitting one peak')
-            fit_type = None
-            if center_exprs is not None:
-                logger.debug(
-                    'Ignoring center_exprs input for fitting one peak')
-                center_exprs = None
-        else:
-            if fit_type == 'uniform':
-                if center_exprs is None:
-                    center_exprs = [f'scale_factor*{cen}' for cen in centers]
-                if len(center_exprs) != num_peaks:
-                    raise ValueError(
-                        'Inconsistent number of peaks in center_exprs '
-                        f'({len(center_exprs)} vs {num_peaks})')
-            elif fit_type == 'unconstrained' or fit_type is None:
-                fit_type = 'unconstrained'
-                if center_exprs is not None:
-                    logger.warning(
-                        'Ignoring center_exprs input for unconstrained fit')
-                    center_exprs = None
-            else:
-                raise ValueError(
-                    f'Invalid parameter fit_type ({fit_type})')
-        self._fit_type = fit_type
-        self._fwhm_min = fwhm_min
-        self._fwhm_max = fwhm_max
-        self._sigma_min = None
-        self._sigma_max = None
-        if param_constraint:
-            self._param_constraint = True
-            min_value = FLOAT_MIN
-            if self._fwhm_min is not None:
-                self._sigma_min = np.zeros(num_peaks)
-            if self._fwhm_max is not None:
-                self._sigma_max = np.zeros(num_peaks)
-        else:
-            min_value = None
-
-        # Reset the fit
-        self._result = None
-        self._parameter_norms = {}
-        self._linear_parameters = []
-        self._nonlinear_parameters = []
-        if hasattr(self, "_best_parameters"):
-            self._best_parameters = None
-
-        # Add background model(s)
-        if background is not None:
-            if isinstance(background, str):
-                background = [{'model': background}]
-            elif isinstance(background, dict):
-                background = [background]
-            elif is_str_series(background):
-                background = [{'model': model}
-                              for model in deepcopy(background)]
-            if is_dict_series(background):
-                num_background = len(background)
-                for model in deepcopy(background):
-                    if 'model' not in model:
-                        raise KeyError(
-                            'Missing keyword "model" in model in background '
-                            f'({model})')
-                    name = model.pop('model')
-                    if num_background == 1:
-                        prefix = f'bkgd_'
-                    else:
-                        prefix = f'bkgd_{name}_'
-                    parameters = model.pop('parameters', None)
-                    if parameters is not None:
-                        if isinstance(parameters, dict):
-                            parameters = [parameters, ]
-                        elif is_dict_series(parameters):
-                            parameters = list(parameters)
-                        else:
-                            raise ValueError('Invalid parameters value in '
-                                f'background model {name} ({parameters})')
-                    if min_value is not None and name == 'exponential':
-                        if parameters is None:
-                            parameters = (
-                                {'name': 'amplitude', 'min': min_value},
-                                {'name': 'decay', 'min': min_value},
-                            )
-                        else:
-                            for par_name in ('amplitude', 'decay'):
-                                index = [i for i, par in enumerate(parameters)
-                                         if par['name'] == par_name]
-                                if not len(index):
-                                    parameters.append(
-                                        {'name': par_name, 'min': min_value})
-                                elif len(index) == 1:
-                                    parameter = parameters[index[0]]
-                                    _min = parameter.get('min', min_value)
-                                    parameter['min'] = max(_min, min_value)
-                                else:
-                                    raise ValueError(
-                                        'Invalid parameters value in '
-                                        f'background model {name} '
-                                        f'({parameters})')
-                    if min_value is not None and name == 'gaussian':
-                        if parameters is None:
-                            parameters = (
-                                {'name': 'amplitude', 'min': min_value},
-                                {'name': 'center', 'min': min_value},
-                                {'name': 'sigma', 'min': min_value},
-                            )
-                        else:
-                            for par_name in ('amplitude', 'center', 'sigma'):
-                                index = [i for i, par in enumerate(parameters)
-                                         if par['name'] == par_name]
-                                if not len(index):
-                                    parameters.append(
-                                        {'name': par_name, 'min': min_value})
-                                elif len(index) == 1:
-                                    parameter = parameters[index[0]]
-                                    _min = parameter.get('min', min_value)
-                                    parameter['min'] = max(_min, min_value)
-                                else:
-                                    raise ValueError(
-                                        'Invalid parameters value in '
-                                        f'background model {name} '
-                                        f'({parameters})')
-                    if name == 'gaussian':
-                        if parameters is None:
-                            parameters = {
-                                'name': 'center',
-                                'value': 0.5 * (
-                                    centers_range[0] + centers_range[1]),
-                                'min': centers_range[0],
-                                'min': centers_range[1],
-                            }
-                        else:
-                            index = [i for i, par in enumerate(parameters)
-                                     if par['name'] == 'center']
-                            if not len(index):
-                                parameters.append({
-                                    'name': 'center',
-                                    'value': 0.5 * (
-                                        centers_range[0] + centers_range[1]),
-                                    'min': centers_range[0],
-                                    'max': centers_range[1],
-                                })
-                            elif len(index) == 1:
-                                parameter = parameters[index[0]]
-                                if 'value' not in parameter:
-                                    parameter['value'] = 0.5 * (
-                                        centers_range[0]+centers_range[1])
-                                _min = parameter.get('min', centers_range[0])
-                                parameter['min'] = max(_min, centers_range[0])
-                                _max = parameter.get('max', centers_range[1])
-                                parameter['max'] = min(_max, centers_range[1])
-                            else:
-                                raise ValueError(
-                                    'Invalid parameters value in '
-                                    f'background model {name} '
-                                    f'({parameters})')
-                    self.add_model(
-                        name, prefix=prefix, parameters=parameters,
-                        **model)
-            else:
-                raise ValueError(
-                    f'Invalid parameter background ({background})')
-
-        # Add peaks and set initial fit parameters
-        ast = Interpreter()
-        if num_peaks == 1:
-            sig_min = None
-            if self._sigma_min is not None:
-                ast(f'fwhm = {self._fwhm_min}')
-                sig_min = ast(fwhm_factor[peak_models[0]])
-                self._sigma_min[0] = sig_min
-            sig_max = None
-            if self._sigma_max is not None:
-                ast(f'fwhm = {self._fwhm_max}')
-                sig_max = ast(fwhm_factor[peak_models[0]])
-                self._sigma_max[0] = sig_max
-            self.add_model(
-                peak_models[0],
-                parameters=(
-                    {'name': 'amplitude', 'min': min_value},
-                    {'name': 'center', 'value': centers[0],
-                     'min': centers_range[0], 'max': centers_range[1]},
-                    {'name': 'sigma', 'min': sig_min, 'max': sig_max},
-                ))
-        else:
-            if fit_type == 'uniform':
-                self.add_parameter(
-                    name='scale_factor', value=1.0, min=min_value)
-            for i in range(num_peaks):
-                sig_min = None
-                if self._sigma_min is not None:
-                    ast(f'fwhm = {self._fwhm_min}')
-                    sig_min = ast(fwhm_factor[peak_models[i]])
-                    self._sigma_min[i] = sig_min
-                sig_max = None
-                if self._sigma_max is not None:
-                    ast(f'fwhm = {self._fwhm_max}')
-                    sig_max = ast(fwhm_factor[peak_models[i]])
-                    self._sigma_max[i] = sig_max
-                if fit_type == 'uniform':
-                    self.add_model(
-                        peak_models[i], prefix=f'peak{i+1}_',
-                        parameters=(
-                            {'name': 'amplitude', 'min': min_value},
-                            {'name': 'center', 'expr': center_exprs[i]},
-                            {'name': 'sigma', 'min': sig_min, 'max': sig_max},
-                        ))
-                else:
-                    self.add_model(
-                        'gaussian',
-                        prefix=f'peak{i+1}_',
-                        parameters=(
-                            {'name': 'amplitude', 'min': min_value},
-                            {'name': 'center', 'value': centers[i],
-                             'min': centers_range[0], 'max': centers_range[1]},
-                            {'name': 'sigma', 'min': min_value,
-                             'max': sig_max},
-                        ))
-
->>>>>>> 490a730d
     def eval(self, x, result=None):
         """Evaluate the best fit."""
         if result is None:
@@ -2176,23 +1870,10 @@
         # At this point the fastest index should always be the signal
         #     dimension so that the slowest ndim-1 dimensions are the
         #     map dimensions
-<<<<<<< HEAD
         self._x = np.asarray(nxdata[nxdata.attrs['axes'][-1]])
         self._ymap = np.asarray(nxdata.nxsignal)
-=======
-        if isinstance(ymap, (tuple, list, np.ndarray)):
-            self._x = np.asarray(x)
-            ymap = np.asarray(ymap)
-        elif HAVE_XARRAY and isinstance(ymap, xr.DataArray):
-            if x is not None:
-                logger.warning('Ignoring superfluous input x ({x})')
-            self._x = np.asarray(ymap[ymap.dims[-1]])
-        else:
-            raise ValueError('Invalid parameter ymap ({ymap})')
-        self._ymap = ymap
 
         # Check input parameters
->>>>>>> 490a730d
         if self._x.ndim != 1:
             raise ValueError(f'Invalid x dimension ({self._x.ndim})')
         if self._x.size != self._ymap.shape[-1]:
