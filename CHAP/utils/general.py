--- conflicted
+++ resolved
@@ -924,61 +924,6 @@
     :rtype: numpy.ndarray, list[tuple[int, int]]
         [, matplotlib.figure.Figure]
     """
-<<<<<<< HEAD
-    raise RuntimeError(
-        'draw_mask_1d is obsolete, update to use widgets')
-    # RV make color blind friendly
-    def draw_selections(
-            ax, current_include, current_exclude, selected_index_ranges):
-        """Draw the selections."""
-        ax.clear()
-        if title is not None:
-            ax.set_title(title)
-        if xlabel is not None:
-            ax.set_xlabel(xlabel)
-        if ylabel is not None:
-            ax.set_ylabel(ylabel)
-        ax.plot(xdata, ydata, 'k', label=label)
-        for data in ref_data:
-            ax.plot(*data[0], **data[1])
-        ax.legend()
-        for low, upp in current_include:
-            xlow = 0.5 * (xdata[max(0, low-1)]+xdata[low])
-            xupp = 0.5 * (xdata[upp]+xdata[min(num_data-1, 1+upp)])
-            ax.axvspan(xlow, xupp, facecolor='green', alpha=0.5)
-        for low, upp in current_exclude:
-            xlow = 0.5 * (xdata[max(0, low-1)]+xdata[low])
-            xupp = 0.5 * (xdata[upp]+xdata[min(num_data-1, 1+upp)])
-            ax.axvspan(xlow, xupp, facecolor='red', alpha=0.5)
-        for low, upp in selected_index_ranges:
-            xlow = 0.5 * (xdata[max(0, low-1)]+xdata[low])
-            xupp = 0.5 * (xdata[upp]+xdata[min(num_data-1, 1+upp)])
-            ax.axvspan(xlow, xupp, facecolor=selection_color, alpha=0.5)
-        ax.get_figure().canvas.draw()
-
-    def onclick(event):
-        """Action taken on clicking the mouse button."""
-        if event.inaxes in [fig.axes[0]]:
-            selected_index_ranges.append(index_nearest_upp(xdata, event.xdata))
-
-    def onrelease(event):
-        """Action taken on releasing the mouse button."""
-        if selected_index_ranges:
-            if isinstance(selected_index_ranges[-1], int):
-                if event.inaxes in [fig.axes[0]]:
-                    event.xdata = index_nearest_low(xdata, event.xdata)
-                    if selected_index_ranges[-1] <= event.xdata:
-                        selected_index_ranges[-1] = \
-                            (selected_index_ranges[-1], event.xdata)
-                    else:
-                        selected_index_ranges[-1] = \
-                            (event.xdata, selected_index_ranges[-1])
-                    draw_selections(
-                        event.inaxes, current_include, current_exclude,
-                        selected_index_ranges)
-                else:
-                    selected_index_ranges.pop(-1)
-=======
     # Third party modules
     from matplotlib.patches import Patch
     from matplotlib.widgets import Button, SpanSelector
@@ -1022,7 +967,6 @@
         spans[-1]._selection_completed = True
         spans[-1].extents = (xmin_init, xmax_init)
         spans[-1].onselect(xmin_init, xmax_init)
->>>>>>> 547ff001
 
     def confirm(event):
         """Callback function for the "Confirm" button."""
@@ -1357,14 +1301,11 @@
     :return: the locations of the user-selected peaks
     :rtype: list
     """
-<<<<<<< HEAD
     raise RuntimeError(
         'select_peaks is obsolete, use version in CHAP.edd.utils')
-=======
     # Third party modules
     import matplotlib.lines as mlines
     from matplotlib.widgets import Button
->>>>>>> 547ff001
 
     if ydata.size != xdata.size:
         raise ValueError('x and y data must have the same size')
